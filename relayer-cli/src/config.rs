--- conflicted
+++ resolved
@@ -5,22 +5,21 @@
 //! for specifying it.
 
 use std::collections::BTreeSet;
+use std::path::PathBuf;
 
-<<<<<<< HEAD
-use crate::application::app_reader;
-=======
 use thiserror::Error;
->>>>>>> 8b61653c
 
 use ibc::ics24_host::identifier::ChainId;
 pub use ibc_relayer::config::Config;
 
-<<<<<<< HEAD
+use crate::application::app_reader;
+
 /// Get the path to configuration file
 pub fn config_path() -> Option<PathBuf> {
     let app = app_reader();
     app.config_path().cloned()
-=======
+}
+
 /// Specifies all the possible syntactic errors
 /// that a Hermes configuration file could contain.
 #[derive(Error, Debug)]
@@ -50,5 +49,4 @@
     }
 
     Ok(())
->>>>>>> 8b61653c
 }