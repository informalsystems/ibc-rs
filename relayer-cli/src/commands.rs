//! Cli Subcommands
//!
//! This is where you specify the subcommands of your application.
//!
//! See the `impl Configurable` below for how to specify the path to the
//! application's configuration file.

use std::path::PathBuf;

use abscissa_core::{Command, Configurable, FrameworkError, Help, Options, Runnable};

use crate::config::Config;

use self::{
    create::CreateCmds, keys::KeysCmd, light::LightCmd, listen::ListenCmd, query::QueryCmd,
    start::StartCmd, start_multi::StartMultiCmd, tx::TxCmd, update::UpdateCmds,
    version::VersionCmd,
};

<<<<<<< HEAD
mod channel;
=======
mod cli_utils;
>>>>>>> 1119f32a
mod config;
mod create;
mod keys;
mod light;
mod listen;
mod query;
mod start;
mod start_multi;
mod tx;
mod update;
mod version;

/// Default configuration file path
pub fn default_config_file() -> Option<PathBuf> {
    dirs_next::home_dir().map(|home| home.join(".hermes/config.toml"))
}

// TODO: Re-add the `config` subcommand
// /// The `config` subcommand
// #[options(help = "manipulate the relayer configuration")]
// Config(ConfigCmd),

/// Cli Subcommands
#[derive(Command, Debug, Options, Runnable)]
pub enum CliCmd {
    /// The `help` subcommand
    #[options(help = "Get usage information")]
    Help(Help<Self>),

    /// The `keys` subcommand
    #[options(help = "Manage keys in the relayer for each chain")]
    Keys(KeysCmd),

    /// The `light` subcommand
    #[options(help = "Basic functionality for managing the light clients")]
    Light(LightCmd),

    /// The `create` subcommand
    #[options(help = "Create objects (client, connection, or channel) on chains")]
    Create(CreateCmds),

    /// The `update` subcommand
    #[options(
        help = "Update objects on chains. Currently this sub-commands serves only to update clients"
    )]
    Update(UpdateCmds),

    /// The `start` subcommand
    #[options(help = "Start the relayer")]
    Start(StartCmd),

    /// The `start-multi` subcommand
    #[options(help = "Start the relayer in multi-channel mode. \
                      Omit the options to pick up connections from the configuration.")]
    StartMulti(StartMultiCmd),

    /// The `query` subcommand
    #[options(help = "Query objects from the chain")]
    Query(QueryCmd),

    /// The `tx` subcommand
    #[options(help = "Create and send IBC transactions")]
    Tx(TxCmd),

    /// The `listen` subcommand
    #[options(help = "Listen to and display IBC events emitted by a chain")]
    Listen(ListenCmd),

    /// The `version` subcommand
    #[options(help = "Display version information")]
    Version(VersionCmd),
}

/// This trait allows you to define how application configuration is loaded.
impl Configurable<Config> for CliCmd {
    /// Location of the configuration file
    fn config_path(&self) -> Option<PathBuf> {
        let filename = default_config_file();
        filename.filter(|f| f.exists())
    }

    /// Apply changes to the config after it's been loaded, e.g. overriding
    /// values in a config file using command-line options.
    ///
    /// This can be safely deleted if you don't want to override config
    /// settings from command-line options.
    fn process_config(&self, config: Config) -> Result<Config, FrameworkError> {
        Ok(config)
    }
}<|MERGE_RESOLUTION|>--- conflicted
+++ resolved
@@ -17,11 +17,7 @@
     version::VersionCmd,
 };
 
-<<<<<<< HEAD
-mod channel;
-=======
 mod cli_utils;
->>>>>>> 1119f32a
 mod config;
 mod create;
 mod keys;
