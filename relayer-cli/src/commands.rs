--- conflicted
+++ resolved
@@ -19,7 +19,6 @@
     tx::TxCmd, version::VersionCmd,
 };
 
-use crate::commands::tx::TxCmd;
 use crate::config::Config;
 use abscissa_core::{Command, Configurable, FrameworkError, Help, Options, Runnable};
 use std::path::PathBuf;
@@ -55,11 +54,7 @@
     Query(QueryCmd),
 
     /// The `tx` subcommand
-<<<<<<< HEAD
-    #[options(help = "create IBC transaction on configured chains")]
-=======
     #[options(help = "create IBC transactions on configured chains")]
->>>>>>> 2438ede7
     Tx(TxCmd),
 
     /// The `light` subcommand
