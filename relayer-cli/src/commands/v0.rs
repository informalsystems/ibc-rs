use std::{ops::Deref, thread};

use abscissa_core::{
    application::fatal_error, error::BoxError, tracing::debug, Command, Options, Runnable,
};

use relayer::{
    chain::runtime::ChainRuntime,
    channel::{Channel, ChannelConfig},
    connection::{Connection, ConnectionConfig},
    foreign_client::{ForeignClient, ForeignClientConfig},
    light_client::tendermint::LightClient as TMLightClient,
    link::{Link, LinkConfig},
};

use ibc::ics24_host::identifier::ClientId;
use std::str::FromStr;

use crate::config::Config;
use crate::prelude::*;
use ibc::ics24_host::identifier::ClientId;
use std::str::FromStr;

#[derive(Command, Debug, Options)]
pub struct V0Cmd {}

impl V0Cmd {
    fn cmd(&self) -> Result<(), BoxError> {
        let config = app_config().clone();
        debug!("launching 'v0' command");
        v0_task(config)
    }
}

impl Runnable for V0Cmd {
    fn run(&self) {
        self.cmd()
            .unwrap_or_else(|e| fatal_error(app_reader().deref(), &*e))
    }
}

pub fn v0_task(config: Config) -> Result<(), BoxError> {
<<<<<<< HEAD
    let src_chain_config =
        config.chains.get(0).cloned().ok_or_else(|| {
            "Configuration for source chain (position 0 in chains config) not found"
        })?;

    let dst_chain_config =
        config.chains.get(1).cloned().ok_or_else(|| {
            "Configuration for dest. chain (position 1 in chains config) not found"
        })?;

    // Parse & validate client identifiers
    let client_src_id = ClientId::from_str(
        src_chain_config
            .client_ids
            .get(0)
            .ok_or_else(|| "Config for client on source chain not found")?,
    )
    .map_err(|e| format!("Error validating client identifier for src chain ({:?})", e))?;

    let client_dst_id = ClientId::from_str(
        dst_chain_config
            .client_ids
            .get(0)
            .ok_or_else(|| "Config for client for destination chain not found")?,
    )
    .map_err(|e| format!("Error validating client identifier for dst chain ({:?})", e))?;

    let (src_light_client, src_supervisor) = TMLightClient::from_config(&src_chain_config, true)?;
    let (dst_light_client, dst_supervisor) = TMLightClient::from_config(&dst_chain_config, true)?;

    thread::spawn(move || src_supervisor.run().unwrap());
    thread::spawn(move || dst_supervisor.run().unwrap());

    let src_chain = ChainRuntime::cosmos_sdk(src_chain_config, src_light_client)?;
    let dst_chain = ChainRuntime::cosmos_sdk(dst_chain_config, dst_light_client)?;
=======
    let src_chain_config = config
        .chains
        .get(0)
        .ok_or_else(|| "Configuration for source chain (position 0 in chains config) not found")?;
    let dst_chain_config = config
        .chains
        .get(1)
        .ok_or_else(|| "Configuration for dest. chain (position 1 in chains config) not found")?;
>>>>>>> 3abb5630

    let src_chain = ChainRuntime::new(src_chain_config);
    let dst_chain = ChainRuntime::new(dst_chain_config);

    let src_chain_handle = src_chain.handle()?;
    thread::spawn(move || {
        // TODO: What should we do on return here? Probably unrecoverable error.
        src_chain.run().unwrap();
    });

    let dst_chain_handle = dst_chain.handle()?;
    thread::spawn(move || {
        dst_chain.run().unwrap();
    });

<<<<<<< HEAD
=======
    // Parse & validate client identifiers
    let client_src_id = ClientId::from_str(
        src_chain_config
            .client_ids
            .get(0)
            .ok_or_else(|| "Config for client on source chain not found")?,
    )
    .map_err(|e| format!("Error validating client identifier for src chain ({:?})", e))?;
    let client_dst_id = ClientId::from_str(
        dst_chain_config
            .client_ids
            .get(0)
            .ok_or_else(|| "Config for client for dest. chain not found")?,
    )
    .map_err(|e| format!("Error validating client identifier for dst chain ({:?})", e))?;

>>>>>>> 3abb5630
    // Instantiate the foreign client on the source chain.
    let client_on_src = ForeignClient::new(
        &src_chain_handle,
        &dst_chain_handle,
        ForeignClientConfig::new(client_src_id),
    )?;

    // Instantiate the foreign client on the destination chain.
    let client_on_dst = ForeignClient::new(
        &dst_chain_handle,
        &src_chain_handle,
        ForeignClientConfig::new(client_dst_id),
    )?;

    let connection = Connection::new(
        &src_chain_handle,
        &dst_chain_handle,
        &client_on_src, // Semantic dependency.
        ConnectionConfig::new(todo!(), todo!()),
    )?;

    let channel = Channel::new(
        &src_chain_handle,
        &dst_chain_handle,
        connection, // Semantic dependecy
        ChannelConfig::new(todo!(), todo!()),
    )?;

    let link = Link::new(
        src_chain_handle,
        dst_chain_handle,
        client_on_src, // Actual dependecy
        channel,       // Semantic dependecy
        LinkConfig::new(todo!(), todo!(), todo!()),
    )?;

    link.run()?;

    Ok(())
}<|MERGE_RESOLUTION|>--- conflicted
+++ resolved
@@ -18,8 +18,6 @@
 
 use crate::config::Config;
 use crate::prelude::*;
-use ibc::ics24_host::identifier::ClientId;
-use std::str::FromStr;
 
 #[derive(Command, Debug, Options)]
 pub struct V0Cmd {}
@@ -40,7 +38,7 @@
 }
 
 pub fn v0_task(config: Config) -> Result<(), BoxError> {
-<<<<<<< HEAD
+    // Load source and destination chains configurations
     let src_chain_config =
         config.chains.get(0).cloned().ok_or_else(|| {
             "Configuration for source chain (position 0 in chains config) not found"
@@ -64,62 +62,34 @@
         dst_chain_config
             .client_ids
             .get(0)
-            .ok_or_else(|| "Config for client for destination chain not found")?,
+            .ok_or_else(|| "Config for client for dest. chain not found")?,
     )
     .map_err(|e| format!("Error validating client identifier for dst chain ({:?})", e))?;
 
+    // Initialize the source and destination light clients
     let (src_light_client, src_supervisor) = TMLightClient::from_config(&src_chain_config, true)?;
     let (dst_light_client, dst_supervisor) = TMLightClient::from_config(&dst_chain_config, true)?;
 
+    // Spawn the source and destination light clients
     thread::spawn(move || src_supervisor.run().unwrap());
     thread::spawn(move || dst_supervisor.run().unwrap());
 
+    // Initialize the source and destination chain runtimes
     let src_chain = ChainRuntime::cosmos_sdk(src_chain_config, src_light_client)?;
     let dst_chain = ChainRuntime::cosmos_sdk(dst_chain_config, dst_light_client)?;
-=======
-    let src_chain_config = config
-        .chains
-        .get(0)
-        .ok_or_else(|| "Configuration for source chain (position 0 in chains config) not found")?;
-    let dst_chain_config = config
-        .chains
-        .get(1)
-        .ok_or_else(|| "Configuration for dest. chain (position 1 in chains config) not found")?;
->>>>>>> 3abb5630
 
-    let src_chain = ChainRuntime::new(src_chain_config);
-    let dst_chain = ChainRuntime::new(dst_chain_config);
-
-    let src_chain_handle = src_chain.handle()?;
+    // Spawn the source and destination chain runtimes
+    let src_chain_handle = src_chain.handle();
     thread::spawn(move || {
         // TODO: What should we do on return here? Probably unrecoverable error.
         src_chain.run().unwrap();
     });
 
-    let dst_chain_handle = dst_chain.handle()?;
+    let dst_chain_handle = dst_chain.handle();
     thread::spawn(move || {
         dst_chain.run().unwrap();
     });
 
-<<<<<<< HEAD
-=======
-    // Parse & validate client identifiers
-    let client_src_id = ClientId::from_str(
-        src_chain_config
-            .client_ids
-            .get(0)
-            .ok_or_else(|| "Config for client on source chain not found")?,
-    )
-    .map_err(|e| format!("Error validating client identifier for src chain ({:?})", e))?;
-    let client_dst_id = ClientId::from_str(
-        dst_chain_config
-            .client_ids
-            .get(0)
-            .ok_or_else(|| "Config for client for dest. chain not found")?,
-    )
-    .map_err(|e| format!("Error validating client identifier for dst chain ({:?})", e))?;
-
->>>>>>> 3abb5630
     // Instantiate the foreign client on the source chain.
     let client_on_src = ForeignClient::new(
         &src_chain_handle,
