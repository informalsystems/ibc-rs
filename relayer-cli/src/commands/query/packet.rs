use std::sync::{Arc, Mutex};

use abscissa_core::{Command, Options, Runnable};
use serde_json::json;
use tokio::runtime::Runtime as TokioRuntime;

use ibc::ics04_channel::packet::{PacketMsgType, Sequence};
use ibc::ics24_host::identifier::{ChannelId, PortId};
use ibc::Height;
use ibc_proto::ibc::core::channel::v1::{
    PacketState, QueryPacketAcknowledgementsRequest, QueryPacketCommitmentsRequest,
    QueryUnreceivedAcksRequest, QueryUnreceivedPacketsRequest,
};
use relayer::chain::{Chain, CosmosSDKChain, QueryPacketOptions};
use relayer::config::{ChainConfig, Config};

use crate::conclude::Output;
use crate::error::{Error, Kind};
use crate::prelude::*;

#[derive(Clone, Command, Debug, Options)]
pub struct QueryPacketCommitmentsCmd {
    #[options(free, help = "identifier of the chain to query")]
    chain_id: String,

    #[options(free, help = "identifier of the port to query")]
    port_id: PortId,

    #[options(free, help = "identifier of the channel to query")]
    channel_id: ChannelId,

    #[options(help = "height of the state to query", short = "h")]
    height: Option<u64>,
}

impl QueryPacketCommitmentsCmd {
    fn validate_options(
        &self,
        config: &Config,
    ) -> Result<(ChainConfig, QueryPacketOptions), String> {
        let dest_chain_config = config
            .find_chain(&self.chain_id.parse().unwrap())
            .ok_or_else(|| "missing destination chain configuration".to_string())?;

        let opts = QueryPacketOptions {
            port_id: self.port_id.clone(),
            channel_id: self.channel_id.clone(),
            height: self.height.unwrap_or(0_u64),
        };

        Ok((dest_chain_config.clone(), opts))
    }
}

// cargo run --bin relayer -- -c relayer/tests/config/fixtures/simple_config.toml query packet commitments ibc-0 transfer ibconexfer --height 3
impl Runnable for QueryPacketCommitmentsCmd {
    fn run(&self) {
        let config = app_config();

        let (chain_config, opts) = match self.validate_options(&config) {
            Err(err) => {
                return Output::with_error().with_result(json!(err)).exit();
            }
            Ok(result) => result,
        };
        status_info!("Options", "{:?}", opts);

        let rt = Arc::new(Mutex::new(TokioRuntime::new().unwrap()));
        let chain = CosmosSDKChain::bootstrap(chain_config, rt).unwrap();

        let grpc_request = QueryPacketCommitmentsRequest {
            port_id: opts.port_id.to_string(),
            channel_id: opts.channel_id.to_string(),
            pagination: None,
        };

        let res: Result<(Vec<PacketState>, Height), Error> = chain
            .query_packet_commitments(grpc_request)
            .map_err(|e| Kind::Query.context(e).into());

        match res {
<<<<<<< HEAD
            Ok(cs) => status_info!(
                "Result for packet commitments query at height",
                "{:?} {:#?}",
                cs.1,
                cs.0
            ),
            Err(e) => status_info!("Error encountered on packet commitments query:", "{}", e),
=======
            Ok(cs) => {
                // Transform the raw packet commitm. state into the list of sequence numbers
                let seqs: Vec<u64> = cs.0.iter().map(|ps| ps.sequence).collect();

                Output::with_success()
                    .with_result(json!(seqs))
                    .with_result(json!(cs.1))
                    .exit();
            }
            Err(e) => Output::with_error()
                .with_result(json!(format!("{}", e)))
                .exit(),
>>>>>>> 239fd6f7
        }
    }
}

#[derive(Clone, Command, Debug, Options)]
pub struct QueryPacketCommitmentCmd {
    #[options(free, help = "identifier of the chain to query")]
    chain_id: String,

    #[options(free, help = "identifier of the port to query")]
    port_id: PortId,

    #[options(free, help = "identifier of the channel to query")]
    channel_id: ChannelId,

    #[options(free, help = "sequence of packet to query")]
    sequence: u64,

    #[options(help = "height of the state to query", short = "h")]
    height: Option<u64>,
}

impl QueryPacketCommitmentCmd {
    fn validate_options(
        &self,
        config: &Config,
    ) -> Result<(ChainConfig, QueryPacketOptions, Sequence), String> {
        let dest_chain_config = config
            .find_chain(&self.chain_id.parse().unwrap())
            .ok_or_else(|| "missing destination chain configuration".to_string())?;

        let opts = QueryPacketOptions {
            port_id: self.port_id.clone(),
            channel_id: self.channel_id.clone(),
            height: self.height.unwrap_or(0_u64),
        };

        Ok((dest_chain_config.clone(), opts, self.sequence.into()))
    }
}

impl Runnable for QueryPacketCommitmentCmd {
    fn run(&self) {
        let config = app_config();

        let (chain_config, opts, sequence) = match self.validate_options(&config) {
            Err(err) => {
                return Output::with_error().with_result(json!(err)).exit();
            }
            Ok(result) => result,
        };
        status_info!("Options", "{:?}", opts);

        // run without proof:
        // cargo run --bin relayer -- -c relayer/tests/config/fixtures/simple_config.toml query packet commitment ibc-0 transfer ibconexfer 3 --height 3
        let rt = Arc::new(Mutex::new(TokioRuntime::new().unwrap()));
        let chain = CosmosSDKChain::bootstrap(chain_config, rt).unwrap();

        let res = chain.build_packet_proofs(
            PacketMsgType::Recv,
            &opts.port_id,
            &opts.channel_id,
            sequence,
            Height::new(0, opts.height),
        );

        match res {
            Ok(cs) => Output::with_success().with_result(json!(cs.1)).exit(),
            Err(e) => Output::with_error()
                .with_result(json!(format!("{}", e)))
                .exit(),
        }
    }
}

/// This command does the following:
/// 1. queries the source chain to get the counterparty channel and port identifiers (needed in 3)
/// 2. queries the source chain for all packet commitmments/ sequences for a given port and channel
/// 3. queries the destination chain for the unreceived sequences out of the list obtained in 2.
#[derive(Clone, Command, Debug, Options)]
pub struct QueryUnreceivedPacketsCmd {
    #[options(
        free,
        help = "identifier of the chain to query the unreceived sequences"
    )]
    dst_chain_id: String,

    #[options(
        free,
        help = "identifier of the chain where sent sequences are queried"
    )]
    src_chain_id: String,

    #[options(free, help = "identifier of the port to query on source chain")]
    port_id: PortId,

    #[options(free, help = "identifier of the channel to query on source chain")]
    channel_id: ChannelId,
}

impl QueryUnreceivedPacketsCmd {
    fn validate_options(
        &self,
        config: &Config,
    ) -> Result<(ChainConfig, ChainConfig, QueryPacketOptions), String> {
        let src_chain_config = config
            .find_chain(&self.src_chain_id.parse().unwrap())
            .ok_or_else(|| "missing source chain configuration".to_string())?;

        let dst_chain_config = config
            .find_chain(&self.dst_chain_id.parse().unwrap())
            .ok_or_else(|| "missing destination chain configuration".to_string())?;

        let opts = QueryPacketOptions {
            port_id: self.port_id.clone(),
            channel_id: self.channel_id.clone(),
            height: 0_u64,
        };

        Ok((dst_chain_config.clone(), src_chain_config.clone(), opts))
    }
}

impl Runnable for QueryUnreceivedPacketsCmd {
    fn run(&self) {
        let config = app_config();

        let (dst_chain_config, src_chain_config, opts) = match self.validate_options(&config) {
            Err(err) => {
                return Output::with_error().with_result(json!(err)).exit();
            }
            Ok(result) => result,
        };
        status_info!("Options", "{:?}", opts);

        let rt = Arc::new(Mutex::new(TokioRuntime::new().unwrap()));
        let src_chain = CosmosSDKChain::bootstrap(src_chain_config, rt.clone()).unwrap();
        let dst_chain = CosmosSDKChain::bootstrap(dst_chain_config, rt).unwrap();

        // get the channel information from source chain
        let channel = src_chain
            .query_channel(&opts.port_id, &opts.channel_id, Height::zero())
            .unwrap();

        // get the packet commitments on source chain
        let commitments_request = QueryPacketCommitmentsRequest {
            port_id: opts.port_id.to_string(),
            channel_id: opts.channel_id.to_string(),
            pagination: None,
        };

        // extract the sequences
        let sequences: Vec<u64> = src_chain
            .query_packet_commitments(commitments_request)
            .unwrap()
            .0
            .into_iter()
            .map(|v| v.sequence)
            .collect();

        let request = QueryUnreceivedPacketsRequest {
            port_id: channel.counterparty().port_id().to_string(),
            channel_id: channel.counterparty().channel_id().unwrap().to_string(),
            packet_commitment_sequences: sequences,
        };

        let res = dst_chain.query_unreceived_packets(request);

        match res {
            Ok(seqs) => Output::with_success().with_result(json!(seqs)).exit(),
            Err(e) => Output::with_error()
                .with_result(json!(format!("{}", e)))
                .exit(),
        }
    }
}

#[derive(Clone, Command, Debug, Options)]
pub struct QueryPacketAcknowledgementsCmd {
    #[options(free, help = "identifier of the chain to query")]
    chain_id: String,

    #[options(free, help = "identifier of the port to query")]
    port_id: PortId,

    #[options(free, help = "identifier of the channel to query")]
    channel_id: ChannelId,

    #[options(help = "height of the state to query", short = "h")]
    height: Option<u64>,
}

impl QueryPacketAcknowledgementsCmd {
    fn validate_options(
        &self,
        config: &Config,
    ) -> Result<(ChainConfig, QueryPacketOptions), String> {
        let dest_chain_config = config
            .find_chain(&self.chain_id.parse().unwrap())
            .ok_or_else(|| "missing destination chain configuration".to_string())?;

        let opts = QueryPacketOptions {
            port_id: self.port_id.clone(),
            channel_id: self.channel_id.clone(),
            height: self.height.unwrap_or(0_u64),
        };

        Ok((dest_chain_config.clone(), opts))
    }
}

// cargo run --bin relayer -- -c relayer/tests/config/fixtures/simple_config.toml query packet acknowledgements ibc-0 transfer ibconexfer --height 3
impl Runnable for QueryPacketAcknowledgementsCmd {
    fn run(&self) {
        let config = app_config();

        let (chain_config, opts) = match self.validate_options(&config) {
            Err(err) => {
                return Output::with_error().with_result(json!(err)).exit();
            }
            Ok(result) => result,
        };
        status_info!("Options", "{:?}", opts);

        let rt = Arc::new(Mutex::new(TokioRuntime::new().unwrap()));
        let chain = CosmosSDKChain::bootstrap(chain_config, rt).unwrap();

        let grpc_request = QueryPacketAcknowledgementsRequest {
            port_id: opts.port_id.to_string(),
            channel_id: opts.channel_id.to_string(),
            pagination: None,
        };

        let res: Result<(Vec<PacketState>, Height), Error> = chain
            .query_packet_acknowledgements(grpc_request)
            .map_err(|e| Kind::Query.context(e).into());

        match res {
            Ok(ps) => {
                // Transform the raw packet state into the list of acks. sequence numbers
                let seqs: Vec<u64> = ps.0.iter().map(|ps| ps.sequence).collect();

                Output::with_success()
                    .with_result(json!(seqs))
                    .with_result(json!(ps.1))
                    .exit();
            }
            Err(e) => Output::with_error()
                .with_result(json!(format!("{}", e)))
                .exit(),
        }
    }
}

#[derive(Clone, Command, Debug, Options)]
pub struct QueryPacketAcknowledgmentCmd {
    #[options(free, help = "identifier of the chain to query")]
    chain_id: String,

    #[options(free, help = "identifier of the port to query")]
    port_id: PortId,

    #[options(free, help = "identifier of the channel to query")]
    channel_id: ChannelId,

    #[options(free, help = "sequence of packet to query")]
    sequence: u64,

    #[options(help = "height of the state to query", short = "h")]
    height: Option<u64>,
}

impl QueryPacketAcknowledgmentCmd {
    fn validate_options(
        &self,
        config: &Config,
    ) -> Result<(ChainConfig, QueryPacketOptions, Sequence), String> {
        let dest_chain_config = config
            .find_chain(&self.chain_id.parse().unwrap())
            .ok_or_else(|| "missing destination chain configuration".to_string())?;

        let opts = QueryPacketOptions {
            port_id: self.port_id.clone(),
            channel_id: self.channel_id.clone(),
            height: self.height.unwrap_or(0_u64),
        };

        Ok((dest_chain_config.clone(), opts, self.sequence.into()))
    }
}

impl Runnable for QueryPacketAcknowledgmentCmd {
    fn run(&self) {
        let config = app_config();

        let (chain_config, opts, sequence) = match self.validate_options(&config) {
            Err(err) => {
                return Output::with_error().with_result(json!(err)).exit();
            }
            Ok(result) => result,
        };
        status_info!("Options", "{:?}", opts);

        // run without proof:
        // cargo run --bin relayer -- -c relayer/tests/config/fixtures/simple_config.toml query packet acknowledgment ibc-0 transfer ibconexfer --height 3
        let rt = Arc::new(Mutex::new(TokioRuntime::new().unwrap()));
        let chain = CosmosSDKChain::bootstrap(chain_config, rt).unwrap();

        let res = chain.build_packet_proofs(
            PacketMsgType::Ack,
            &opts.port_id,
            &opts.channel_id,
            sequence,
            Height::new(0, opts.height),
        );

        match res {
            Ok(out) => Output::with_success().with_result(json!(out)).exit(),
            Err(e) => Output::with_error()
                .with_result(json!(format!("{}", e)))
                .exit(),
        }
    }
}

/// This command does the following:
/// 1. queries the source chain to get the counterparty channel and port identifiers (needed in 3)
/// 2. queries the source chain for all packet commitmments/ sequences for a given port and channel
/// 3. queries the destination chain for the unreceived sequences out of the list obtained in 2.
#[derive(Clone, Command, Debug, Options)]
pub struct QueryUnreceivedAcknowledgementCmd {
    #[options(free, help = "identifier of the chain to query the unreceived acks")]
    dst_chain_id: String,

    #[options(
        free,
        help = "identifier of the chain where received sequences are queried"
    )]
    src_chain_id: String,

    #[options(free, help = "identifier of the port to query on source chain")]
    port_id: PortId,

    #[options(free, help = "identifier of the channel to query on source chain")]
    channel_id: ChannelId,
}

impl QueryUnreceivedAcknowledgementCmd {
    fn validate_options(
        &self,
        config: &Config,
    ) -> Result<(ChainConfig, ChainConfig, QueryPacketOptions), String> {
        let src_chain_config = config
            .find_chain(&self.src_chain_id.parse().unwrap())
            .ok_or_else(|| "missing destination chain configuration".to_string())?;

        let dst_chain_config = config
            .find_chain(&self.dst_chain_id.parse().unwrap())
            .ok_or_else(|| "missing destination chain configuration".to_string())?;

        let opts = QueryPacketOptions {
            port_id: self.port_id.clone(),
            channel_id: self.channel_id.clone(),
            height: 0_u64,
        };

        Ok((dst_chain_config.clone(), src_chain_config.clone(), opts))
    }
}

impl Runnable for QueryUnreceivedAcknowledgementCmd {
    fn run(&self) {
        let config = app_config();

        let (dst_chain_config, src_chain_config, opts) = match self.validate_options(&config) {
            Err(err) => {
                return Output::with_error().with_result(json!(err)).exit();
            }
            Ok(result) => result,
        };
        status_info!("Options", "{:?}", opts);

        let rt = Arc::new(Mutex::new(TokioRuntime::new().unwrap()));
        let src_chain = CosmosSDKChain::bootstrap(src_chain_config, rt.clone()).unwrap();
        let dst_chain = CosmosSDKChain::bootstrap(dst_chain_config, rt).unwrap();

        // get the channel information from source chain
        let channel = src_chain
            .query_channel(&opts.port_id, &opts.channel_id, Height::zero())
            .unwrap();

        // get the packet commitments on source chain
        let acks_request = QueryPacketAcknowledgementsRequest {
            port_id: opts.port_id.to_string(),
            channel_id: opts.channel_id.to_string(),
            pagination: None,
        };

        // extract the sequences
        let sequences: Vec<u64> = src_chain
            .query_packet_acknowledgements(acks_request)
            .unwrap()
            .0
            .into_iter()
            .map(|v| v.sequence)
            .collect();

        let request = QueryUnreceivedAcksRequest {
            port_id: channel.counterparty().port_id().to_string(),
            channel_id: channel.counterparty().channel_id().unwrap().to_string(),
            packet_ack_sequences: sequences,
        };

        let res = dst_chain.query_unreceived_acknowledgements(request);

        match res {
            Ok(seqs) => Output::with_success().with_result(json!(seqs)).exit(),
            Err(e) => Output::with_error()
                .with_result(json!(format!("{}", e)))
                .exit(),
        }
    }
}<|MERGE_RESOLUTION|>--- conflicted
+++ resolved
@@ -79,15 +79,6 @@
             .map_err(|e| Kind::Query.context(e).into());
 
         match res {
-<<<<<<< HEAD
-            Ok(cs) => status_info!(
-                "Result for packet commitments query at height",
-                "{:?} {:#?}",
-                cs.1,
-                cs.0
-            ),
-            Err(e) => status_info!("Error encountered on packet commitments query:", "{}", e),
-=======
             Ok(cs) => {
                 // Transform the raw packet commitm. state into the list of sequence numbers
                 let seqs: Vec<u64> = cs.0.iter().map(|ps| ps.sequence).collect();
@@ -100,7 +91,6 @@
             Err(e) => Output::with_error()
                 .with_result(json!(format!("{}", e)))
                 .exit(),
->>>>>>> 239fd6f7
         }
     }
 }
