use abscissa_core::{Command, Options, Runnable};

use ibc::events::IBCEvent;
use ibc::ics24_host::identifier::{ChannelId, PortId};
use relayer::config::Config;
use relayer::link::{
    build_and_send_ack_packet_messages, build_and_send_recv_packet_messages, PacketOptions,
};

use crate::conclude::Output;
use crate::error::{Error, Kind};
use crate::prelude::*;

#[derive(Clone, Command, Debug, Options)]
pub struct TxRawPacketRecvCmd {
    #[options(free, help = "identifier of the source chain")]
    src_chain_id: String,

    #[options(free, help = "identifier of the destination chain")]
    dest_chain_id: String,

    #[options(free, help = "identifier of the source port")]
    src_port_id: PortId,

    #[options(free, help = "identifier of the destination port")]
    dst_port_id: PortId,

    #[options(free, help = "identifier of the source channel")]
    src_channel_id: ChannelId,

    #[options(free, help = "identifier of the destination channel")]
    dst_channel_id: ChannelId,
}

impl TxRawPacketRecvCmd {
    fn validate_options(&self, config: &Config) -> Result<PacketOptions, String> {
        let src_chain_config = config
            .find_chain(&self.src_chain_id.parse().unwrap())
            .ok_or_else(|| "missing src chain configuration".to_string())?;

        let dest_chain_config = config
            .find_chain(&self.dest_chain_id.parse().unwrap())
            .ok_or_else(|| "missing destination chain configuration".to_string())?;

        let opts = PacketOptions {
            src_chain_config: src_chain_config.clone(),
            dst_chain_config: dest_chain_config.clone(),
            src_port_id: self.src_port_id.clone(),
            src_channel_id: self.src_channel_id.clone(),
            dst_port_id: self.dst_port_id.clone(),
            dst_channel_id: self.dst_channel_id.clone(),
        };

        Ok(opts)
    }
}

impl Runnable for TxRawPacketRecvCmd {
    fn run(&self) {
        let config = app_config();

        let opts = match self.validate_options(&config) {
            Err(err) => {
                return Output::error(err).exit();
            }
            Ok(result) => result,
        };
        info!("Message {:?}", opts);

        let src_chain_res =
            ChainRuntime::<CosmosSDKChain>::spawn(opts.packet_src_chain_config.clone())
                .map_err(|e| Kind::Runtime.context(e));
        let src_chain = match src_chain_res {
            Ok((handle, _)) => handle,
            Err(e) => {
                return Output::error(format!("{}", e)).exit();
            }
        };

<<<<<<< HEAD
=======
        let dst_chain_res =
            ChainRuntime::<CosmosSDKChain>::spawn(opts.packet_dst_chain_config.clone())
                .map_err(|e| Kind::Runtime.context(e));
        let dst_chain = match dst_chain_res {
            Ok((handle, _)) => handle,
            Err(e) => {
                return Output::error(format!("{}", e)).exit();
            }
        };

>>>>>>> 80d222bb
        let res: Result<Vec<IBCEvent>, Error> =
            build_and_send_recv_packet_messages(&opts).map_err(|e| Kind::Tx.context(e).into());

        match res {
            Ok(ev) => Output::success(ev).exit(),
            Err(e) => Output::error(format!("{}", e)).exit(),
        }
    }
}

#[derive(Clone, Command, Debug, Options)]
pub struct TxRawPacketAckCmd {
    #[options(free, help = "identifier of the source chain")]
    src_chain_id: String,

    #[options(free, help = "identifier of the destination chain")]
    dest_chain_id: String,

    #[options(free, help = "identifier of the source port")]
    src_port_id: PortId,

    #[options(free, help = "identifier of the destination port")]
    dst_port_id: PortId,

    #[options(free, help = "identifier of the source channel")]
    src_channel_id: ChannelId,

    #[options(free, help = "identifier of the destination channel")]
    dst_channel_id: ChannelId,
}

impl TxRawPacketAckCmd {
    fn validate_options(&self, config: &Config) -> Result<PacketOptions, String> {
        let src_chain_config = config
            .find_chain(&self.src_chain_id.parse().unwrap())
            .ok_or_else(|| "missing src chain configuration".to_string())?;

        let dest_chain_config = config
            .find_chain(&self.dest_chain_id.parse().unwrap())
            .ok_or_else(|| "missing destination chain configuration".to_string())?;

        let opts = PacketOptions {
            src_chain_config: src_chain_config.clone(),
            dst_chain_config: dest_chain_config.clone(),
            src_port_id: self.src_port_id.clone(),
            src_channel_id: self.src_channel_id.clone(),
            dst_port_id: self.dst_port_id.clone(),
            dst_channel_id: self.dst_channel_id.clone(),
        };

        Ok(opts)
    }
}

impl Runnable for TxRawPacketAckCmd {
    fn run(&self) {
        let config = app_config();

        let opts = match self.validate_options(&config) {
            Err(err) => {
                return Output::error(err).exit();
            }
            Ok(result) => result,
        };
        info!("Message {:?}", opts);

        let src_chain_res =
            ChainRuntime::<CosmosSDKChain>::spawn(opts.packet_src_chain_config.clone())
                .map_err(|e| Kind::Runtime.context(e));
        let src_chain = match src_chain_res {
            Ok((handle, _)) => handle,
            Err(e) => {
                return Output::error(format!("{}", e)).exit();
            }
        };

<<<<<<< HEAD
=======
        let dst_chain_res =
            ChainRuntime::<CosmosSDKChain>::spawn(opts.packet_dst_chain_config.clone())
                .map_err(|e| Kind::Runtime.context(e));
        let dst_chain = match dst_chain_res {
            Ok((handle, _)) => handle,
            Err(e) => {
                return Output::error(format!("{}", e)).exit();
            }
        };

>>>>>>> 80d222bb
        let res: Result<Vec<IBCEvent>, Error> =
            build_and_send_ack_packet_messages(&opts).map_err(|e| Kind::Tx.context(e).into());

        match res {
            Ok(ev) => Output::success(ev).exit(),
            Err(e) => Output::error(format!("{}", e)).exit(),
        }
    }
}<|MERGE_RESOLUTION|>--- conflicted
+++ resolved
@@ -67,29 +67,6 @@
         };
         info!("Message {:?}", opts);
 
-        let src_chain_res =
-            ChainRuntime::<CosmosSDKChain>::spawn(opts.packet_src_chain_config.clone())
-                .map_err(|e| Kind::Runtime.context(e));
-        let src_chain = match src_chain_res {
-            Ok((handle, _)) => handle,
-            Err(e) => {
-                return Output::error(format!("{}", e)).exit();
-            }
-        };
-
-<<<<<<< HEAD
-=======
-        let dst_chain_res =
-            ChainRuntime::<CosmosSDKChain>::spawn(opts.packet_dst_chain_config.clone())
-                .map_err(|e| Kind::Runtime.context(e));
-        let dst_chain = match dst_chain_res {
-            Ok((handle, _)) => handle,
-            Err(e) => {
-                return Output::error(format!("{}", e)).exit();
-            }
-        };
-
->>>>>>> 80d222bb
         let res: Result<Vec<IBCEvent>, Error> =
             build_and_send_recv_packet_messages(&opts).map_err(|e| Kind::Tx.context(e).into());
 
@@ -156,29 +133,6 @@
         };
         info!("Message {:?}", opts);
 
-        let src_chain_res =
-            ChainRuntime::<CosmosSDKChain>::spawn(opts.packet_src_chain_config.clone())
-                .map_err(|e| Kind::Runtime.context(e));
-        let src_chain = match src_chain_res {
-            Ok((handle, _)) => handle,
-            Err(e) => {
-                return Output::error(format!("{}", e)).exit();
-            }
-        };
-
-<<<<<<< HEAD
-=======
-        let dst_chain_res =
-            ChainRuntime::<CosmosSDKChain>::spawn(opts.packet_dst_chain_config.clone())
-                .map_err(|e| Kind::Runtime.context(e));
-        let dst_chain = match dst_chain_res {
-            Ok((handle, _)) => handle,
-            Err(e) => {
-                return Output::error(format!("{}", e)).exit();
-            }
-        };
-
->>>>>>> 80d222bb
         let res: Result<Vec<IBCEvent>, Error> =
             build_and_send_ack_packet_messages(&opts).map_err(|e| Kind::Tx.context(e).into());
 
