--- conflicted
+++ resolved
@@ -29,52 +29,20 @@
     #[options(help = "identifier of the source connection", short = "d")]
     src_connection_id: Option<ConnectionId>,
 
-<<<<<<< HEAD
-    #[options(help = "key file for the signer", short = "k")]
-    signer_key: Option<String>,
-=======
-    #[options(help = "account sequence of the signer", short = "s")]
-    account_sequence: u64,
-
     #[options(
         help = "json key file for the signer, must include mnemonic",
         short = "k"
     )]
     seed_file: String,
->>>>>>> dc41a0c4
 }
 
 impl TxRawConnInitCmd {
     fn validate_options(&self, config: &Config) -> Result<ConnectionOpenInitOptions, String> {
-<<<<<<< HEAD
-        // Get content of key seed file
-        let key_filename = self
-            .signer_key
-            .clone()
-            .ok_or_else(|| "missing signer key file".to_string())?;
-
-        let key_file = Path::new(&key_filename).exists();
-        if !key_file {
-            return Err("cannot find key file specified".to_string());
-        }
-
-        let key_file_contents = fs::read_to_string(key_filename)
-            .expect("Something went wrong reading the key seed file");
-
-        let src_chain_id = self
-            .src_chain_id
-            .clone()
-            .ok_or_else(|| "missing source chain identifier".to_string())?;
-
-        let src_chain_config = config
-=======
         let dest_chain_config = config
->>>>>>> dc41a0c4
             .chains
             .iter()
             .find(|c| c.id == self.dest_chain_id.parse().unwrap())
             .ok_or_else(|| "missing destination chain configuration".to_string())?;
-
         let src_chain_config = config
             .chains
             .iter()
@@ -91,13 +59,8 @@
             dest_connection_id: self.dest_connection_id.clone(),
             src_connection_id: self.src_connection_id.clone(),
             dest_chain_config: dest_chain_config.clone(),
-<<<<<<< HEAD
-            signer_key: key_file_contents,
-=======
             src_chain_config: src_chain_config.clone(),
             signer_seed,
-            account_sequence: self.account_sequence,
->>>>>>> dc41a0c4
         };
 
         Ok(opts)
