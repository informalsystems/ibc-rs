use abscissa_core::{Command, Options, Runnable};
use serde_json::json;

use ibc::events::IBCEvent;
use ibc::ics04_channel::channel::Order;
use ibc::ics24_host::identifier::{ChannelId, ClientId, ConnectionId, PortId};
use ibc::Height;
use relayer::chain::{runtime::ChainRuntime, CosmosSDKChain};
use relayer::channel::{Channel, ChannelSide};

use crate::conclude::Output;
use crate::error::{Error, Kind};
use crate::prelude::*;

macro_rules! chan_open_cmd {
    ($chan_open_cmd:ident, $dbg_string:literal, $func:ident) => {
        #[derive(Clone, Command, Debug, Options)]
        pub struct $chan_open_cmd {
            #[options(free, help = "identifier of the destination chain")]
            dst_chain_id: String,

            #[options(free, help = "identifier of the source chain")]
            src_chain_id: String,

            #[options(free, help = "identifier of the destination connection")]
            dst_connection_id: ConnectionId,

            #[options(free, help = "identifier of the destination port")]
            dst_port_id: PortId,

            #[options(free, help = "identifier of the source port")]
            src_port_id: PortId,

            #[options(free, help = "identifier of the destination channel")]
            dst_channel_id: ChannelId,

            #[options(free, help = "identifier of the source channel")]
            src_channel_id: ChannelId,

            #[options(help = "the channel order", short = "o")]
            ordering: Order,
        }

        impl Runnable for $chan_open_cmd {
            fn run(&self) {
                let config = app_config();

                let src_config = config
                    .find_chain(&self.src_chain_id.parse().unwrap())
                    .ok_or_else(|| "missing src chain configuration".to_string());

                let dst_config = config
                    .find_chain(&self.dst_chain_id.parse().unwrap())
                    .ok_or_else(|| "missing src chain configuration".to_string());

                let (src_chain_config, dst_chain_config) = match (src_config, dst_config) {
                    (Ok(s), Ok(d)) => (s, d),
                    (_, _) => {
                        return Output::error(json!(
                            "error occurred in finding the chains' configuration"
                        ))
                        .exit();
                    }
                };

                let (src_chain, _) =
                    ChainRuntime::<CosmosSDKChain>::spawn(src_chain_config.clone()).unwrap();
                let (dst_chain, _) =
                    ChainRuntime::<CosmosSDKChain>::spawn(dst_chain_config.clone()).unwrap();

                // Retrieve the connection
                let dst_connection = dst_chain
                    .query_connection(&self.dst_connection_id, Height::default())
                    .unwrap();

                let channel = Channel {
                    ordering: self.ordering,
                    a_side: ChannelSide::new(
                        src_chain,
                        ClientId::default(),
                        ConnectionId::default(),
                        self.src_port_id.clone(),
                        self.src_channel_id.clone(),
                    ),
                    b_side: ChannelSide::new(
                        dst_chain,
                        dst_connection.client_id().clone(),
                        self.dst_connection_id.clone(),
                        self.dst_port_id.clone(),
                        self.dst_channel_id.clone(),
                    ),
                };

<<<<<<< HEAD
                status_info!("Message ", "{}: {:?}", $dbg_string, self);
=======
                info!("Message {}: {:?}", $dbg_string, opts);

                let src_chain_res = ChainRuntime::<CosmosSDKChain>::spawn(src_chain_config.clone())
                    .map_err(|e| Kind::Runtime.context(e));
                let src_chain = match src_chain_res {
                    Ok((handle, _)) => handle,
                    Err(e) => {
                        return Output::error(format!("{}", e)).exit();
                    }
                };

                let dst_chain_res = ChainRuntime::<CosmosSDKChain>::spawn(dst_chain_config.clone())
                    .map_err(|e| Kind::Runtime.context(e));
                let dst_chain = match dst_chain_res {
                    Ok((handle, _)) => handle,
                    Err(e) => {
                        return Output::error(format!("{}", e)).exit();
                    }
                };
>>>>>>> 80d222bb

                let res: Result<IBCEvent, Error> =
                    channel.$func().map_err(|e| Kind::Tx.context(e).into());

                match res {
                    Ok(receipt) => Output::success(receipt).exit(),
                    Err(e) => Output::error(format!("{}", e)).exit(),
                }
            }
        }
    };
}

chan_open_cmd!(TxRawChanInitCmd, "ChanOpenInit", build_chan_init_and_send);

chan_open_cmd!(TxRawChanTryCmd, "ChanOpenTry", build_chan_try_and_send);

chan_open_cmd!(TxRawChanAckCmd, "ChanOpenAck", build_chan_ack_and_send);

chan_open_cmd!(
    TxRawChanConfirmCmd,
    "ChanOpenConfirm",
    build_chan_confirm_and_send
);<|MERGE_RESOLUTION|>--- conflicted
+++ resolved
@@ -63,10 +63,23 @@
                     }
                 };
 
-                let (src_chain, _) =
-                    ChainRuntime::<CosmosSDKChain>::spawn(src_chain_config.clone()).unwrap();
-                let (dst_chain, _) =
-                    ChainRuntime::<CosmosSDKChain>::spawn(dst_chain_config.clone()).unwrap();
+                let src_chain_res = ChainRuntime::<CosmosSDKChain>::spawn(src_chain_config.clone())
+                    .map_err(|e| Kind::Runtime.context(e));
+                let src_chain = match src_chain_res {
+                    Ok((handle, _)) => handle,
+                    Err(e) => {
+                        return Output::error(format!("{}", e)).exit();
+                    }
+                };
+
+                let dst_chain_res = ChainRuntime::<CosmosSDKChain>::spawn(dst_chain_config.clone())
+                    .map_err(|e| Kind::Runtime.context(e));
+                let dst_chain = match dst_chain_res {
+                    Ok((handle, _)) => handle,
+                    Err(e) => {
+                        return Output::error(format!("{}", e)).exit();
+                    }
+                };
 
                 // Retrieve the connection
                 let dst_connection = dst_chain
@@ -91,29 +104,7 @@
                     ),
                 };
 
-<<<<<<< HEAD
-                status_info!("Message ", "{}: {:?}", $dbg_string, self);
-=======
-                info!("Message {}: {:?}", $dbg_string, opts);
-
-                let src_chain_res = ChainRuntime::<CosmosSDKChain>::spawn(src_chain_config.clone())
-                    .map_err(|e| Kind::Runtime.context(e));
-                let src_chain = match src_chain_res {
-                    Ok((handle, _)) => handle,
-                    Err(e) => {
-                        return Output::error(format!("{}", e)).exit();
-                    }
-                };
-
-                let dst_chain_res = ChainRuntime::<CosmosSDKChain>::spawn(dst_chain_config.clone())
-                    .map_err(|e| Kind::Runtime.context(e));
-                let dst_chain = match dst_chain_res {
-                    Ok((handle, _)) => handle,
-                    Err(e) => {
-                        return Output::error(format!("{}", e)).exit();
-                    }
-                };
->>>>>>> 80d222bb
+                info!("Message {}: {:?}", $dbg_string, channel);
 
                 let res: Result<IBCEvent, Error> =
                     channel.$func().map_err(|e| Kind::Tx.context(e).into());
