--- conflicted
+++ resolved
@@ -21,11 +21,7 @@
 
 [dependencies]
 # Proto definitions for all IBC-related interfaces, e.g., connections or channels.
-<<<<<<< HEAD
-ibc-proto = { version = "0.5.0", path = "../proto" }
-=======
 ibc-proto = { version = "0.6.0", path = "../proto" }
->>>>>>> 453c1da8
 ics23 = "0.6.0"
 anomaly = "0.2.0"
 chrono = "0.4"
@@ -55,18 +51,10 @@
 version = "=0.17.0"
 
 [dependencies.tendermint-testgen]
-<<<<<<< HEAD
-version = "0.17.0"
-=======
 version = "=0.17.0"
->>>>>>> 453c1da8
 optional = true
 
 [dev-dependencies]
 tokio = { version = "0.2", features = ["macros"] }
 subtle-encoding = { version = "0.5" }
-<<<<<<< HEAD
-tendermint-testgen = { version = "0.17.0" } # Needed for generating (synthetic) light blocks.
-=======
-tendermint-testgen = { version = "=0.17.0" } # Needed for generating (synthetic) light blocks.
->>>>>>> 453c1da8
+tendermint-testgen = { version = "=0.17.0" } # Needed for generating (synthetic) light blocks.