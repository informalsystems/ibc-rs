--- conflicted
+++ resolved
@@ -5,46 +5,27 @@
 use std::error::Error;
 
 use prost_types::Any;
-<<<<<<< HEAD
-
+use sha2::Digest;
+
+use crate::application::ics20_fungible_token_transfer::context::Ics20Context;
+use crate::events::IbcEvent;
+use crate::ics02_client::client_def::{AnyClientState, AnyConsensusState, AnyHeader};
 use crate::ics02_client::client_type::ClientType;
 use crate::ics02_client::context::{ClientKeeper, ClientReader};
-use crate::ics02_client::error::Error as ICS2Error;
-use crate::{
-    ics02_client::client_def::{AnyClientState, AnyConsensusState, AnyHeader},
-    signer::Signer,
-=======
-use sha2::Digest;
-use tendermint::account::Id;
-
-use crate::ics02_client::context::{ClientKeeper, ClientReader};
-use crate::ics02_client::error::Error as Ics2Error;
-use crate::{
-    ics02_client::client_def::{AnyClientState, AnyConsensusState, AnyHeader},
-    ics04_channel::packet::Sequence,
-};
-use crate::{
-    ics02_client::client_type::ClientType, ics23_commitment::commitment::CommitmentPrefix,
->>>>>>> bfd3d8e3
-};
-
-use crate::ics05_port::capabilities::Capability;
-use crate::ics05_port::context::PortReader;
-
+use crate::ics02_client::error::Error as Ics02Error;
 use crate::ics03_connection::connection::ConnectionEnd;
 use crate::ics03_connection::context::{ConnectionKeeper, ConnectionReader};
 use crate::ics03_connection::error::Error as Ics3Error;
-
-use crate::events::IbcEvent;
 use crate::ics04_channel::channel::ChannelEnd;
 use crate::ics04_channel::context::{ChannelKeeper, ChannelReader};
-use crate::ics04_channel::error::Error as Ics4Error;
-use crate::ics04_channel::error::Kind as Ics4Kind;
-
-use crate::application::ics20_fungible_token_transfer::context::Ics20Context;
+use crate::ics04_channel::error::{Error as Ics4Error, Kind as Ics4Kind};
+use crate::ics04_channel::packet::Sequence;
+use crate::ics05_port::capabilities::Capability;
+use crate::ics05_port::context::PortReader;
 use crate::ics07_tendermint::client_state::test_util::get_dummy_tendermint_client_state;
 use crate::ics18_relayer::context::Ics18Context;
 use crate::ics18_relayer::error::{Error as Ics18Error, Kind as Ics18ErrorKind};
+use crate::ics23_commitment::commitment::CommitmentPrefix;
 use crate::ics24_host::identifier::{ChainId, ChannelId, ClientId, ConnectionId, PortId};
 use crate::ics26_routing::context::Ics26Context;
 use crate::ics26_routing::handler::{deliver, dispatch};
@@ -52,6 +33,7 @@
 use crate::mock::client_state::{MockClientRecord, MockClientState, MockConsensusState};
 use crate::mock::header::MockHeader;
 use crate::mock::host::{HostBlock, HostType};
+use crate::signer::Signer;
 use crate::Height;
 
 /// A context implementing the dependencies necessary for testing any IBC module.
@@ -595,7 +577,7 @@
         &mut self,
         client_id: ClientId,
         client_type: ClientType,
-    ) -> Result<(), Ics2Error> {
+    ) -> Result<(), Ics02Error> {
         let mut client_record = self.clients.entry(client_id).or_insert(MockClientRecord {
             client_type,
             consensus_states: Default::default(),
@@ -610,7 +592,7 @@
         &mut self,
         client_id: ClientId,
         client_state: AnyClientState,
-    ) -> Result<(), Ics2Error> {
+    ) -> Result<(), Ics02Error> {
         let mut client_record = self.clients.entry(client_id).or_insert(MockClientRecord {
             client_type: client_state.client_type(),
             consensus_states: Default::default(),
@@ -626,7 +608,7 @@
         client_id: ClientId,
         height: Height,
         consensus_state: AnyConsensusState,
-    ) -> Result<(), Ics2Error> {
+    ) -> Result<(), Ics02Error> {
         let client_record = self.clients.entry(client_id).or_insert(MockClientRecord {
             client_type: ClientType::Mock,
             consensus_states: Default::default(),
