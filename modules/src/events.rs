--- conflicted
+++ resolved
@@ -1,34 +1,14 @@
-<<<<<<< HEAD
-=======
 use std::collections::HashMap;
-use std::convert::TryFrom;
 
 use anomaly::BoxError;
 use serde_derive::{Deserialize, Serialize};
 
-use tendermint::block::Height;
-
-use crate::application::ics20_fungible_token_transfer::events as TransferEvents;
->>>>>>> ca338635
 use crate::ics02_client::events as ClientEvents;
 use crate::ics02_client::events::NewBlock;
 use crate::ics03_connection::events as ConnectionEvents;
 use crate::ics04_channel::events as ChannelEvents;
 use crate::Height;
 
-<<<<<<< HEAD
-use tendermint_rpc::event::{Event as RpcEvent, EventData as RpcEventData};
-
-use anomaly::BoxError;
-use serde_derive::{Deserialize, Serialize};
-use std::collections::HashMap;
-use std::convert::TryFrom;
-
-use crate::ics24_host::identifier::ChainId;
-use tracing::warn;
-
-=======
->>>>>>> ca338635
 /// Events types
 #[derive(Debug, Clone, Deserialize, Serialize)]
 pub enum IBCEventType {
@@ -101,55 +81,34 @@
         serde_json::to_string(self).unwrap()
     }
 
-<<<<<<< HEAD
     pub fn height(&self) -> &Height {
         match self {
-            IBCEvent::NewBlock(bl) => &bl.height,
-            IBCEvent::CreateClient(ev) => &ev.height(),
-            IBCEvent::UpdateClient(ev) => &ev.height(),
-            IBCEvent::ClientMisbehavior(ev) => &ev.height(),
-            IBCEvent::OpenInitConnection(ev) => &ev.height(),
-            IBCEvent::OpenTryConnection(ev) => &ev.height(),
-            IBCEvent::OpenAckConnection(ev) => &ev.height(),
-            IBCEvent::OpenConfirmConnection(ev) => &ev.height(),
-            IBCEvent::OpenInitChannel(ev) => &ev.height(),
-            IBCEvent::OpenTryChannel(ev) => &ev.height(),
-            IBCEvent::OpenAckChannel(ev) => &ev.height(),
-            IBCEvent::OpenConfirmChannel(ev) => &ev.height(),
-            IBCEvent::CloseInitChannel(ev) => &ev.height(),
-            IBCEvent::CloseConfirmChannel(ev) => &ev.height(),
-            IBCEvent::SendPacketChannel(ev) => &ev.height,
-            IBCEvent::ReceivePacketChannel(ev) => &ev.height,
-            IBCEvent::WriteAcknowledgementChannel(ev) => &ev.height,
-            IBCEvent::AcknowledgePacketChannel(ev) => &ev.height,
-            IBCEvent::TimeoutPacketChannel(ev) => &ev.height,
-=======
-    // TODO - change to ICSHeight
-    pub fn height(&self) -> &Height {
-        match self {
-            IBCEvent::NewBlock(ev) => &ev.height,
+            IBCEvent::NewBlock(bl) => bl.height(),
+            IBCEvent::CreateClient(ev) => ev.height(),
             IBCEvent::UpdateClient(ev) => ev.height(),
-            IBCEvent::SendPacket(ev) => &ev.height,
-            IBCEvent::ReceivePacket(ev) => &ev.height,
-            IBCEvent::WriteAcknowledgement(ev) => &ev.height,
-            IBCEvent::AcknowledgePacket(ev) => &ev.height,
-            IBCEvent::TimeoutPacket(ev) => &ev.height,
+            IBCEvent::ClientMisbehavior(ev) => ev.height(),
+            IBCEvent::OpenInitConnection(ev) => ev.height(),
+            IBCEvent::OpenTryConnection(ev) => ev.height(),
+            IBCEvent::OpenAckConnection(ev) => ev.height(),
+            IBCEvent::OpenConfirmConnection(ev) => ev.height(),
+            IBCEvent::OpenInitChannel(ev) => ev.height(),
+            IBCEvent::OpenTryChannel(ev) => ev.height(),
+            IBCEvent::OpenAckChannel(ev) => ev.height(),
+            IBCEvent::OpenConfirmChannel(ev) => ev.height(),
             IBCEvent::CloseInitChannel(ev) => ev.height(),
-
->>>>>>> ca338635
+            IBCEvent::CloseConfirmChannel(ev) => ev.height(),
+            IBCEvent::SendPacket(ev) => ev.height(),
+            IBCEvent::ReceivePacket(ev) => ev.height(),
+            IBCEvent::WriteAcknowledgement(ev) => ev.height(),
+            IBCEvent::AcknowledgePacket(ev) => ev.height(),
+            IBCEvent::TimeoutPacket(ev) => ev.height(),
             _ => unimplemented!(),
         }
     }
 
-<<<<<<< HEAD
     pub fn set_height(&mut self, height: Height) {
         match self {
-            IBCEvent::SendPacketChannel(ev) => ev.height = height,
-            IBCEvent::ReceivePacketChannel(ev) => ev.height = height,
-            IBCEvent::WriteAcknowledgementChannel(ev) => ev.height = height,
-            IBCEvent::AcknowledgePacketChannel(ev) => ev.height = height,
-            IBCEvent::TimeoutPacketChannel(ev) => ev.height = height,
-            IBCEvent::NewBlock(ev) => ev.height = height,
+            IBCEvent::NewBlock(ev) => ev.set_height(height),
             IBCEvent::CreateClient(ev) => ev.set_height(height),
             IBCEvent::UpdateClient(ev) => ev.set_height(height),
             IBCEvent::ClientMisbehavior(ev) => ev.set_height(height),
@@ -163,28 +122,11 @@
             IBCEvent::OpenConfirmChannel(ev) => ev.set_height(height),
             IBCEvent::CloseInitChannel(ev) => ev.set_height(height),
             IBCEvent::CloseConfirmChannel(ev) => ev.set_height(height),
-=======
-    pub fn set_height(&mut self, height: &ICSHeight) {
-        match self {
-            IBCEvent::SendPacket(ev) => {
-                ev.height = Height::try_from(height.revision_height).unwrap()
-            }
-            IBCEvent::ReceivePacket(ev) => {
-                ev.height = Height::try_from(height.revision_height).unwrap()
-            }
-            IBCEvent::WriteAcknowledgement(ev) => {
-                ev.height = Height::try_from(height.revision_height).unwrap()
-            }
-            IBCEvent::AcknowledgePacket(ev) => {
-                ev.height = Height::try_from(height.revision_height).unwrap()
-            }
-            IBCEvent::TimeoutPacket(ev) => {
-                ev.height = Height::try_from(height.revision_height).unwrap()
-            }
-            IBCEvent::CloseInitChannel(ev) => {
-                ev.set_height(Height::try_from(height.revision_height).unwrap())
-            }
->>>>>>> ca338635
+            IBCEvent::SendPacket(ev) => ev.set_height(height),
+            IBCEvent::ReceivePacket(ev) => ev.set_height(height),
+            IBCEvent::WriteAcknowledgement(ev) => ev.set_height(height),
+            IBCEvent::AcknowledgePacket(ev) => ev.set_height(height),
+            IBCEvent::TimeoutPacket(ev) => ev.set_height(height),
             _ => unimplemented!(),
         }
     }
@@ -227,151 +169,6 @@
     Err("Incorrect Event Type".into())
 }
 
-<<<<<<< HEAD
-//Takes events in the form
-//  "events":{
-//      "connection_open_init.client_id":["testclient","testclientsec"],
-//      "connection_open_init.connection_id":["ancaconnonetest","ancaconnonetestsec"],
-//      "connection_open_init.counterparty_client_id":["testclientsec","testclientsecsec"],
-//      "create_client.client_id":["testclientthird"],
-//      "create_client.client_type":["tendermint"],
-//      "message.action":["connection_open_init","create_client","connection_open_init"],
-//      "message.module":["ibc_connection","ibc_client",ibc_connection"],
-//      "message.sender":["cosmos187xxg4yfkypl05cqylucezpjvycj24nurvm8p9","cosmos187xxg4yfkypl05cqylucezpjvycj24nurvm8p9","cosmos187xxg4yfkypl05cqylucezpjvycj24nurvm8p9","cosmos187xxg4yfkypl05cqylucezpjvycj24nurvm8p9"],"tm.event":["Tx"],"transfer.amount":["5000stake"],"transfer.recipient":["cosmos17xpfvakm2amg962yls6f84z3kell8c5lserqta"],"tx.hash":["A9E18AE3909F22232F8DBDB1C48F2FECB260A308A2D157E8832E901D45950605"],
-//      "tx.height":["35"]
-// and returns:
-// [{"connection_open_init", 0}, {"create_client", 0}, {"connection_open_init", 1}]
-// where the number in each entry is the index in the matching events that should be used to build the event
-// e.g. for the last "connection_open_init" in the result
-//      "connection_open_init.client_id" -> "testclientsec"
-//      "connection_open_init.connection_id" -> "ancaconnonetestsec",
-//      "connection_open_init.counterparty_client_id" -> "testclientsec","testclientsecsec",
-fn extract_helper(events: &HashMap<String, Vec<String>>) -> Result<Vec<(String, u32)>, String> {
-    let message_action = events.get("message.action").ok_or("Incorrect Event Type")?;
-    let mut val_indeces = HashMap::new();
-    let mut result = Vec::new();
-
-    for action_string in message_action {
-        let idx = val_indeces
-            .entry(action_string.clone())
-            .or_insert_with(|| 0);
-        result.push((action_string.clone(), *idx));
-        *val_indeces.get_mut(action_string.as_str()).unwrap() += 1;
-    }
-    Ok(result)
-}
-
-pub fn get_all_events(
-    chain_id: &ChainId,
-    result: RpcEvent,
-) -> Result<Vec<(Height, IBCEvent)>, String> {
-    let mut vals: Vec<(Height, IBCEvent)> = vec![];
-
-    match &result.data {
-        RpcEventData::NewBlock { block, .. } => {
-            let block = block.as_ref().ok_or("missing block")?;
-            let height = Height::new(
-                ChainId::chain_version(chain_id.to_string().as_str()),
-                u64::from(block.header.height),
-            );
-
-            vals.push((height, NewBlock::new(height).into()));
-        }
-
-        RpcEventData::Tx { .. } => {
-            let events = &result.events.ok_or("missing events")?;
-            let height_raw = events.get("tx.height").ok_or("tx.height")?[0]
-                .parse::<u64>()
-                .map_err(|e| e.to_string())?;
-            let height = Height::new(
-                ChainId::chain_version(chain_id.to_string().as_str()),
-                height_raw,
-            );
-
-            let actions_and_indices = extract_helper(&events)?;
-            for action in actions_and_indices {
-                match build_event(RawObject::new(
-                    height,
-                    action.0,
-                    action.1 as usize,
-                    events.clone(),
-                )) {
-                    Ok(event) => vals.push((height, event)),
-                    Err(e) => warn!("error while building event {}", e.to_string()),
-                }
-            }
-        }
-        _ => {}
-    }
-
-    Ok(vals)
-}
-
-pub fn build_event(mut object: RawObject) -> Result<IBCEvent, BoxError> {
-    match object.action.as_str() {
-        // Client events
-        "create_client" => Ok(IBCEvent::from(ClientEvents::CreateClient::try_from(
-            object,
-        )?)),
-        "update_client" => Ok(IBCEvent::from(ClientEvents::UpdateClient::try_from(
-            object,
-        )?)),
-
-        // Connection events
-        "connection_open_init" => Ok(IBCEvent::from(ConnectionEvents::OpenInit::try_from(
-            object,
-        )?)),
-        "connection_open_try" => Ok(IBCEvent::from(ConnectionEvents::OpenTry::try_from(object)?)),
-        "connection_open_ack" => Ok(IBCEvent::from(ConnectionEvents::OpenAck::try_from(object)?)),
-        "connection_open_confirm" => Ok(IBCEvent::from(ConnectionEvents::OpenConfirm::try_from(
-            object,
-        )?)),
-
-        // Channel events
-        "channel_open_init" => Ok(IBCEvent::from(ChannelEvents::OpenInit::try_from(object)?)),
-        "channel_open_try" => Ok(IBCEvent::from(ChannelEvents::OpenTry::try_from(object)?)),
-        "channel_open_ack" => Ok(IBCEvent::from(ChannelEvents::OpenAck::try_from(object)?)),
-        "channel_open_confirm" => Ok(IBCEvent::from(ChannelEvents::OpenConfirm::try_from(
-            object,
-        )?)),
-        "channel_close_init" => Ok(IBCEvent::from(ChannelEvents::CloseInit::try_from(object)?)),
-        "channel_close_confirm" => Ok(IBCEvent::from(ChannelEvents::CloseConfirm::try_from(
-            object,
-        )?)),
-
-        // Packet events
-        // Note: There is no message.action "send_packet", the only one we can hook into is the
-        // module's action, "transfer" being the only one in IBC1.0. However the attributes
-        // are all prefixed with "send_packet" therefore the overwrite here
-        // TODO: This need to be sorted out
-        "transfer" => {
-            object.action = "send_packet".to_string();
-            Ok(IBCEvent::from(ChannelEvents::SendPacket::try_from(object)?))
-        }
-        // Same here
-        // TODO: sort this out
-        "recv_packet" => {
-            object.action = "write_acknowledgement".to_string();
-            Ok(IBCEvent::from(
-                ChannelEvents::WriteAcknowledgement::try_from(object)?,
-            ))
-        }
-        "write_acknowledgement" => Ok(IBCEvent::from(
-            ChannelEvents::WriteAcknowledgement::try_from(object)?,
-        )),
-        "acknowledge_packet" => Ok(IBCEvent::from(ChannelEvents::AcknowledgePacket::try_from(
-            object,
-        )?)),
-        "timeout_packet" => Ok(IBCEvent::from(ChannelEvents::TimeoutPacket::try_from(
-            object,
-        )?)),
-
-        _ => Err("Incorrect Event Type".into()),
-    }
-}
-
-=======
->>>>>>> ca338635
 #[macro_export]
 macro_rules! make_event {
     ($a:ident, $b:literal) => {
