--- conflicted
+++ resolved
@@ -73,18 +73,9 @@
 
     #[test]
     fn test_update_client_ok() {
-<<<<<<< HEAD
-        let mock = MockClientContext {
-            client_id: "mockclient".parse().unwrap(),
-            client_type: Some(ClientType::Mock),
-            client_state: MockClientState(MockHeader(Height(42))).into(),
-            consensus_state: MockConsensusState(MockHeader(Height(42))).into(),
-        };
-=======
         let client_id: ClientId = "mockclient".parse().unwrap();
         let mut ctx = MockClientContext::default();
-        ctx.with_client(&client_id, ClientType::Tendermint, Height(42));
->>>>>>> 41285963
+        ctx.with_client(&client_id, ClientType::Mock, Height(42));
 
         let msg = MsgUpdateAnyClient {
             client_id,
