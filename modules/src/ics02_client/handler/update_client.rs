--- conflicted
+++ resolved
@@ -180,13 +180,8 @@
         for cid in &client_ids {
             let msg = MsgUpdateAnyClient {
                 client_id: cid.clone(),
-<<<<<<< HEAD
-                header: MockHeader(update_height).into(),
+                header: MockHeader::new(update_height).into(),
                 signer: signer.clone(),
-=======
-                header: MockHeader::new(update_height).into(),
-                signer,
->>>>>>> bfd3d8e3
             };
 
             let output = dispatch(&ctx, ClientMsg::UpdateClient(msg.clone()));
