--- conflicted
+++ resolved
@@ -25,12 +25,8 @@
 /// The content of the `key` field for the attribute containing the height.
 pub const CONSENSUS_HEIGHT_ATTRIBUTE_KEY: &str = "consensus_height";
 
-<<<<<<< HEAD
-fn event_names() -> HashSet<String> {
-=======
 /// A list of all the event `type`s that this module is capable of parsing
 fn event_types() -> HashSet<String> {
->>>>>>> ce07f633
     HashSet::from_iter(
         vec![CREATE_EVENT_TYPE.to_string(), UPDATE_EVENT_TYPE.to_string()]
             .iter()
@@ -111,17 +107,12 @@
 impl TryFrom<RawObject> for CreateClient {
     type Error = BoxError;
     fn try_from(obj: RawObject) -> Result<Self, Self::Error> {
-        let consensus_height_str: String = attribute!(obj, "update_client.consensus_height");
+        let consensus_height_str: String = attribute!(obj, "create_client.consensus_height");
         Ok(CreateClient(Attributes {
             height: obj.height,
-<<<<<<< HEAD
-            client_id: attribute!(obj, "update_client.client_id"),
-            client_type: attribute!(obj, "update_client.client_type"),
-            consensus_height: consensus_height_str.try_into()?,
-=======
             client_id: attribute!(obj, "create_client.client_id"),
             client_type: attribute!(obj, "create_client.client_type"),
->>>>>>> ce07f633
+            consensus_height: consensus_height_str.try_into()?,
         }))
     }
 }
@@ -172,7 +163,7 @@
 impl TryFrom<RawObject> for ClientMisbehavior {
     type Error = BoxError;
     fn try_from(obj: RawObject) -> Result<Self, Self::Error> {
-        let consensus_height_str: String = attribute!(obj, "update_client.consensus_height");
+        let consensus_height_str: String = attribute!(obj, "client_misbehaviour.consensus_height");
         Ok(ClientMisbehavior(Attributes {
             height: obj.height,
             client_id: attribute!(obj, "client_misbehaviour.client_id"),
