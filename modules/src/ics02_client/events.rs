--- conflicted
+++ resolved
@@ -9,10 +9,6 @@
 use serde_derive::{Deserialize, Serialize};
 use std::collections::HashSet;
 use std::convert::{TryFrom, TryInto};
-<<<<<<< HEAD
-use std::iter::FromIterator;
-=======
->>>>>>> 453c1da8
 use tendermint::block;
 
 /// The content of the `type` field for the event that a chain produces upon executing the create client transaction.
@@ -30,17 +26,9 @@
 
 /// A list of all the event `type`s that this module is capable of parsing
 fn event_types() -> HashSet<String> {
-<<<<<<< HEAD
-    HashSet::from_iter(
-        vec![CREATE_EVENT_TYPE.to_string(), UPDATE_EVENT_TYPE.to_string()]
-            .iter()
-            .cloned(),
-    )
-=======
     vec![CREATE_EVENT_TYPE.to_string(), UPDATE_EVENT_TYPE.to_string()]
         .into_iter()
         .collect()
->>>>>>> 453c1da8
 }
 
 pub fn try_from_tx(event: tendermint::abci::Event) -> Option<IBCEvent> {
