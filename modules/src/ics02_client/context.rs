--- conflicted
+++ resolved
@@ -27,12 +27,7 @@
 
     fn store_client_result(&mut self, handler_res: ClientResult) -> Result<(), Error> {
         match handler_res {
-<<<<<<< HEAD
-            Create(res) => {
-                self.store_client_type(res.client_id.clone(), res.client_type)?;
-=======
             CreateResult(res) => {
->>>>>>> a3e2834b
                 self.store_client_state(res.client_id.clone(), res.client_state.clone())?;
                 self.store_consensus_state(
                     res.client_id,
