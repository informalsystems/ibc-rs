//! These are definitions of messages that a relayer submits to a chain. Specific implementations of
//! these messages can be found, for instance, in ICS 07 for Tendermint-specific chains. A chain
//! handles these messages in two layers: first with the general ICS 02 client handler, which
//! subsequently calls into the chain-specific (e.g., ICS 07) client handler. See:
//! https://github.com/cosmos/ics/tree/master/spec/ics-002-client-semantics#create.
use std::convert::TryFrom;

use crate::ics02_client::client_def::{AnyClientState, AnyConsensusState, AnyHeader};
use crate::ics02_client::client_type::ClientType;
use crate::ics02_client::error;
use crate::ics24_host::identifier::ClientId;
use crate::tx_msg::Msg;

use ibc_proto::ibc::core::client::v1::MsgCreateClient as RawMsgCreateClient;
use std::str::FromStr;
use tendermint::account::Id as AccountId;
use tendermint_proto::{DomainType, Error, Kind};

const TYPE_MSG_CREATE_CLIENT: &str = "create_client";

#[allow(clippy::large_enum_variant)]
#[derive(Clone, Debug)]
pub enum ClientMsg {
    CreateClient(MsgCreateAnyClient),
    UpdateClient(MsgUpdateAnyClient),
}

/// A type of message that triggers the creation of a new on-chain (IBC) client.
#[derive(Clone, Debug, PartialEq, Eq)]
pub struct MsgCreateAnyClient {
    pub client_id: ClientId,
    pub client_type: ClientType,
    pub client_state: AnyClientState,
    pub consensus_state: AnyConsensusState,
    pub signer: AccountId,
}

impl MsgCreateAnyClient {
    pub fn new(
        client_id: ClientId,
        client_type: ClientType,
        client_state: AnyClientState,
        consensus_state: AnyConsensusState,
        signer: AccountId,
    ) -> Self {
        MsgCreateAnyClient {
            client_id,
            client_type,
            client_state,
            consensus_state,
            signer,
        }
    }
}

impl Msg for MsgCreateAnyClient {
    type ValidationError = crate::ics24_host::error::ValidationError;

    fn route(&self) -> String {
        crate::keys::ROUTER_KEY.to_string()
    }

    fn get_type(&self) -> String {
        TYPE_MSG_CREATE_CLIENT.to_string()
    }

    fn validate_basic(&self) -> Result<(), Self::ValidationError> {
        // Nothing to validate since all fields are validated on creation.
        Ok(())
    }

    fn get_sign_bytes(&self) -> Vec<u8> {
        let mut buf = Vec::new();
        let raw_msg: RawMsgCreateClient = self.clone().into();
        prost::Message::encode(&raw_msg, &mut buf).unwrap();
        buf
    }

    fn get_signers(&self) -> Vec<AccountId> {
        vec![self.signer]
    }
}

impl DomainType<RawMsgCreateClient> for MsgCreateAnyClient {}

impl TryFrom<RawMsgCreateClient> for MsgCreateAnyClient {
    type Error = Error;

    fn try_from(raw: RawMsgCreateClient) -> Result<Self, Self::Error> {
        let raw_client_state = raw
            .client_state
            .ok_or_else(|| Kind::DecodeMessage.context(error::Kind::InvalidRawClientState))?;

        let client_type = match raw_client_state.type_url.as_str() {
            "/ibc.tendermint.ClientState" => Ok(ClientType::Tendermint),

            _ => Err(
                Kind::DecodeMessage.context(error::Kind::UnknownConsensusStateType(
                    raw_client_state.clone().type_url,
                )),
            ),
        }?;

        let raw_consensus_state = raw
            .consensus_state
            .ok_or_else(|| Kind::DecodeMessage.context(error::Kind::InvalidRawConsensusState))?;

        Ok(MsgCreateAnyClient {
            client_id: raw.client_id.parse().unwrap(),
            client_type,
            client_state: AnyClientState::try_from(raw_client_state).unwrap(),
            consensus_state: AnyConsensusState::try_from(raw_consensus_state).unwrap(),
            signer: AccountId::from_str(raw.signer.as_str())
                .map_err(|e| Kind::DecodeMessage.context(e))?,
        })
    }
}

impl From<MsgCreateAnyClient> for RawMsgCreateClient {
    fn from(ics_msg: MsgCreateAnyClient) -> Self {
        RawMsgCreateClient {
            client_id: ics_msg.client_id.to_string(),
            client_state: Some(ics_msg.client_state.into()),
            consensus_state: Some(ics_msg.consensus_state.into()),
            signer: ics_msg.signer.to_string(),
        }
    }
}

/// A type of message that triggers the update of an on-chain (IBC) client with new headers.
#[derive(Clone, Debug)]
pub struct MsgUpdateAnyClient {
    pub client_id: ClientId,
    pub header: AnyHeader,
    pub signer: AccountId,
}

#[cfg(test)]
mod tests {
<<<<<<< HEAD
    use ibc_proto::ibc::core::client::v1::MsgCreateClient;
    use std::convert::{TryFrom, TryInto};
=======
    use ibc_proto::ibc::client::MsgCreateClient;
    use std::convert::TryFrom;
>>>>>>> a8ffca2c
    use std::time::Duration;

    use crate::ics02_client::client_def::{AnyClientState, AnyConsensusState};
    use crate::ics02_client::client_type::ClientType;
    use crate::ics02_client::msgs::MsgCreateAnyClient;
    use crate::ics03_connection::msgs::test_util::get_dummy_account_id;
    use crate::ics07_tendermint::client_state::ClientState;
    use crate::ics07_tendermint::header::test_util::get_dummy_header;
    use crate::ics24_host::identifier::ClientId;
    use tendermint::block::Height;

    #[test]
    fn to_and_from_any() {
        let client_id: ClientId = "tendermint".parse().unwrap();
        let signer = get_dummy_account_id();

        let tm_header = get_dummy_header();
        let tm_client_state = AnyClientState::Tendermint(ClientState {
            chain_id: tm_header.signed_header.header.chain_id.to_string(),
            trusting_period: Duration::from_secs(64000),
            unbonding_period: Duration::from_secs(128000),
            max_clock_drift: Duration::from_millis(3000),
            latest_height: tm_header.signed_header.header.height,
            frozen_height: Height::from(0_u32),
            allow_update_after_expiry: false,
            allow_update_after_misbehaviour: false,
        });

        let msg = MsgCreateAnyClient {
            client_id,
            client_type: ClientType::Tendermint,
            client_state: tm_client_state,
            consensus_state: AnyConsensusState::Tendermint(tm_header.consensus_state()),
            signer,
        };

        let raw = MsgCreateClient::from(msg.clone());
        let msg_back = MsgCreateAnyClient::try_from(raw.clone()).unwrap();
        let raw_back = MsgCreateClient::from(msg_back.clone());
        assert_eq!(msg, msg_back);
        assert_eq!(raw, raw_back);
    }
}<|MERGE_RESOLUTION|>--- conflicted
+++ resolved
@@ -137,14 +137,12 @@
 
 #[cfg(test)]
 mod tests {
-<<<<<<< HEAD
+    use std::convert::TryFrom;
+    use std::time::Duration;
+
+    use tendermint::block::Height;
+
     use ibc_proto::ibc::core::client::v1::MsgCreateClient;
-    use std::convert::{TryFrom, TryInto};
-=======
-    use ibc_proto::ibc::client::MsgCreateClient;
-    use std::convert::TryFrom;
->>>>>>> a8ffca2c
-    use std::time::Duration;
 
     use crate::ics02_client::client_def::{AnyClientState, AnyConsensusState};
     use crate::ics02_client::client_type::ClientType;
@@ -153,7 +151,6 @@
     use crate::ics07_tendermint::client_state::ClientState;
     use crate::ics07_tendermint::header::test_util::get_dummy_header;
     use crate::ics24_host::identifier::ClientId;
-    use tendermint::block::Height;
 
     #[test]
     fn to_and_from_any() {
@@ -170,6 +167,7 @@
             frozen_height: Height::from(0_u32),
             allow_update_after_expiry: false,
             allow_update_after_misbehaviour: false,
+            //upgrade_path: None
         });
 
         let msg = MsgCreateAnyClient {
