//! These are definitions of messages that a relayer submits to a chain. Specific implementations of
//! these messages can be found, for instance, in ICS 07 for Tendermint-specific chains. A chain
//! handles these messages in two layers: first with the general ICS 02 client handler, which
//! subsequently calls into the chain-specific (e.g., ICS 07) client handler. See:
//! https://github.com/cosmos/ics/tree/master/spec/ics-002-client-semantics#create.
use std::convert::TryFrom;

use crate::ics02_client::client_def::{AnyClientState, AnyConsensusState, AnyHeader};
use crate::ics02_client::client_type::ClientType;
use crate::ics02_client::error;
use crate::ics24_host::identifier::ClientId;
use crate::tx_msg::Msg;

use ibc_proto::ibc::core::client::v1::MsgCreateClient as RawMsgCreateClient;
use std::str::FromStr;
use tendermint::account::Id as AccountId;
use tendermint_proto::{DomainType, Error, Kind};

const TYPE_MSG_CREATE_CLIENT: &str = "create_client";

#[allow(clippy::large_enum_variant)]
#[derive(Clone, Debug)]
pub enum ClientMsg {
    CreateClient(MsgCreateAnyClient),
    UpdateClient(MsgUpdateAnyClient),
}

/// A type of message that triggers the creation of a new on-chain (IBC) client.
#[derive(Clone, Debug, PartialEq, Eq)]
pub struct MsgCreateAnyClient {
    pub client_id: ClientId,
    pub client_type: ClientType,
    pub client_state: AnyClientState,
    pub consensus_state: AnyConsensusState,
    pub signer: AccountId,
}

impl MsgCreateAnyClient {
    pub fn new(
        client_id: ClientId,
        client_type: ClientType,
        client_state: AnyClientState,
        consensus_state: AnyConsensusState,
        signer: AccountId,
    ) -> Self {
        MsgCreateAnyClient {
            client_id,
            client_type,
            client_state,
            consensus_state,
            signer,
        }
    }
}

impl Msg for MsgCreateAnyClient {
    type ValidationError = crate::ics24_host::error::ValidationError;

    fn route(&self) -> String {
        crate::keys::ROUTER_KEY.to_string()
    }

    fn get_type(&self) -> String {
        TYPE_MSG_CREATE_CLIENT.to_string()
    }

    fn validate_basic(&self) -> Result<(), Self::ValidationError> {
        // Nothing to validate since all fields are validated on creation.
        Ok(())
    }

    fn get_sign_bytes(&self) -> Vec<u8> {
        let mut buf = Vec::new();
        let raw_msg: RawMsgCreateClient = self.clone().into();
        prost::Message::encode(&raw_msg, &mut buf).unwrap();
        buf
    }

    fn get_signers(&self) -> Vec<AccountId> {
        vec![self.signer]
    }
}

impl DomainType<RawMsgCreateClient> for MsgCreateAnyClient {}

impl TryFrom<RawMsgCreateClient> for MsgCreateAnyClient {
    type Error = Error;

    fn try_from(raw: RawMsgCreateClient) -> Result<Self, Self::Error> {
        let raw_client_state = raw
            .client_state
            .ok_or_else(|| Kind::DecodeMessage.context(error::Kind::InvalidRawClientState))?;

        let client_type = match raw_client_state.type_url.as_str() {
            "/ibc.tendermint.ClientState" => Ok(ClientType::Tendermint),

            _ => Err(
                Kind::DecodeMessage.context(error::Kind::UnknownConsensusStateType(
                    raw_client_state.clone().type_url,
                )),
            ),
        }?;

        let raw_consensus_state = raw
            .consensus_state
            .ok_or_else(|| Kind::DecodeMessage.context(error::Kind::InvalidRawConsensusState))?;

        Ok(MsgCreateAnyClient {
            client_id: raw.client_id.parse().unwrap(),
            client_type,
            client_state: AnyClientState::try_from(raw_client_state).unwrap(),
            consensus_state: AnyConsensusState::try_from(raw_consensus_state).unwrap(),
            signer: AccountId::from_str(raw.signer.as_str())
                .map_err(|e| Kind::DecodeMessage.context(e))?,
        })
    }
}

impl From<MsgCreateAnyClient> for RawMsgCreateClient {
    fn from(ics_msg: MsgCreateAnyClient) -> Self {
        RawMsgCreateClient {
            client_id: ics_msg.client_id.to_string(),
            client_state: Some(ics_msg.client_state.into()),
            consensus_state: Some(ics_msg.consensus_state.into()),
            signer: ics_msg.signer.to_string(),
        }
    }
}

/// A type of message that triggers the update of an on-chain (IBC) client with new headers.
#[derive(Clone, Debug)]
pub struct MsgUpdateAnyClient {
    pub client_id: ClientId,
    pub header: AnyHeader,
    pub signer: AccountId,
}

#[cfg(test)]
mod tests {
    use std::convert::TryFrom;
    use std::time::Duration;

    use tendermint::block::Height;

    use ibc_proto::ibc::core::client::v1::MsgCreateClient;

    use crate::ics02_client::client_def::{AnyClientState, AnyConsensusState};
    use crate::ics02_client::client_type::ClientType;
    use crate::ics02_client::msgs::MsgCreateAnyClient;
    use crate::ics03_connection::msgs::test_util::get_dummy_account_id;
    use crate::ics07_tendermint::client_state::ClientState;
    use crate::ics07_tendermint::header::test_util::get_dummy_header;
    use crate::ics24_host::identifier::ClientId;
<<<<<<< HEAD
    use crate::Height;
=======
>>>>>>> 9a930e62

    #[test]
    fn to_and_from_any() {
        let client_id: ClientId = "tendermint".parse().unwrap();
        let signer = get_dummy_account_id();

        let tm_header = get_dummy_header();
        let tm_client_state = AnyClientState::Tendermint(ClientState {
            chain_id: tm_header.signed_header.header.chain_id.to_string(),
            trusting_period: Duration::from_secs(64000),
            unbonding_period: Duration::from_secs(128000),
            max_clock_drift: Duration::from_millis(3000),
            latest_height: Height::new(0, u64::from(tm_header.signed_header.header.height)),
            frozen_height: Height::default(),
            allow_update_after_expiry: false,
            allow_update_after_misbehaviour: false,
            upgrade_path: "".to_string(),
        });

        let msg = MsgCreateAnyClient {
            client_id,
            client_type: ClientType::Tendermint,
            client_state: tm_client_state,
            consensus_state: AnyConsensusState::Tendermint(tm_header.consensus_state()),
            signer,
        };

        let raw = MsgCreateClient::from(msg.clone());
        let msg_back = MsgCreateAnyClient::try_from(raw.clone()).unwrap();
        let raw_back = MsgCreateClient::from(msg_back.clone());
        assert_eq!(msg, msg_back);
        assert_eq!(raw, raw_back);
    }
}<|MERGE_RESOLUTION|>--- conflicted
+++ resolved
@@ -140,8 +140,6 @@
     use std::convert::TryFrom;
     use std::time::Duration;
 
-    use tendermint::block::Height;
-
     use ibc_proto::ibc::core::client::v1::MsgCreateClient;
 
     use crate::ics02_client::client_def::{AnyClientState, AnyConsensusState};
@@ -151,10 +149,7 @@
     use crate::ics07_tendermint::client_state::ClientState;
     use crate::ics07_tendermint::header::test_util::get_dummy_header;
     use crate::ics24_host::identifier::ClientId;
-<<<<<<< HEAD
     use crate::Height;
-=======
->>>>>>> 9a930e62
 
     #[test]
     fn to_and_from_any() {
