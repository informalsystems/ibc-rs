use prost::Message;
use serde_derive::{Deserialize, Serialize};

<<<<<<< HEAD
use crate::ics02_client::error::{Error, Kind};
=======
use crate::downcast;
use crate::ics02_client::client_type::ClientType;
use crate::ics02_client::error;
>>>>>>> 6f59e2f0
use crate::ics02_client::header::Header;
use crate::ics02_client::state::{ClientState, ConsensusState};
use crate::ics03_connection::connection::ConnectionEnd;
use crate::ics07_tendermint as tendermint;
use crate::ics07_tendermint::client_def::TendermintClient;
<<<<<<< HEAD
use crate::ics07_tendermint::client_state::ClientState as TendermintClientState;
=======
>>>>>>> 6f59e2f0
use crate::ics23_commitment::commitment::{CommitmentPrefix, CommitmentProof, CommitmentRoot};
use crate::ics24_host::identifier::{ClientId, ConnectionId};
use crate::Height;
use crate::{ics02_client::client_type::ClientType, try_from_raw::TryFromRaw};

use ibc_proto::ibc::tendermint::ClientState as RawTendermintClientState;

use ::tendermint::block::Height;

#[cfg(test)]
use {
    crate::mock_client::client_def::MockClient,
    crate::mock_client::header::MockHeader,
    crate::mock_client::state::{MockClientState, MockConsensusState},
    ibc_proto::ibc::mock::ClientState as RawMockClientState,
};

pub trait ClientDef: Clone {
    type Header: Header;
    type ClientState: ClientState;
    type ConsensusState: ConsensusState;

    /// TODO
    fn check_header_and_update_state(
        &self,
        client_state: Self::ClientState,
        header: Self::Header,
    ) -> Result<(Self::ClientState, Self::ConsensusState), Box<dyn std::error::Error>>;

    /// Verification functions as specified in:
    /// https://github.com/cosmos/ics/tree/master/spec/ics-002-client-semantics
    ///
    /// Verify a `proof` that the consensus state of a given client (at height `consensus_height`)
    /// matches the input `consensus_state`. The parameter `counterparty_height` represent the
    /// height of the counterparty chain that this proof assumes (i.e., the height at which this
    /// proof was computed).
    #[allow(clippy::too_many_arguments)]
    fn verify_client_consensus_state(
        &self,
        client_state: &Self::ClientState,
        height: Height,
        prefix: &CommitmentPrefix,
        proof: &CommitmentProof,
        client_id: &ClientId,
        consensus_height: Height,
        expected_consensus_state: &AnyConsensusState,
    ) -> Result<(), Box<dyn std::error::Error>>;

    /// Verify a `proof` that a connection state matches that of the input `connection_end`.
    fn verify_connection_state(
        &self,
        client_state: &Self::ClientState,
        height: Height,
        prefix: &CommitmentPrefix,
        proof: &CommitmentProof,
        connection_id: &ConnectionId,
        expected_connection_end: &ConnectionEnd,
    ) -> Result<(), Box<dyn std::error::Error>>;

    /// Verify the client state for this chain that it is stored on the counterparty chain.
    fn verify_client_full_state(
        &self,
        _client_state: &Self::ClientState,
        height: Height,
        root: &CommitmentRoot,
        prefix: &CommitmentPrefix,
        client_id: &ClientId,
        proof: &CommitmentProof,
        client_state: &AnyClientState,
    ) -> Result<(), Box<dyn std::error::Error>>;
}

#[derive(Clone, Debug, PartialEq, Serialize, Deserialize)] // TODO: Add Eq
#[allow(clippy::large_enum_variant)]
pub enum AnyHeader {
    Tendermint(tendermint::header::Header),

    #[cfg(test)]
    Mock(MockHeader),
}

impl Header for AnyHeader {
    fn client_type(&self) -> ClientType {
        match self {
            Self::Tendermint(header) => header.client_type(),

            #[cfg(test)]
            Self::Mock(header) => header.client_type(),
        }
    }

    fn height(&self) -> Height {
        match self {
            Self::Tendermint(header) => header.height(),

            #[cfg(test)]
            Self::Mock(header) => header.height(),
        }
    }
}

#[derive(Clone, Debug, PartialEq, Serialize, Deserialize)]
pub enum AnyClientState {
    Tendermint(TendermintClientState),

    #[cfg(test)]
    Mock(MockClientState),
}

<<<<<<< HEAD
impl AnyClientState {
    pub fn check_header_and_update_state(
        &self,
        header: AnyHeader,
    ) -> Result<(AnyClientState, AnyConsensusState), Box<dyn std::error::Error>> {
        match self {
            AnyClientState::Tendermint(tm_state) => {
                let (new_state, new_consensus) = tm_state.check_header_and_update_state(header)?;
                Ok((
                    AnyClientState::Tendermint(new_state),
                    AnyConsensusState::Tendermint(new_consensus),
                ))
            }
            #[cfg(test)]
            AnyClientState::Mock(mock_state) => {
                let (new_state, new_consensus) =
                    mock_state.check_header_and_update_state(header)?;
                Ok((
                    AnyClientState::Mock(new_state),
                    AnyConsensusState::Mock(new_consensus),
                ))
            }
        }
    }

    pub fn from_any(any: prost_types::Any) -> Result<Self, Error> {
        match any.type_url.as_str() {
            "ibc.tendermint.ClientState" => {
                let raw = RawTendermintClientState::decode(any.value.as_ref())
                    .map_err(|e| Kind::ProtoDecodingFailure.context(e))?;
                let client_state = TendermintClientState::try_from(raw)
                    .map_err(|e| Kind::InvalidRawClientState.context(e))?;

                Ok(AnyClientState::Tendermint(client_state))
            }

            #[cfg(test)]
            "ibc.mock.ClientState" => {
                let raw = RawMockClientState::decode(any.value.as_ref())
                    .map_err(|e| Kind::ProtoDecodingFailure.context(e))?;
                let client_state = MockClientState::try_from(raw)
                    .map_err(|e| Kind::InvalidRawClientState.context(e))?;

                Ok(AnyClientState::Mock(client_state))
            }

            _ => Err(Kind::UnknownClientStateType(any.type_url).into()),
        }
    }
}

=======
>>>>>>> 6f59e2f0
impl ClientState for AnyClientState {
    fn chain_id(&self) -> String {
        todo!()
    }

    fn client_type(&self) -> ClientType {
        match self {
            Self::Tendermint(state) => state.client_type(),

            #[cfg(test)]
            Self::Mock(state) => state.client_type(),
        }
    }

    fn is_frozen(&self) -> bool {
        match self {
            AnyClientState::Tendermint(tm_state) => tm_state.is_frozen(),

            #[cfg(test)]
            AnyClientState::Mock(mock_state) => mock_state.is_frozen(),
        }
    }

    fn latest_height(&self) -> Height {
        match self {
            Self::Tendermint(tm_state) => tm_state.latest_height(),

            #[cfg(test)]
            Self::Mock(mock_state) => mock_state.latest_height(),
        }
    }
}

#[derive(Clone, Debug, PartialEq)]
pub enum AnyConsensusState {
    Tendermint(crate::ics07_tendermint::consensus_state::ConsensusState),

    #[cfg(test)]
    Mock(MockConsensusState),
}

impl ConsensusState for AnyConsensusState {
    fn client_type(&self) -> ClientType {
        todo!()
    }

    fn height(&self) -> Height {
        todo!()
    }

    fn root(&self) -> &CommitmentRoot {
        todo!()
    }

    fn validate_basic(&self) -> Result<(), Box<dyn std::error::Error>> {
        todo!()
    }
}

#[derive(Clone, Debug, PartialEq, Eq)]
pub enum AnyClient {
    Tendermint(TendermintClient),

    #[cfg(test)]
    Mock(MockClient),
}

impl AnyClient {
    pub fn from_client_type(client_type: ClientType) -> AnyClient {
        match client_type {
            ClientType::Tendermint => Self::Tendermint(TendermintClient),

            #[cfg(test)]
            ClientType::Mock => Self::Mock(MockClient),
        }
    }
}

// ⚠️  Beware of the awful boilerplate below ⚠️
impl ClientDef for AnyClient {
    type Header = AnyHeader;
    type ClientState = AnyClientState;
    type ConsensusState = AnyConsensusState;

    fn check_header_and_update_state(
        &self,
        client_state: AnyClientState,
        header: AnyHeader,
    ) -> Result<(AnyClientState, AnyConsensusState), Box<dyn std::error::Error>> {
        match self {
            Self::Tendermint(client) => {
                let (client_state, header) = downcast!(
                    client_state => AnyClientState::Tendermint,
                    header => AnyHeader::Tendermint,
                )
                .ok_or_else(|| error::Kind::ClientArgsTypeMismatch(ClientType::Tendermint))?;

                let (new_state, new_consensus) =
                    client.check_header_and_update_state(client_state, header)?;

                Ok((
                    AnyClientState::Tendermint(new_state),
                    AnyConsensusState::Tendermint(new_consensus),
                ))
            }

            #[cfg(test)]
            Self::Mock(client) => {
                let (client_state, header) = downcast!(
                    client_state => AnyClientState::Mock,
                    header => AnyHeader::Mock,
                )
                .ok_or_else(|| error::Kind::ClientArgsTypeMismatch(ClientType::Mock))?;

                let (new_state, new_consensus) =
                    client.check_header_and_update_state(client_state, header)?;

                Ok((
                    AnyClientState::Mock(new_state),
                    AnyConsensusState::Mock(new_consensus),
                ))
            }
        }
    }

    fn verify_client_consensus_state(
        &self,
        client_state: &Self::ClientState,
        height: Height,
        prefix: &CommitmentPrefix,
        proof: &CommitmentProof,
        client_id: &ClientId,
        consensus_height: Height,
        expected_consensus_state: &AnyConsensusState,
    ) -> Result<(), Box<dyn std::error::Error>> {
        match self {
            Self::Tendermint(client) => {
                let client_state = downcast!(
                    client_state => AnyClientState::Tendermint
                )
                .ok_or_else(|| error::Kind::ClientArgsTypeMismatch(ClientType::Tendermint))?;

                client.verify_client_consensus_state(
                    client_state,
                    height,
                    prefix,
                    proof,
                    client_id,
                    consensus_height,
                    expected_consensus_state,
                )
            }

            #[cfg(test)]
            Self::Mock(client) => {
                let client_state = downcast!(
                    client_state => AnyClientState::Mock
                )
                .ok_or_else(|| error::Kind::ClientArgsTypeMismatch(ClientType::Mock))?;

                client.verify_client_consensus_state(
                    client_state,
                    height,
                    prefix,
                    proof,
                    client_id,
                    consensus_height,
                    expected_consensus_state,
                )
            }
        }
    }

    fn verify_connection_state(
        &self,
        client_state: &AnyClientState,
        height: Height,
        prefix: &CommitmentPrefix,
        proof: &CommitmentProof,
        connection_id: &ConnectionId,
        expected_connection_end: &ConnectionEnd,
    ) -> Result<(), Box<dyn std::error::Error>> {
        match self {
            Self::Tendermint(client) => {
                let client_state = downcast!(client_state => AnyClientState::Tendermint)
                    .ok_or_else(|| error::Kind::ClientArgsTypeMismatch(ClientType::Tendermint))?;

                client.verify_connection_state(
                    client_state,
                    height,
                    prefix,
                    proof,
                    connection_id,
                    expected_connection_end,
                )
            }

            #[cfg(test)]
            Self::Mock(client) => {
                let client_state = downcast!(client_state => AnyClientState::Mock)
                    .ok_or_else(|| error::Kind::ClientArgsTypeMismatch(ClientType::Mock))?;

                client.verify_connection_state(
                    client_state,
                    height,
                    prefix,
                    proof,
                    connection_id,
                    expected_connection_end,
                )
            }
        }
    }
    /// Verification functions as specified in:
    /// https://github.com/cosmos/ics/tree/master/spec/ics-002-client-semantics
    ///
    fn verify_client_full_state(
        &self,
        client_state: &Self::ClientState,
        height: Height,
        root: &CommitmentRoot,
        prefix: &CommitmentPrefix,
        client_id: &ClientId,
        proof: &CommitmentProof,
        client_state_on_counterparty: &AnyClientState,
    ) -> Result<(), Box<dyn std::error::Error>> {
        match self {
            Self::Tendermint(client) => {
                let client_state = downcast!(
                    client_state => AnyClientState::Tendermint
                )
                .ok_or_else(|| error::Kind::ClientArgsTypeMismatch(ClientType::Tendermint))?;

                client.verify_client_full_state(
                    client_state,
                    height,
                    root,
                    prefix,
                    client_id,
                    proof,
                    client_state_on_counterparty,
                )
            }

            #[cfg(test)]
            Self::Mock(client) => {
                let client_state = downcast!(
                    client_state => AnyClientState::Mock
                )
                .ok_or_else(|| error::Kind::ClientArgsTypeMismatch(ClientType::Mock))?;

                client.verify_client_full_state(
                    client_state,
                    height,
                    root,
                    prefix,
                    client_id,
                    proof,
                    client_state_on_counterparty,
                )
            }
        }
    }
}<|MERGE_RESOLUTION|>--- conflicted
+++ resolved
@@ -1,26 +1,18 @@
 use prost::Message;
 use serde_derive::{Deserialize, Serialize};
 
-<<<<<<< HEAD
-use crate::ics02_client::error::{Error, Kind};
-=======
 use crate::downcast;
 use crate::ics02_client::client_type::ClientType;
-use crate::ics02_client::error;
->>>>>>> 6f59e2f0
+use crate::ics02_client::error::{self, Error};
 use crate::ics02_client::header::Header;
 use crate::ics02_client::state::{ClientState, ConsensusState};
 use crate::ics03_connection::connection::ConnectionEnd;
 use crate::ics07_tendermint as tendermint;
 use crate::ics07_tendermint::client_def::TendermintClient;
-<<<<<<< HEAD
 use crate::ics07_tendermint::client_state::ClientState as TendermintClientState;
-=======
->>>>>>> 6f59e2f0
 use crate::ics23_commitment::commitment::{CommitmentPrefix, CommitmentProof, CommitmentRoot};
 use crate::ics24_host::identifier::{ClientId, ConnectionId};
-use crate::Height;
-use crate::{ics02_client::client_type::ClientType, try_from_raw::TryFromRaw};
+use crate::try_from_raw::TryFromRaw;
 
 use ibc_proto::ibc::tendermint::ClientState as RawTendermintClientState;
 
@@ -77,6 +69,7 @@
     ) -> Result<(), Box<dyn std::error::Error>>;
 
     /// Verify the client state for this chain that it is stored on the counterparty chain.
+    #[allow(clippy::too_many_arguments)]
     fn verify_client_full_state(
         &self,
         _client_state: &Self::ClientState,
@@ -126,39 +119,14 @@
     Mock(MockClientState),
 }
 
-<<<<<<< HEAD
 impl AnyClientState {
-    pub fn check_header_and_update_state(
-        &self,
-        header: AnyHeader,
-    ) -> Result<(AnyClientState, AnyConsensusState), Box<dyn std::error::Error>> {
-        match self {
-            AnyClientState::Tendermint(tm_state) => {
-                let (new_state, new_consensus) = tm_state.check_header_and_update_state(header)?;
-                Ok((
-                    AnyClientState::Tendermint(new_state),
-                    AnyConsensusState::Tendermint(new_consensus),
-                ))
-            }
-            #[cfg(test)]
-            AnyClientState::Mock(mock_state) => {
-                let (new_state, new_consensus) =
-                    mock_state.check_header_and_update_state(header)?;
-                Ok((
-                    AnyClientState::Mock(new_state),
-                    AnyConsensusState::Mock(new_consensus),
-                ))
-            }
-        }
-    }
-
     pub fn from_any(any: prost_types::Any) -> Result<Self, Error> {
         match any.type_url.as_str() {
             "ibc.tendermint.ClientState" => {
                 let raw = RawTendermintClientState::decode(any.value.as_ref())
-                    .map_err(|e| Kind::ProtoDecodingFailure.context(e))?;
+                    .map_err(|e| error::Kind::ProtoDecodingFailure.context(e))?;
                 let client_state = TendermintClientState::try_from(raw)
-                    .map_err(|e| Kind::InvalidRawClientState.context(e))?;
+                    .map_err(|e| error::Kind::InvalidRawClientState.context(e))?;
 
                 Ok(AnyClientState::Tendermint(client_state))
             }
@@ -166,20 +134,18 @@
             #[cfg(test)]
             "ibc.mock.ClientState" => {
                 let raw = RawMockClientState::decode(any.value.as_ref())
-                    .map_err(|e| Kind::ProtoDecodingFailure.context(e))?;
+                    .map_err(|e| error::Kind::ProtoDecodingFailure.context(e))?;
                 let client_state = MockClientState::try_from(raw)
-                    .map_err(|e| Kind::InvalidRawClientState.context(e))?;
+                    .map_err(|e| error::Kind::InvalidRawClientState.context(e))?;
 
                 Ok(AnyClientState::Mock(client_state))
             }
 
-            _ => Err(Kind::UnknownClientStateType(any.type_url).into()),
-        }
-    }
-}
-
-=======
->>>>>>> 6f59e2f0
+            _ => Err(error::Kind::UnknownClientStateType(any.type_url).into()),
+        }
+    }
+}
+
 impl ClientState for AnyClientState {
     fn chain_id(&self) -> String {
         todo!()
