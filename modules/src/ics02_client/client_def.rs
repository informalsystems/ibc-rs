--- conflicted
+++ resolved
@@ -1,34 +1,19 @@
-<<<<<<< HEAD
-use std::convert::TryFrom;
-
-use chrono::{DateTime, Utc};
-use prost_types::Any;
-use serde::Serialize;
-use tendermint_proto::Protobuf;
-
-=======
 use crate::downcast;
 use crate::ics02_client::client_consensus::{AnyConsensusState, ConsensusState};
 use crate::ics02_client::client_state::{AnyClientState, ClientState};
->>>>>>> 9e684849
 use crate::ics02_client::client_type::ClientType;
 use crate::ics02_client::error::Kind;
 use crate::ics02_client::header::{AnyHeader, Header};
 use crate::ics03_connection::connection::ConnectionEnd;
 use crate::ics04_channel::channel::ChannelEnd;
+use crate::ics04_channel::packet::Sequence;
 use crate::ics07_tendermint::client_def::TendermintClient;
 use crate::ics23_commitment::commitment::{CommitmentPrefix, CommitmentProofBytes, CommitmentRoot};
-<<<<<<< HEAD
-use crate::ics24_host::identifier::{ChainId, ChannelId, ClientId, ConnectionId, PortId};
+use crate::ics24_host::identifier::{ChannelId, ClientId, ConnectionId, PortId};
 use crate::Height;
-use crate::{downcast, ics04_channel::packet::Sequence};
-
-=======
-use crate::ics24_host::identifier::{ChannelId, ClientId, ConnectionId, PortId};
->>>>>>> 9e684849
+
 #[cfg(any(test, feature = "mocks"))]
 use crate::mock::client_def::MockClient;
-use crate::Height;
 
 pub trait ClientDef: Clone {
     type Header: Header;
@@ -372,7 +357,6 @@
             }
         }
     }
-<<<<<<< HEAD
     fn verify_packet_data(
         &self,
         client_state: &Self::ClientState,
@@ -468,26 +452,4 @@
             }
         }
     }
-}
-
-#[cfg(test)]
-mod tests {
-    use std::convert::TryFrom;
-
-    use prost_types::Any;
-
-    use crate::ics02_client::client_def::AnyClientState;
-    use crate::ics07_tendermint::client_state::test_util::get_dummy_tendermint_client_state;
-    use crate::ics07_tendermint::header::test_util::get_dummy_tendermint_header;
-
-    #[test]
-    fn any_client_state_serialization() {
-        let tm_client_state = get_dummy_tendermint_client_state(get_dummy_tendermint_header());
-
-        let raw: Any = tm_client_state.clone().into();
-        let tm_client_state_back = AnyClientState::try_from(raw).unwrap();
-        assert_eq!(tm_client_state, tm_client_state_back);
-    }
-=======
->>>>>>> 9e684849
 }