--- conflicted
+++ resolved
@@ -16,16 +16,6 @@
     #[error("sending sequence number not found for port {0} and channel {1}")]
     SequenceSendNotFound(PortId, ChannelId),
 
-<<<<<<< HEAD
-    #[error("Missing channel for port_id {0} and channel_id {1}")]
-    ChannelNotFound(PortId, ChannelId),
-
-    #[error("Destination channel not found in the counterparty of port_id {0} and channel_id {1}")]
-    DestinationChannelNotFound(PortId, ChannelId),
-
-    #[error("Invalid MsgTransfer proto object: could not convert into a domain type")]
-    InvalidProtoMsgTransfer(String),
-=======
     #[error("missing channel for port_id {0} and channel_id {1} ")]
     ChannelNotFound(PortId, ChannelId),
 
@@ -45,7 +35,6 @@
 
     #[error("invalid packet timeout timestamp value")]
     InvalidPacketTimeoutTimestamp(u64),
->>>>>>> 5d654d9c
 }
 
 impl Kind {
