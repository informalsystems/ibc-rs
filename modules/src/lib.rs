--- conflicted
+++ resolved
@@ -30,12 +30,8 @@
 pub mod keys;
 pub mod path;
 pub mod query;
-<<<<<<< HEAD
-#[macro_use]
 pub mod events;
-=======
 pub mod tx_msg;
->>>>>>> 07614579
 
 /// Height of a block, same as in `tendermint` crate
 pub type Height = tendermint::lite::Height;
