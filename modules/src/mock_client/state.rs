#![allow(unreachable_code, unused_variables)]

use crate::ics02_client::client_def::{AnyClientState, AnyConsensusState, AnyHeader};
use crate::ics02_client::client_type::ClientType;
use crate::ics02_client::header::Header;
use crate::ics02_client::state::{ClientState, ConsensusState};
use crate::ics23_commitment::commitment::CommitmentRoot;
use crate::mock_client::header::MockHeader;
use serde_derive::{Deserialize, Serialize};
use std::collections::HashMap;
use tendermint::block::Height;

/// A mock of an IBC client record as it is stored in a mock context.
/// For testing ICS02 handlers mostly, cf. `MockClientContext`.
#[derive(Clone, Debug)]
pub struct MockClientRecord {
    /// The type of this client.
    pub client_type: ClientType,
    /// Mapping of heights to consensus states for this client.
    pub consensus_states: HashMap<Height, MockConsensusState>,
    /// The client state (representing only the latest height at the moment).
    pub client_state: MockClientState,
}

/// A mock of a client state. For an example of a real structure that this mocks, you can see
/// `ClientState` of ics07_tendermint/client_state.rs.
/// TODO: `MockClientState` should evolve, at the very least needs a `is_frozen` boolean field.
#[derive(Copy, Clone, Debug, PartialEq, Eq, Serialize, Deserialize)]
pub struct MockClientState(pub MockHeader);

impl MockClientState {
    pub fn check_header_and_update_state(
        &self,
        header: AnyHeader,
    ) -> Result<(MockClientState, MockConsensusState), Box<dyn std::error::Error>> {
        match header {
            #[cfg(test)]
            AnyHeader::Mock(mock_header) => {
                if self.latest_height() >= header.height() {
                    return Err("header height is lower than client latest".into());
                }

                Ok((
                    MockClientState(mock_header),
                    MockConsensusState(mock_header),
                ))
            }
            _ => Err("bad header type for mock client state".into()),
        }
    }
}

#[cfg(test)]
impl From<MockClientState> for AnyClientState {
    fn from(mcs: MockClientState) -> Self {
        Self::Mock(mcs)
    }
}

impl ClientState for MockClientState {
    fn chain_id(&self) -> String {
        todo!()
    }

    fn client_type(&self) -> ClientType {
        ClientType::Mock
    }

    fn latest_height(&self) -> Height {
        self.0.height()
    }

    fn is_frozen(&self) -> bool {
        // TODO
        false
    }
<<<<<<< HEAD

    fn verify_client_full_state(
        &self,
        height: Height,
        root: &CommitmentRoot,
        prefix: &CommitmentPrefix,
        client_id: &ClientId,
        proof: &CommitmentProof,
        expected_client_state: &dyn ClientState,
    ) -> Result<(), Box<dyn std::error::Error>> {
        unimplemented!()
    }

    // fn check_header_and_update_state(
    //     &self,
    //     header: &dyn Header,
    // ) -> Result<(Box<dyn ClientState>, Box<dyn ConsensusState>), Box<dyn std::error::Error>> {
    //     if self.latest_height() >= header.height() {
    //         return Err("header height is lower than client latest".into());
    //     }
    //
    //     Ok((
    //         Box::new(AnyClientState::Mock(MockClientState(header.height().value() as u32))),
    //         Box::new(AnyConsensusState::Mock(MockConsensusState(header.height().value() as u32))),
    //     ))
    // }

    fn verify_client_consensus_state(
        &self,
        height: Height,
        prefix: &CommitmentPrefix,
        proof: &CommitmentProof,
        client_id: &ClientId,
        consensus_height: Height,
        expected_consensus_state: &dyn ConsensusState,
    ) -> Result<(), Box<dyn std::error::Error>> {
        let client_prefixed_path =
            Path::ConsensusState(client_id.clone(), height.value()).to_string();
        let _path = apply_prefix(prefix, client_prefixed_path)?;
        // TODO - add ctx to all client verification functions
        // let cs = ctx.fetch_self_consensus_state(height);
        // TODO - implement this
        // proof.verify_membership(cs.root(), path, expected_consensus_state)
        Ok(())
    }

    fn verify_connection_state(
        &self,
        height: Height,
        prefix: &CommitmentPrefix,
        proof: &CommitmentProof,
        connection_id: &ConnectionId,
        expected_connection_end: &ConnectionEnd,
    ) -> Result<(), Box<dyn std::error::Error>> {
        Ok(())
    }
=======
>>>>>>> 16ba9547
}

impl From<MockConsensusState> for MockClientState {
    fn from(cs: MockConsensusState) -> Self {
        Self(cs.0)
    }
}

#[derive(Copy, Clone, Debug, PartialEq, Eq, Serialize, Deserialize)]
pub struct MockConsensusState(pub MockHeader);

#[cfg(test)]
impl From<MockConsensusState> for AnyConsensusState {
    fn from(mcs: MockConsensusState) -> Self {
        Self::Mock(mcs)
    }
}

impl ConsensusState for MockConsensusState {
    fn client_type(&self) -> ClientType {
        todo!()
    }

    fn height(&self) -> Height {
        todo!()
    }

    fn root(&self) -> &CommitmentRoot {
        todo!()
    }

    fn validate_basic(&self) -> Result<(), Box<dyn std::error::Error>> {
        todo!()
    }
}<|MERGE_RESOLUTION|>--- conflicted
+++ resolved
@@ -74,8 +74,8 @@
         // TODO
         false
     }
-<<<<<<< HEAD
 
+    /*
     fn verify_client_full_state(
         &self,
         height: Height,
@@ -131,8 +131,8 @@
     ) -> Result<(), Box<dyn std::error::Error>> {
         Ok(())
     }
-=======
->>>>>>> 16ba9547
+
+     */
 }
 
 impl From<MockConsensusState> for MockClientState {
