--- conflicted
+++ resolved
@@ -58,21 +58,4 @@
     fn height(&self) -> Height {
         todo!()
     }
-<<<<<<< HEAD
-}
-
-impl TryFromRaw for MockHeader {
-    type RawType = ibc_proto::ibc::mock::Header;
-    type Error = Error;
-
-    fn try_from(raw: Self::RawType) -> Result<Self, Self::Error> {
-        let proto_height = raw.height.ok_or_else(|| error::Kind::InvalidRawHeader)?;
-        Ok(Self(decode_height(proto_height)))
-    }
-}
-
-fn decode_height(height: ibc_proto::ibc::client::Height) -> Height {
-    Height(height.epoch_height) // FIXME: This is wrong as it does not take the epoch into account
-=======
->>>>>>> 3e60e67b
 }