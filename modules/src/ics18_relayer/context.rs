use prost_types::Any;
use tendermint::account::Id as AccountId;

<<<<<<< HEAD
use crate::events::IBCEvent;
use crate::ics02_client::client_header::AnyHeader;
use crate::ics02_client::client_state::AnyClientState;
=======
use crate::events::IbcEvent;
use crate::ics02_client::client_def::{AnyClientState, AnyHeader};
>>>>>>> d3d49be4
use crate::ics18_relayer::error::Error;
use crate::ics24_host::identifier::ClientId;
use crate::Height;

/// Trait capturing all dependencies (i.e., the context) which algorithms in ICS18 require to
/// relay packets between chains. This trait comprises the dependencies towards a single chain.
/// Most of the functions in this represent wrappers over the ABCI interface.
/// This trait mimics the `Chain` trait, but at a lower level of abstraction (no networking, header
/// types, light client, RPC client, etc.)
pub trait Ics18Context {
    /// Returns the latest height of the chain.
    fn query_latest_height(&self) -> Height;

    /// Returns this client state for the given `client_id` on this chain.
    /// Wrapper over the `/abci_query?path=..` endpoint.
    fn query_client_full_state(&self, client_id: &ClientId) -> Option<AnyClientState>;

    /// Returns the most advanced header of this chain.
    fn query_latest_header(&self) -> Option<AnyHeader>;

    /// Interface that the relayer uses to submit a datagram to this chain.
    /// One can think of this as wrapping around the `/broadcast_tx_commit` ABCI endpoint.
    fn send(&mut self, msgs: Vec<Any>) -> Result<Vec<IbcEvent>, Error>;

    /// Temporary solution. Similar to `CosmosSDKChain::key_and_signer()` but simpler.
    fn signer(&self) -> AccountId;
}<|MERGE_RESOLUTION|>--- conflicted
+++ resolved
@@ -1,14 +1,9 @@
 use prost_types::Any;
 use tendermint::account::Id as AccountId;
 
-<<<<<<< HEAD
-use crate::events::IBCEvent;
+use crate::events::IbcEvent;
 use crate::ics02_client::client_header::AnyHeader;
 use crate::ics02_client::client_state::AnyClientState;
-=======
-use crate::events::IbcEvent;
-use crate::ics02_client::client_def::{AnyClientState, AnyHeader};
->>>>>>> d3d49be4
 use crate::ics18_relayer::error::Error;
 use crate::ics24_host::identifier::ClientId;
 use crate::Height;
@@ -33,6 +28,6 @@
     /// One can think of this as wrapping around the `/broadcast_tx_commit` ABCI endpoint.
     fn send(&mut self, msgs: Vec<Any>) -> Result<Vec<IbcEvent>, Error>;
 
-    /// Temporary solution. Similar to `CosmosSDKChain::key_and_signer()` but simpler.
+    /// Temporary solution. Similar to `CosmosSdkChain::key_and_signer()` but simpler.
     fn signer(&self) -> AccountId;
 }