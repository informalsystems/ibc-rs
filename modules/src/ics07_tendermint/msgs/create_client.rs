use crate::ics02_client::client_type::ClientType;
use crate::ics07_tendermint::consensus_state::ConsensusState;
use crate::ics07_tendermint::header::Header;
use crate::ics23_commitment::CommitmentRoot;
use crate::ics24_host::identifier::ClientId;
use crate::tx_msg::Msg;

use serde_derive::{Deserialize, Serialize};
use tendermint::account::Id as AccountId;

pub const TYPE_MSG_CREATE_CLIENT: &str = "create_client";

#[derive(Clone, Debug, PartialEq, Serialize, Deserialize)]
pub struct MsgCreateClient {
    client_id: ClientId,
    header: Header,
    trusting_period: std::time::Duration,
    bonding_period: std::time::Duration,
    signer: AccountId,
}

impl MsgCreateClient {
    pub fn new(
        client_id: ClientId,
        header: Header,
        trusting_period: std::time::Duration,
        bonding_period: std::time::Duration,
        signer: AccountId,
    ) -> Self {
        Self {
            client_id,
            header,
            trusting_period,
            bonding_period,
            signer,
        }
    }

    fn get_client_id(&self) -> &ClientId {
        &self.client_id
    }

    fn get_header(&self) -> &Header {
        &self.header
    }
}

impl Msg for MsgCreateClient {
    type ValidationError = crate::ics24_host::error::ValidationError;

    fn route(&self) -> String {
        crate::keys::ROUTER_KEY.to_string()
    }

    fn get_type(&self) -> String {
        TYPE_MSG_CREATE_CLIENT.to_string()
    }

    fn validate_basic(&self) -> Result<(), Self::ValidationError> {
        // Nothing to validate since both ClientId and AccountId perform validation on creation.
        Ok(())
    }

    fn get_sign_bytes(&self) -> Vec<u8> {
        todo!()
    }

    fn get_signers(&self) -> Vec<AccountId> {
        vec![self.signer]
    }
}

impl crate::ics02_client::msgs::MsgCreateClient for MsgCreateClient {
    type ConsensusState = ConsensusState;
    type Header = Header;

    fn client_id(&self) -> &ClientId {
        &self.client_id
    }

    fn client_type(&self) -> ClientType {
        ClientType::Tendermint
<<<<<<< HEAD
    }

    fn header(&self) -> &Self::Header {
        &self.header
=======
>>>>>>> 07614579
    }

    fn consensus_state(&self) -> Self::ConsensusState {
        let root = CommitmentRoot; // TODO
        let header = &self.header.signed_header.header;

        ConsensusState::new(
            root,
            header.height.into(),
            header.time,
            self.header.validator_set.clone(),
        )
    }
}<|MERGE_RESOLUTION|>--- conflicted
+++ resolved
@@ -72,7 +72,6 @@
 
 impl crate::ics02_client::msgs::MsgCreateClient for MsgCreateClient {
     type ConsensusState = ConsensusState;
-    type Header = Header;
 
     fn client_id(&self) -> &ClientId {
         &self.client_id
@@ -80,13 +79,6 @@
 
     fn client_type(&self) -> ClientType {
         ClientType::Tendermint
-<<<<<<< HEAD
-    }
-
-    fn header(&self) -> &Self::Header {
-        &self.header
-=======
->>>>>>> 07614579
     }
 
     fn consensus_state(&self) -> Self::ConsensusState {
