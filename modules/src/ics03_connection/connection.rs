--- conflicted
+++ resolved
@@ -248,11 +248,7 @@
     }
 }
 
-<<<<<<< HEAD
-#[derive(Clone, Debug, PartialEq, Eq, Serialize, Hash)]
-=======
-#[derive(Clone, Debug, PartialEq, Eq, Serialize, Deserialize)]
->>>>>>> 58b097fa
+#[derive(Clone, Debug, PartialEq, Eq, Serialize, Deserialize, Hash)]
 pub enum State {
     Uninitialized = 0,
     Init = 1,
