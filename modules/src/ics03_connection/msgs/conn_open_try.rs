use serde_derive::{Deserialize, Serialize};
use std::convert::{TryFrom, TryInto};
use std::str::FromStr;

use ibc_proto::ibc::core::connection::v1::MsgConnectionOpenTry as RawMsgConnectionOpenTry;
use tendermint_proto::DomainType;

use tendermint::account::Id as AccountId;

use crate::ics02_client::client_def::AnyClientState;
use crate::ics03_connection::connection::{validate_versions, Counterparty};
use crate::ics03_connection::error::{Error, Kind};
use crate::ics24_host::identifier::{ClientId, ConnectionId};
use crate::proofs::{ConsensusProof, Proofs};
use crate::tx_msg::Msg;
use crate::Height;

/// Message type for the `MsgConnectionOpenTry` message.
pub const TYPE_MSG_CONNECTION_OPEN_TRY: &str = "connection_open_try";

///
/// Message definition `MsgConnectionOpenTry`  (i.e., `ConnOpenTry` datagram).
///
#[derive(Clone, Debug, PartialEq, Serialize, Deserialize)]
pub struct MsgConnectionOpenTry {
    connection_id: ConnectionId,
    client_id: ClientId,
    client_state: Option<AnyClientState>,
    counterparty_chosen_connection_id: ConnectionId,
    counterparty: Counterparty,
    counterparty_versions: Vec<String>,
    proofs: Proofs,
    signer: AccountId,
}

impl MsgConnectionOpenTry {
    /// Getter for accessing the connection identifier of this message.
    pub fn connection_id(&self) -> &ConnectionId {
        &self.connection_id
    }

    /// Getter for accessing the client identifier from this message.
    pub fn client_id(&self) -> &ClientId {
        &self.client_id
    }

    /// Getter for accessing the client state.
    pub fn client_state(&self) -> Option<AnyClientState> {
        self.client_state.clone()
    }

    /// Getter for accesing the whole counterparty of this message. Returns a `clone()`.
    pub fn counterparty(&self) -> Counterparty {
        self.counterparty.clone()
    }

    /// Getter for accessing the versions from this message. Returns a `clone()`.
    pub fn counterparty_versions(&self) -> Vec<String> {
        self.counterparty_versions.clone()
    }

    /// Getter for accessing the proofs in this message.
    pub fn proofs(&self) -> &Proofs {
        &self.proofs
    }

    /// Getter for accessing the `consensus_height` field from this message. Returns the special
    /// value `0` if this field is not set.
    pub fn consensus_height(&self) -> Height {
        match self.proofs.consensus_proof() {
            None => Height::zero(),
            Some(p) => p.height(),
        }
    }
}

impl Msg for MsgConnectionOpenTry {
    type ValidationError = Error;

    fn route(&self) -> String {
        crate::keys::ROUTER_KEY.to_string()
    }

    fn get_type(&self) -> String {
        TYPE_MSG_CONNECTION_OPEN_TRY.to_string()
    }

    fn validate_basic(&self) -> Result<(), Self::ValidationError> {
        self.counterparty
            .validate_basic()
            .map_err(|e| Kind::InvalidCounterparty.context(e).into())
    }

    fn get_sign_bytes(&self) -> Vec<u8> {
        unimplemented!()
    }

    fn get_signers(&self) -> Vec<AccountId> {
        vec![self.signer]
    }
}

impl DomainType<RawMsgConnectionOpenTry> for MsgConnectionOpenTry {}

impl TryFrom<RawMsgConnectionOpenTry> for MsgConnectionOpenTry {
    type Error = Error;

    fn try_from(msg: RawMsgConnectionOpenTry) -> Result<Self, Self::Error> {
<<<<<<< HEAD
        let consensus_height = msg
            .consensus_height
            .ok_or_else(|| Kind::MissingConsensusHeight)?;
=======
        let proof_height = msg
            .proof_height
            .ok_or_else(|| Kind::MissingProofHeight)?
            .version_height; // FIXME: This is wrong as it does not take the epoch number into account
        let consensus_height = msg
            .consensus_height
            .ok_or_else(|| Kind::MissingConsensusHeight)?
            .version_height; // FIXME: This is wrong as it does not take the epoch number into account
>>>>>>> 9a930e62
        let consensus_proof_obj = ConsensusProof::new(msg.proof_consensus.into(), consensus_height)
            .map_err(|e| Kind::InvalidProof.context(e))?;

        let client_proof = match msg.client_state {
            None => None,
            Some(_) => Some(msg.proof_client.into()),
        };

        Ok(Self {
            connection_id: msg
                .desired_connection_id
                .parse()
                .map_err(|e| Kind::IdentifierError.context(e))?,
            client_id: msg
                .client_id
                .parse()
                .map_err(|e| Kind::IdentifierError.context(e))?,
            client_state: msg
                .client_state
                .map(AnyClientState::try_from)
                .transpose()
                .map_err(|e| Kind::InvalidProof.context(e))?,
            counterparty_chosen_connection_id: msg
                .counterparty_chosen_connection_id
                .parse()
                .map_err(|e| Kind::IdentifierError.context(e))?,
            counterparty: msg
                .counterparty
                .ok_or_else(|| Kind::MissingCounterparty)?
                .try_into()?,
            counterparty_versions: validate_versions(msg.counterparty_versions)
                .map_err(|e| Kind::InvalidVersion.context(e))?,
            proofs: Proofs::new(
                msg.proof_init.into(),
                client_proof,
                Some(consensus_proof_obj),
                msg.proof_height.ok_or_else(|| Kind::MissingProofHeight)?,
            )
            .map_err(|e| Kind::InvalidProof.context(e))?,
            signer: AccountId::from_str(msg.signer.as_str())
                .map_err(|e| Kind::InvalidSigner.context(e))?,
        })
    }
}

impl From<MsgConnectionOpenTry> for RawMsgConnectionOpenTry {
    fn from(ics_msg: MsgConnectionOpenTry) -> Self {
        RawMsgConnectionOpenTry {
            client_id: ics_msg.client_id.as_str().to_string(),
            desired_connection_id: ics_msg.connection_id.as_str().to_string(),
            client_state: ics_msg
                .client_state
                .map_or_else(|| None, |v| Some(v.into())),
            counterparty: Some(ics_msg.counterparty.into()),
            counterparty_versions: ics_msg.counterparty_versions,
<<<<<<< HEAD
            proof_height: Some(ics_msg.proofs.height().into()),
=======
            counterparty_chosen_connection_id: ics_msg
                .counterparty_chosen_connection_id
                .as_str()
                .to_string(),
            proof_height: Some(ibc_proto::ibc::core::client::v1::Height {
                version_number: 0,
                version_height: ics_msg.proofs.height().value(),
            }),
>>>>>>> 9a930e62
            proof_init: ics_msg.proofs.object_proof().clone().into(),
            proof_client: ics_msg
                .proofs
                .client_proof()
                .clone()
                .map_or_else(Vec::new, |v| v.into()),
            proof_consensus: ics_msg
                .proofs
                .consensus_proof()
                .map_or_else(Vec::new, |v| v.proof().clone().into()),
<<<<<<< HEAD
            consensus_height: ics_msg
                .proofs
                .consensus_proof()
                .map_or_else(|| None, |h| Some(h.height().into())),
=======
            consensus_height: ics_msg.proofs.consensus_proof().map_or_else(
                || None,
                |h| {
                    Some(ibc_proto::ibc::core::client::v1::Height {
                        version_number: 0,
                        version_height: u64::from(h.height()),
                    })
                },
            ),
>>>>>>> 9a930e62
            signer: ics_msg.signer.to_string(),
        }
    }
}

#[cfg(test)]
pub mod test_util {
    use ibc_proto::ibc::core::client::v1::Height;
    use ibc_proto::ibc::core::connection::v1::MsgConnectionOpenTry as RawMsgConnectionOpenTry;

    use crate::ics03_connection::msgs::test_util::{
        get_dummy_account_id_raw, get_dummy_counterparty, get_dummy_proof,
    };

    pub fn get_dummy_msg_conn_open_try(
        proof_height: u64,
        consensus_height: u64,
    ) -> RawMsgConnectionOpenTry {
        RawMsgConnectionOpenTry {
            client_id: "srcclient".to_string(),
            desired_connection_id: "srcconnection".to_string(),
            client_state: None,
            counterparty: Some(get_dummy_counterparty()),
            counterparty_versions: vec!["1.0.0".to_string()],
            counterparty_chosen_connection_id: "srcconnection".to_string(),
            proof_init: get_dummy_proof(),
            proof_height: Some(Height {
                version_number: 0,
                version_height: proof_height,
            }),
            proof_consensus: get_dummy_proof(),
            consensus_height: Some(Height {
                version_number: 0,
                version_height: consensus_height,
            }),
            proof_client: vec![],
            signer: get_dummy_account_id_raw(),
        }
    }
}

#[cfg(test)]
mod tests {
    use std::convert::TryFrom;

    use ibc_proto::ibc::core::client::v1::Height;
    use ibc_proto::ibc::core::connection::v1::Counterparty as RawCounterparty;
    use ibc_proto::ibc::core::connection::v1::MsgConnectionOpenTry as RawMsgConnectionOpenTry;

    use crate::ics03_connection::msgs::conn_open_try::test_util::get_dummy_msg_conn_open_try;
    use crate::ics03_connection::msgs::conn_open_try::MsgConnectionOpenTry;
    use crate::ics03_connection::msgs::test_util::get_dummy_counterparty;

    #[test]
    fn parse_connection_open_try_msg() {
        #[derive(Clone, Debug, PartialEq)]
        struct Test {
            name: String,
            raw: RawMsgConnectionOpenTry,
            want_pass: bool,
        }

        let default_try_msg = get_dummy_msg_conn_open_try(10, 34);

        let tests: Vec<Test> =
            vec![
                Test {
                    name: "Good parameters".to_string(),
                    raw: default_try_msg.clone(),
                    want_pass: true,
                },
                Test {
                    name: "Bad desired connection id, non-alpha".to_string(),
                    raw: RawMsgConnectionOpenTry {
                        desired_connection_id: "con007".to_string(),
                        ..default_try_msg.clone()
                    },
                    want_pass: false,
                },
                Test {
                    name: "Bad client id, name too short".to_string(),
                    raw: RawMsgConnectionOpenTry {
                        client_id: "client".to_string(),
                        ..default_try_msg.clone()
                    },
                    want_pass: false,
                },
                Test {
                    name: "Bad destination connection id, name too long".to_string(),
                    raw: RawMsgConnectionOpenTry {
                        counterparty: Some(RawCounterparty {
                            connection_id:
                            "abcdasdfasdfsdfasfdwefwfsdfsfsfasfwewvxcvdvwgadvaadsefghijklmnopqrstu"
                                .to_string(),
                            ..get_dummy_counterparty()
                        }),
                        ..default_try_msg.clone()
                    },
                    want_pass: false,
                },
                Test {
                    name: "Correct destination client id with lower/upper case and special chars"
                        .to_string(),
                    raw: RawMsgConnectionOpenTry {
                        counterparty: Some(RawCounterparty {
                            client_id: "ClientId_".to_string(),
                            ..get_dummy_counterparty()
                        }),
                        ..default_try_msg.clone()
                    },
                    want_pass: true,
                },
                Test {
                    name: "Bad counterparty versions, empty versions vec".to_string(),
                    raw: RawMsgConnectionOpenTry {
                        counterparty_versions: vec![],
                        ..default_try_msg.clone()
                    },
                    want_pass: false,
                },
                Test {
                    name: "Bad counterparty versions, empty version string".to_string(),
                    raw: RawMsgConnectionOpenTry {
                        counterparty_versions: vec!["".to_string()],
                        ..default_try_msg.clone()
                    },
                    want_pass: false,
                },
                Test {
                    name: "Bad proof height, height is 0".to_string(),
                    raw: RawMsgConnectionOpenTry {
                        proof_height: Some(Height { version_number: 1, version_height: 0 }),
                        ..default_try_msg.clone()
                    },
                    want_pass: false,
                },
                Test {
                    name: "Bad consensus height, height is 0".to_string(),
                    raw: RawMsgConnectionOpenTry {
                        proof_height: Some(Height { version_number: 1, version_height: 0 }),
                        ..default_try_msg.clone()
                    },
                    want_pass: false,
                },
                Test {
                    name: "Empty proof".to_string(),
                    raw: RawMsgConnectionOpenTry {
                        proof_init: b"".to_vec(),
                        ..default_try_msg
                    },
                    want_pass: false,
                }
            ]
            .into_iter()
            .collect();

        for test in tests {
            let msg = MsgConnectionOpenTry::try_from(test.raw.clone());

            assert_eq!(
                test.want_pass,
                msg.is_ok(),
                "MsgConnOpenTry::new failed for test {}, \nmsg {:?} with error {:?}",
                test.name,
                test.raw,
                msg.err(),
            );
        }
    }

    #[test]
    fn to_and_from() {
        let raw = get_dummy_msg_conn_open_try(10, 34);
        let msg = MsgConnectionOpenTry::try_from(raw.clone()).unwrap();
        let raw_back = RawMsgConnectionOpenTry::from(msg.clone());
        let msg_back = MsgConnectionOpenTry::try_from(raw_back.clone()).unwrap();
        assert_eq!(raw, raw_back);
        assert_eq!(msg, msg_back);
    }
}<|MERGE_RESOLUTION|>--- conflicted
+++ resolved
@@ -106,20 +106,10 @@
     type Error = Error;
 
     fn try_from(msg: RawMsgConnectionOpenTry) -> Result<Self, Self::Error> {
-<<<<<<< HEAD
         let consensus_height = msg
             .consensus_height
             .ok_or_else(|| Kind::MissingConsensusHeight)?;
-=======
-        let proof_height = msg
-            .proof_height
-            .ok_or_else(|| Kind::MissingProofHeight)?
-            .version_height; // FIXME: This is wrong as it does not take the epoch number into account
-        let consensus_height = msg
-            .consensus_height
-            .ok_or_else(|| Kind::MissingConsensusHeight)?
-            .version_height; // FIXME: This is wrong as it does not take the epoch number into account
->>>>>>> 9a930e62
+
         let consensus_proof_obj = ConsensusProof::new(msg.proof_consensus.into(), consensus_height)
             .map_err(|e| Kind::InvalidProof.context(e))?;
 
@@ -175,18 +165,11 @@
                 .map_or_else(|| None, |v| Some(v.into())),
             counterparty: Some(ics_msg.counterparty.into()),
             counterparty_versions: ics_msg.counterparty_versions,
-<<<<<<< HEAD
             proof_height: Some(ics_msg.proofs.height().into()),
-=======
             counterparty_chosen_connection_id: ics_msg
                 .counterparty_chosen_connection_id
                 .as_str()
                 .to_string(),
-            proof_height: Some(ibc_proto::ibc::core::client::v1::Height {
-                version_number: 0,
-                version_height: ics_msg.proofs.height().value(),
-            }),
->>>>>>> 9a930e62
             proof_init: ics_msg.proofs.object_proof().clone().into(),
             proof_client: ics_msg
                 .proofs
@@ -197,22 +180,10 @@
                 .proofs
                 .consensus_proof()
                 .map_or_else(Vec::new, |v| v.proof().clone().into()),
-<<<<<<< HEAD
             consensus_height: ics_msg
                 .proofs
                 .consensus_proof()
                 .map_or_else(|| None, |h| Some(h.height().into())),
-=======
-            consensus_height: ics_msg.proofs.consensus_proof().map_or_else(
-                || None,
-                |h| {
-                    Some(ibc_proto::ibc::core::client::v1::Height {
-                        version_number: 0,
-                        version_height: u64::from(h.height()),
-                    })
-                },
-            ),
->>>>>>> 9a930e62
             signer: ics_msg.signer.to_string(),
         }
     }
