--- conflicted
+++ resolved
@@ -46,14 +46,9 @@
     // Fetch the client state (IBC client on the local chain).
     let client_state = ctx
         .fetch_client_state(connection_end.client_id())
-<<<<<<< HEAD
-        .ok_or_else(|| Kind::MissingClient.context(connection_end.client_id().to_string()))?;
+        .ok_or_else(|| Kind::MissingClient(connection_end.client_id().clone()))?;
 
     if client_state.is_frozen() {
-=======
-        .ok_or_else(|| Kind::MissingClient(connection_end.client_id().clone()))?;
-    if client.is_frozen() {
->>>>>>> 41285963
         return Err(Kind::FrozenClient
             .context(connection_end.client_id().to_string())
             .into());
