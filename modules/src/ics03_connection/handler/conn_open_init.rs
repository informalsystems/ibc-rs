--- conflicted
+++ resolved
@@ -54,13 +54,8 @@
     use crate::ics03_connection::msgs::conn_open_init::test_util::get_dummy_msg_conn_open_init;
     use crate::ics03_connection::msgs::conn_open_init::MsgConnectionOpenInit;
     use crate::ics03_connection::msgs::ConnectionMsg;
-<<<<<<< HEAD
+    use crate::mock_context::MockContext;
     use crate::Height;
-=======
-    use crate::mock_context::MockContext;
-    use std::convert::TryFrom;
-    use tendermint::block::Height;
->>>>>>> a8ffca2c
 
     #[test]
     fn conn_open_init_msg_processing() {
@@ -73,14 +68,9 @@
             want_pass: bool,
         }
 
-<<<<<<< HEAD
-        let dummy_msg = MsgConnectionOpenInit::try_from(get_dummy_msg_conn_open_init()).unwrap();
-        let default_context = MockConnectionContext::new(chain_id, Height::new(0, 34), 3);
-=======
         let msg_conn_init =
             MsgConnectionOpenInit::try_from(get_dummy_msg_conn_open_init()).unwrap();
-        let context = MockContext::new(34, Height::from(3_u32));
->>>>>>> a8ffca2c
+        let context = MockContext::new(34, Height::new(0, 3));
 
         let init_conn_end = &ConnectionEnd::new(
             State::Init,
@@ -108,7 +98,7 @@
             },
             Test {
                 name: "Good parameters".to_string(),
-                ctx: context.with_client(msg_conn_init.client_id(), Height::from(10_u32)),
+                ctx: context.with_client(msg_conn_init.client_id(), Height::new(0, 10)),
                 msg: ConnectionMsg::ConnectionOpenInit(msg_conn_init.clone()),
                 want_pass: true,
             },
