//! Protocol logic specific to processing ICS3 messages of type `MsgConnectionOpenTry`.

use crate::handler::{HandlerOutput, HandlerResult};
use crate::ics03_connection::connection::{ConnectionEnd, Counterparty, State};
use crate::ics03_connection::context::ConnectionReader;
use crate::ics03_connection::error::{Error, Kind};
use crate::ics03_connection::handler::verify::{check_client_consensus_height, verify_proofs};
use crate::ics03_connection::handler::ConnectionEvent::ConnOpenTry;
use crate::ics03_connection::handler::ConnectionResult;
use crate::ics03_connection::msgs::conn_open_try::MsgConnectionOpenTry;

pub(crate) fn process(
    ctx: &dyn ConnectionReader,
    msg: MsgConnectionOpenTry,
) -> HandlerResult<ConnectionResult, Error> {
    let mut output = HandlerOutput::builder();

    // Check that consensus height (for client proof) in message is not too advanced nor too old.
    check_client_consensus_height(ctx, msg.consensus_height())?;

    // Unwrap the old connection end (if any) and validate it against the message.
    let mut new_connection_end = match ctx.connection_end(msg.connection_id()) {
        Some(old_conn_end) => {
            // Validate that existing connection end matches with the one we're trying to establish.
            if old_conn_end.state_matches(&State::Init)
                && old_conn_end.counterparty_matches(&msg.counterparty())
                && old_conn_end.client_id_matches(msg.client_id())
            {
                // A ConnectionEnd already exists and all validation passed.
                Ok(old_conn_end.clone())
            } else {
                // A ConnectionEnd already exists and validation failed.
                Err(Into::<Error>::into(Kind::ConnectionMismatch(
                    msg.connection_id().clone(),
                )))
            }
        }
        // No ConnectionEnd exists for this ConnectionId. Create & return a new one.
        None => Ok(ConnectionEnd::new(
            State::Init,
            msg.client_id().clone(),
            msg.counterparty(),
            msg.counterparty_versions(),
        )?),
    }?;

    // Proof verification in two steps:
    // 1. Setup: build the ConnectionEnd as we expect to find it on the other party.
    let expected_conn = ConnectionEnd::new(
        State::Init,
        msg.counterparty().client_id().clone(),
        Counterparty::new(
            msg.client_id().clone(),
            msg.connection_id().clone(),
            ctx.commitment_prefix(),
        )?,
        msg.counterparty_versions(),
    )?;

    // 2. Pass the details to the verification function.
    verify_proofs(
        ctx,
        msg.connection_id(),
        msg.client_state(),
        &new_connection_end,
        &expected_conn,
        msg.proofs(),
    )?;

    // Transition the connection end to the new state & pick a version.
    new_connection_end.set_state(State::TryOpen);

    // Pick the version.
    let local_versions = ctx.get_compatible_versions();
    let intersection: Vec<String> = msg
        .counterparty_versions()
        .iter()
        .filter(|cv| local_versions.contains(cv))
        .cloned()
        .collect();
    new_connection_end.set_version(ctx.pick_version(intersection));

    output.log("success: connection verification passed");

    let result = ConnectionResult {
        connection_id: msg.connection_id().clone(),
        connection_end: new_connection_end,
    };

    output.emit(ConnOpenTry(result.clone()));

    Ok(output.with_result(result))
}

#[cfg(test)]
mod tests {
    use std::convert::TryFrom;

    use crate::handler::EventType;
    use crate::ics03_connection::connection::{ConnectionEnd, State};
    use crate::ics03_connection::context::ConnectionReader;
    use crate::ics03_connection::handler::{dispatch, ConnectionResult};
    use crate::ics03_connection::msgs::conn_open_try::test_util::get_dummy_msg_conn_open_try;
    use crate::ics03_connection::msgs::conn_open_try::MsgConnectionOpenTry;
    use crate::ics03_connection::msgs::ConnectionMsg;
<<<<<<< HEAD
    use crate::Height;
=======
    use crate::mock_context::MockContext;
    use std::convert::TryFrom;
    use tendermint::block::Height;
>>>>>>> a8ffca2c

    #[test]
    fn conn_open_try_msg_processing() {
        let chain_id = "testchain-0".to_string();

        struct Test {
            name: String,
            ctx: MockContext,
            msg: ConnectionMsg,
            want_pass: bool,
        }

        let msg_conn_try =
            MsgConnectionOpenTry::try_from(get_dummy_msg_conn_open_try(10, 34)).unwrap();
<<<<<<< HEAD
        let default_context = MockConnectionContext::new(chain_id, Height::new(0, 34), 3);
=======
        let context = MockContext::new(10, Height::from(35_u32));

        let msg_height_advanced =
            MsgConnectionOpenTry::try_from(get_dummy_msg_conn_open_try(10, 40)).unwrap();
        let msg_height_old =
            MsgConnectionOpenTry::try_from(get_dummy_msg_conn_open_try(10, 10)).unwrap();
>>>>>>> a8ffca2c

        let try_conn_end = &ConnectionEnd::new(
            State::TryOpen,
            msg_conn_try.client_id().clone(),
            msg_conn_try.counterparty(),
            context.get_compatible_versions(),
        )
        .unwrap();

        let tests: Vec<Test> = vec![
            Test {
                name: "Processing fails because the height is too advanced".to_string(),
                ctx: context.clone(),
                msg: ConnectionMsg::ConnectionOpenTry(Box::new(msg_height_advanced)),
                want_pass: false,
            },
            Test {
                name: "Processing fails because the height is too old".to_string(),
                ctx: context.clone(),
                msg: ConnectionMsg::ConnectionOpenTry(Box::new(msg_height_old)),
                want_pass: false,
            },
            Test {
                name: "Processing fails because no client exists".to_string(),
                ctx: context.clone(),
                msg: ConnectionMsg::ConnectionOpenTry(Box::new(msg_conn_try.clone())),
                want_pass: false,
            },
            Test {
                name: "Processing fails because the connection exists in the store already"
                    .to_string(),
                ctx: context
                    .clone()
                    .with_connection(msg_conn_try.connection_id().clone(), try_conn_end.clone()),
                msg: ConnectionMsg::ConnectionOpenTry(Box::new(msg_conn_try.clone())),
                want_pass: false,
            },
            Test {
                name: "Good parameters".to_string(),
                ctx: context.with_client(msg_conn_try.client_id(), Height::from(10_u32)),
                msg: ConnectionMsg::ConnectionOpenTry(Box::new(msg_conn_try.clone())),
                want_pass: true,
            },
        ]
        .into_iter()
        .collect();

        for mut test in tests {
            let res = dispatch(&mut test.ctx, test.msg.clone());
            // Additionally check the events and the output objects in the result.
            match res {
                Ok(proto_output) => {
                    assert_eq!(
                        test.want_pass,
                        true,
                        "conn_open_try: test passed but was supposed to fail for test: {}, \nparams {:?} {:?}",
                        test.name,
                        test.msg.clone(),
                        test.ctx.clone()
                    );
                    assert_ne!(proto_output.events.is_empty(), true); // Some events must exist.

                    // The object in the output is a ConnectionEnd, should have TryOpen state.
                    let res: ConnectionResult = proto_output.result;
                    assert_eq!(res.connection_id, msg_conn_try.connection_id().clone());
                    assert_eq!(res.connection_end.state().clone(), State::TryOpen);

                    for e in proto_output.events.iter() {
                        assert_eq!(e.tpe, EventType::Custom("connection_open_try".to_string()));
                    }
                }
                Err(e) => {
                    assert_eq!(
                        test.want_pass,
                        false,
                        "conn_open_try: failed for test: {}, \nparams {:?} {:?} error: {:?}",
                        test.name,
                        test.msg,
                        test.ctx.clone(),
                        e,
                    );
                }
            }
        }
    }
}<|MERGE_RESOLUTION|>--- conflicted
+++ resolved
@@ -103,13 +103,8 @@
     use crate::ics03_connection::msgs::conn_open_try::test_util::get_dummy_msg_conn_open_try;
     use crate::ics03_connection::msgs::conn_open_try::MsgConnectionOpenTry;
     use crate::ics03_connection::msgs::ConnectionMsg;
-<<<<<<< HEAD
+    use crate::mock_context::MockContext;
     use crate::Height;
-=======
-    use crate::mock_context::MockContext;
-    use std::convert::TryFrom;
-    use tendermint::block::Height;
->>>>>>> a8ffca2c
 
     #[test]
     fn conn_open_try_msg_processing() {
@@ -124,16 +119,12 @@
 
         let msg_conn_try =
             MsgConnectionOpenTry::try_from(get_dummy_msg_conn_open_try(10, 34)).unwrap();
-<<<<<<< HEAD
-        let default_context = MockConnectionContext::new(chain_id, Height::new(0, 34), 3);
-=======
-        let context = MockContext::new(10, Height::from(35_u32));
+        let context = MockContext::new(10, Height::new(0, 35));
 
         let msg_height_advanced =
             MsgConnectionOpenTry::try_from(get_dummy_msg_conn_open_try(10, 40)).unwrap();
         let msg_height_old =
             MsgConnectionOpenTry::try_from(get_dummy_msg_conn_open_try(10, 10)).unwrap();
->>>>>>> a8ffca2c
 
         let try_conn_end = &ConnectionEnd::new(
             State::TryOpen,
@@ -173,7 +164,7 @@
             },
             Test {
                 name: "Good parameters".to_string(),
-                ctx: context.with_client(msg_conn_try.client_id(), Height::from(10_u32)),
+                ctx: context.with_client(msg_conn_try.client_id(), Height::new(0, 10)),
                 msg: ConnectionMsg::ConnectionOpenTry(Box::new(msg_conn_try.clone())),
                 want_pass: true,
             },
