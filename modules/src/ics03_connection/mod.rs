--- conflicted
+++ resolved
@@ -5,11 +5,6 @@
 pub mod ctx;
 pub mod error;
 pub mod events;
-<<<<<<< HEAD
-pub mod exported;
 pub mod msgs;
 /// Message processing logic (protocol) for ICS 03.
-pub mod protocol;
-=======
-pub mod msgs;
->>>>>>> 788c36be
+pub mod protocol;