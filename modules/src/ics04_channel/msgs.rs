#![allow(clippy::too_many_arguments)]
use super::channel::{ChannelEnd, Counterparty};
use super::exported::*;
use crate::ics04_channel::error::Kind;
use crate::ics24_host::identifier::{ChannelId, ConnectionId, PortId};
use crate::tx_msg::Msg;
use serde_derive::{Deserialize, Serialize};
use std::str::FromStr;
use tendermint::account::Id as AccountId;
use crate::ics23_commitment::CommitmentProof;
use crate::ics04_channel::packet::Packet;
use crate::ics03_connection::connection::validate_version;
use anomaly::fail;

// TODO: Validate Proof for all Msgs

pub const TYPE_MSG_CHANNEL_OPEN_INIT: &str = "channel_open_init";

<<<<<<< HEAD
#[derive(Clone, Debug, PartialEq, Serialize, Deserialize)]
pub struct MsgChannelOpenInit {
    port_id: PortId,
    channel_id: ChannelId,
    channel: ChannelEnd,
    signer: AccountId,
}

impl MsgChannelOpenInit {
    pub fn new(
        port_id: String,
        channel_id: String,
        version: String,
        order: String,
        connection_hops: Vec<String>,
        counterparty_port_id: String,
        counterparty_channel_id: String,
        signer: AccountId,
    ) -> Result<MsgChannelOpenInit, crate::ics04_channel::error::Error> {
        let connection_hops: Result<Vec<_>, _> = connection_hops
            .into_iter()
            .map(|s| ConnectionId::from_str(s.as_str()))
            .collect();

        Ok(Self {
            port_id: port_id
                .parse()
                .map_err(|e| Kind::IdentifierError.context(e))?,
            channel_id: channel_id
                .parse()
                .map_err(|e| Kind::IdentifierError.context(e))?,
            channel: ChannelEnd::new(
                order.parse()?,
                Counterparty::new(counterparty_port_id, counterparty_channel_id)
                    .map_err(|e| Kind::IdentifierError.context(e))?,
                connection_hops.map_err(|e| Kind::IdentifierError.context(e))?,
                version,
            ),
            signer,
        })
    }
}

impl Msg for MsgChannelOpenInit {
    type ValidationError = crate::ics04_channel::error::Error;

    fn route(&self) -> String {
        crate::keys::ROUTER_KEY.to_string()
    }

    fn get_type(&self) -> String {
        TYPE_MSG_CHANNEL_OPEN_INIT.to_string()
    }

    fn validate_basic(&self) -> Result<(), Self::ValidationError> {
        self.channel.validate_basic()
    }

    fn get_sign_bytes(&self) -> Vec<u8> {
        todo!()
    }

    fn get_signers(&self) -> Vec<AccountId> {
        vec![self.signer]
    }
}

pub const TYPE_MSG_CHANNEL_OPEN_TRY: &str = "channel_open_try";

=======
>>>>>>> 07614579
#[derive(Clone, Debug, PartialEq, Serialize, Deserialize)]
pub struct MsgChannelOpenTry {
    port_id: PortId,
    channel_id: ChannelId,
    channel: ChannelEnd,
    counterparty_version: String,
    proof_init: CommitmentProof,
    proof_height: u64,
    signer: AccountId,
}

impl MsgChannelOpenTry {
    pub fn new(
        port_id: String,
        channel_id: String,
        channel_version: String,
        order: String,
        connection_hops: Vec<String>,
        counterparty_port_id: String,
        counterparty_channel_id: String,
        counterparty_version: String,
        proof_init: CommitmentProof,
        proof_height: u64,
        signer: AccountId,
    ) -> Result<MsgChannelOpenTry, crate::ics04_channel::error::Error> {
        if proof_height == 0 {
            fail!(Kind::InvalidHeight, "Height cannot be zero");
        }

        let connection_hops: Result<Vec<_>, _> = connection_hops
            .into_iter()
            .map(|s| ConnectionId::from_str(s.as_str()))
            .collect();

        let version = validate_version(channel_version)
        .map_err(|e| Kind::InvalidVersion.context(e))?;

        Ok(Self {
            port_id: port_id
                .parse()
                .map_err(|e| Kind::IdentifierError.context(e))?,
            channel_id: channel_id
                .parse()
                .map_err(|e| Kind::IdentifierError.context(e))?,
            channel: ChannelEnd::new(
                order.parse()?,
                Counterparty::new(counterparty_port_id, counterparty_channel_id)
                    .map_err(|e| Kind::IdentifierError.context(e))?,
                connection_hops.map_err(|e| Kind::IdentifierError.context(e))?,
                version,
            ),
            counterparty_version: validate_version(counterparty_version)
                .map_err(|e| Kind::InvalidVersion.context(e))?,
            proof_init,
            proof_height,
            signer,
        })
    }
}

impl Msg for MsgChannelOpenTry {
    type ValidationError = crate::ics04_channel::error::Error;

    fn route(&self) -> String {
        crate::keys::ROUTER_KEY.to_string()
    }

    fn get_type(&self) -> String {
        TYPE_MSG_CHANNEL_OPEN_TRY.to_string()
    }

    fn validate_basic(&self) -> Result<(), Self::ValidationError> {
        self.channel.validate_basic()
    }

    fn get_sign_bytes(&self) -> Vec<u8> {
        todo!()
    }

    fn get_signers(&self) -> Vec<AccountId> {
        vec![self.signer]
    }
}

pub const TYPE_MSG_CHANNEL_OPEN_ACK: &str = "channel_open_ack";

#[derive(Clone, Debug, PartialEq, Serialize, Deserialize)]
pub struct MsgChannelOpenAck {
    port_id: PortId,
    channel_id: ChannelId,
    counterparty_version: String,
    proof_try: CommitmentProof,
    proof_height: u64,
    signer: AccountId,
}

impl MsgChannelOpenAck {
    pub fn new(
        port_id: String,
        channel_id: String,
        counterparty_version: String,
        proof_try: CommitmentProof,
        proof_height: u64,
        signer: AccountId,
    ) -> Result<MsgChannelOpenAck, crate::ics04_channel::error::Error> {
        if proof_height == 0 {
            fail!(Kind::InvalidHeight, "Height cannot be zero");
        }

        Ok(Self {
            port_id: port_id
                .parse()
                .map_err(|e| Kind::IdentifierError.context(e))?,
            channel_id: channel_id
                .parse()
                .map_err(|e| Kind::IdentifierError.context(e))?,
            counterparty_version: validate_version(counterparty_version)
                .map_err(|e| Kind::InvalidVersion.context(e))?,
            proof_try,
            proof_height,
            signer,
        })
    }
}

impl Msg for MsgChannelOpenAck {
    type ValidationError = crate::ics04_channel::error::Error;

    fn route(&self) -> String {
        crate::keys::ROUTER_KEY.to_string()
    }

    fn get_type(&self) -> String {
        TYPE_MSG_CHANNEL_OPEN_ACK.to_string()
    }

    fn validate_basic(&self) -> Result<(), Self::ValidationError> {
        // Nothing to validate
        // All the validation is performed on creation
        Ok(())
    }

    fn get_sign_bytes(&self) -> Vec<u8> {
        todo!()
    }

    fn get_signers(&self) -> Vec<AccountId> {
        vec![self.signer]
    }
}

pub const TYPE_MSG_CHANNEL_OPEN_CONFIRM: &str = "channel_open_confirm";

#[derive(Clone, Debug, PartialEq, Serialize, Deserialize)]
pub struct MsgChannelOpenConfirm {
    port_id: PortId,
    channel_id: ChannelId,
    proof_ack: CommitmentProof,
    proof_height: u64,
    signer: AccountId,
}

impl MsgChannelOpenConfirm {
    pub fn new(
        port_id: String,
        channel_id: String,
        proof_ack: CommitmentProof,
        proof_height: u64,
        signer: AccountId,
    ) -> Result<MsgChannelOpenConfirm, crate::ics04_channel::error::Error> {
        if proof_height == 0 {
            fail!(Kind::InvalidHeight, "Height cannot be zero");
        }

        Ok(Self {
            port_id: port_id
                .parse()
                .map_err(|e| Kind::IdentifierError.context(e))?,
            channel_id: channel_id
                .parse()
                .map_err(|e| Kind::IdentifierError.context(e))?,
            proof_ack,
            proof_height,
            signer,
        })
    }
}

impl Msg for MsgChannelOpenConfirm {
    type ValidationError = crate::ics04_channel::error::Error;

    fn route(&self) -> String {
        crate::keys::ROUTER_KEY.to_string()
    }

    fn get_type(&self) -> String {
        TYPE_MSG_CHANNEL_OPEN_CONFIRM.to_string()
    }

    fn validate_basic(&self) -> Result<(), Self::ValidationError> {
        // Nothing to validate
        // All the validation is performed on creation
        Ok(())
    }

    fn get_sign_bytes(&self) -> Vec<u8> {
        todo!()
    }

    fn get_signers(&self) -> Vec<AccountId> {
        vec![self.signer]
    }
}

pub const TYPE_MSG_CHANNEL_CLOSE_INIT: &str = "channel_close_init";

#[derive(Clone, Debug, PartialEq, Serialize, Deserialize)]
pub struct MsgChannelCloseInit {
    port_id: PortId,
    channel_id: ChannelId,
    signer: AccountId,
}

impl MsgChannelCloseInit {
    pub fn new(
        port_id: String,
        channel_id: String,
        signer: AccountId,
    ) -> Result<MsgChannelCloseInit, crate::ics04_channel::error::Error> {
        Ok(Self {
            port_id: port_id
                .parse()
                .map_err(|e| Kind::IdentifierError.context(e))?,
            channel_id: channel_id
                .parse()
                .map_err(|e| Kind::IdentifierError.context(e))?,
            signer,
        })
    }
}

impl Msg for MsgChannelCloseInit {
    type ValidationError = crate::ics04_channel::error::Error;

    fn route(&self) -> String {
        crate::keys::ROUTER_KEY.to_string()
    }

    fn get_type(&self) -> String {
        TYPE_MSG_CHANNEL_CLOSE_INIT.to_string()
    }

    fn validate_basic(&self) -> Result<(), Self::ValidationError> {
        // Nothing to validate
        // All the validation is performed on creation
        Ok(())
    }

    fn get_sign_bytes(&self) -> Vec<u8> {
        todo!()
    }

    fn get_signers(&self) -> Vec<AccountId> {
        vec![self.signer]
    }
}

pub const TYPE_MSG_CHANNEL_CLOSE_CONFIRM: &str = "channel_close_confirm";

#[derive(Clone, Debug, PartialEq, Serialize, Deserialize)]
pub struct MsgChannelCloseConfirm {
    port_id: PortId,
    channel_id: ChannelId,
    proof_init: CommitmentProof,
    proof_height: u64,
    signer: AccountId,
}

impl MsgChannelCloseConfirm {
    pub fn new(
        port_id: String,
        channel_id: String,
        proof_init: CommitmentProof,
        proof_height: u64,
        signer: AccountId,
    ) -> Result<MsgChannelCloseConfirm, crate::ics04_channel::error::Error> {
        if proof_height == 0 {
            fail!(Kind::InvalidHeight, "Height cannot be zero");
        }

        Ok(Self {
            port_id: port_id
                .parse()
                .map_err(|e| Kind::IdentifierError.context(e))?,
            channel_id: channel_id
                .parse()
                .map_err(|e| Kind::IdentifierError.context(e))?,
            proof_init,
            proof_height,
            signer,
        })
    }
}

impl Msg for MsgChannelCloseConfirm {
    type ValidationError = crate::ics04_channel::error::Error;

    fn route(&self) -> String {
        crate::keys::ROUTER_KEY.to_string()
    }

    fn get_type(&self) -> String {
        TYPE_MSG_CHANNEL_CLOSE_CONFIRM.to_string()
    }

    fn validate_basic(&self) -> Result<(), Self::ValidationError> {
        // Nothing to validate
        // All the validation is performed on creation
        Ok(())
    }

    fn get_sign_bytes(&self) -> Vec<u8> {
        todo!()
    }

    fn get_signers(&self) -> Vec<AccountId> {
        vec![self.signer]
    }
}

pub const TYPE_MSG_PACKET: &str = "ics04/opaque";

#[derive(Clone, Debug, PartialEq, Serialize, Deserialize)]
pub struct MsgPacket {
    packet: Packet,
    proof: CommitmentProof,
    proof_height: u64,
    signer: AccountId,
}

impl MsgPacket {
    pub fn new(
        packet: Packet,
        proof: CommitmentProof,
        proof_height: u64,
        signer: AccountId,
    ) -> Result<MsgPacket, crate::ics04_channel::error::Error> {
        if proof_height == 0 {
            fail!(Kind::InvalidHeight, "Height cannot be zero");
        }

        Ok(Self {
            packet: packet.validate()
                .map_err(|e| Kind::InvalidPacket.context(e))?,
            proof,
            proof_height,
            signer,
        })
    }

    // returns the base64-encoded bytes used for the
    // data field when signing the packet
    pub fn get_data_bytes() -> Vec<u8> {todo!()}
}

impl Msg for MsgPacket {
    type ValidationError = crate::ics04_channel::error::Error;

    fn route(&self) -> String {
        crate::keys::ROUTER_KEY.to_string()
    }

    fn get_type(&self) -> String {
        TYPE_MSG_PACKET.to_string()
    }

    fn validate_basic(&self) -> Result<(), Self::ValidationError> {
        // Nothing to validate
        // All the validation is performed on creation
        Ok(())
    }

    fn get_sign_bytes(&self) -> Vec<u8> {
        todo!()
    }

    fn get_signers(&self) -> Vec<AccountId> {
        vec![self.signer]
    }
}

pub const TYPE_MSG_TIMEOUT: &str = "ics04/timeout";

#[derive(Clone, Debug, PartialEq, Serialize, Deserialize)]
pub struct MsgTimeout {
    packet: Packet,
    next_sequence_recv: Option<u64>,
    proof: CommitmentProof,
    proof_height: u64,
    signer: AccountId,
}

impl MsgTimeout {
    pub fn new(
        packet: Packet,
        next_sequence_recv: Option<u64>,
        proof: CommitmentProof,
        proof_height: u64,
        signer: AccountId,
    ) -> Result<MsgTimeout, crate::ics04_channel::error::Error> {
        if proof_height == 0 {
            fail!(Kind::InvalidHeight, "Height cannot be zero");
        }

        Ok(Self {
            packet: packet.validate()
                .map_err(|e| Kind::InvalidPacket.context(e))?,
            next_sequence_recv,
            proof,
            proof_height,
            signer,
        })
    }
}

impl Msg for MsgTimeout {
    type ValidationError = crate::ics04_channel::error::Error;

    fn route(&self) -> String {
        crate::keys::ROUTER_KEY.to_string()
    }

    fn get_type(&self) -> String {
        TYPE_MSG_TIMEOUT.to_string()
    }

    fn validate_basic(&self) -> Result<(), Self::ValidationError> {
        // Nothing to validate
        // All the validation is performed on creation
        Ok(())
    }

    fn get_sign_bytes(&self) -> Vec<u8> {
        todo!()
    }

    fn get_signers(&self) -> Vec<AccountId> {
        vec![self.signer]
    }
}

pub const TYPE_MSG_ACKNOWLEDGEMENT: &str = "ics04/opaque";

#[derive(Clone, Debug, PartialEq, Serialize, Deserialize)]
pub struct MsgAcknowledgement {
    packet: Packet,
    acknowledgement: Vec<u8>,
    proof: CommitmentProof,
    proof_height: u64,
    signer: AccountId,
}

impl MsgAcknowledgement {
    pub fn new(
        packet: Packet,
        acknowledgement: Vec<u8>,
        proof: CommitmentProof,
        proof_height: u64,
        signer: AccountId,
    ) -> Result<MsgAcknowledgement, crate::ics04_channel::error::Error> {
        if proof_height == 0 {
            fail!(Kind::InvalidHeight, "Height cannot be zero");
        }

        if acknowledgement.len() > 100 {
            fail!(Kind::AcknowledgementTooLong, "Acknowledgement cannot exceed 100 bytes")
        }

        Ok(Self {
            packet: packet.validate()
                .map_err(|e| Kind::InvalidPacket.context(e))?,
            acknowledgement,
            proof,
            proof_height,
            signer,
        })
    }
}

impl Msg for MsgAcknowledgement {
    type ValidationError = crate::ics04_channel::error::Error;

    fn route(&self) -> String {
        crate::keys::ROUTER_KEY.to_string()
    }

    fn get_type(&self) -> String {
        TYPE_MSG_ACKNOWLEDGEMENT.to_string()
    }

    fn validate_basic(&self) -> Result<(), Self::ValidationError> {
        // Nothing to validate
        // All the validation is performed on creation
        Ok(())
    }

    fn get_sign_bytes(&self) -> Vec<u8> {
        todo!()
    }

    fn get_signers(&self) -> Vec<AccountId> {
        vec![self.signer]
    }
}

#[cfg(test)]
mod tests {
    use std::str::FromStr;
    use tendermint::account::Id as AccountId;
    use super::MsgChannelOpenInit;
    use crate::ics23_commitment::CommitmentProof;
    use tendermint::abci::Proof;
    use crate::ics04_channel::msgs::{MsgChannelOpenTry, MsgChannelOpenAck, MsgChannelOpenConfirm, MsgChannelCloseInit, MsgChannelCloseConfirm};

    #[test]
    fn parse_channel_open_init_msg() {

        let id_hex = "0CDA3F47EF3C4906693B170EF650EB968C5F4B2C";
        let acc = AccountId::from_str(id_hex).unwrap();

        #[derive(Clone, Debug, PartialEq)]
        struct OpenInitParams {
            port_id: String,
            channel_id: String,
            version: String,
            order: String,
            connection_hops: Vec<String>,
            counterparty_port_id: String,
            counterparty_channel_id: String,
        }

        let default_params = OpenInitParams {
            port_id: "port".to_string(),
            channel_id: "testchannel".to_string(),
            version: "1.0".to_string(),
            order: "ORDERED".to_string(),
            connection_hops: vec!["connectionhop".to_string()].into_iter().collect(),
            counterparty_port_id: "destport".to_string(),
            counterparty_channel_id: "testdestchannel".to_string(),
        };

        struct Test {
            name: String,
            params: OpenInitParams,
            want_pass: bool,
        }

        let tests: Vec<Test> = vec![
            Test {
                name: "Good parameters".to_string(),
                params: default_params.clone(),
                want_pass: true,
            },
            Test {
                name: "Bad port, non-alpha".to_string(),
                params: OpenInitParams {
                    port_id: "p34".to_string(),
                    ..default_params.clone()
                },
                want_pass: false,
            },
            Test {
                name: "Bad channel, name too short".to_string(),
                params: OpenInitParams {
                    channel_id: "chshort".to_string(),
                    ..default_params.clone()
                },
                want_pass: false,
            },
            Test {
                name: "Bad version".to_string(),
                params: OpenInitParams {
                    version: " . ".to_string(),
                    ..default_params.clone()
                },
                want_pass: true, // verified in validate_basic()
            },
            Test {
                name: "Bad order".to_string(),
                params: OpenInitParams {
                    order: "MYORER".to_string(),
                    ..default_params.clone()
                },
                want_pass: false,
            },
            Test {
                name: "Bad connection hops".to_string(),
                params: OpenInitParams {
                    connection_hops: vec!["conn124".to_string()].into_iter().collect(),
                    ..default_params.clone()
                },
                want_pass: false,
            },
        ]
        .into_iter()
        .collect();

        for test in tests {
            let p = test.params.clone();

            let msg = MsgChannelOpenInit::new(
                p.port_id,
                p.channel_id,
                p.version,
                p.order,
                p.connection_hops,
                p.counterparty_port_id,
                p.counterparty_channel_id,
                acc,
            );

            assert_eq!(
                test.want_pass, msg.is_ok(),
                "MsgChanOpenInit::new failed for test {}, \nmsg {:?} with error {:?}",
                test.name,
                test.params.clone(),
                msg.err(),
            );
        }
    }

    #[test]
    fn parse_channel_open_try_msg() {

        let id_hex = "0CDA3F47EF3C4906693B170EF650EB968C5F4B2C";
        let acc = AccountId::from_str(id_hex).unwrap();

        #[derive(Clone, Debug, PartialEq)]
        struct OpenTryParams {
            port_id: String,
            channel_id: String,
            channel_version: String,
            order: String,
            connection_hops: Vec<String>,
            counterparty_port_id: String,
            counterparty_channel_id: String,
            counterparty_version: String,
            proof_init: CommitmentProof,
            proof_height: u64,
        }

        let default_params = OpenTryParams {
            port_id: "port".to_string(),
            channel_id: "testchannel".to_string(),
            channel_version: "1.0".to_string(),
            order: "ORDERED".to_string(),
            connection_hops: vec!["connectionhop".to_string()].into_iter().collect(),
            counterparty_port_id: "destport".to_string(),
            counterparty_channel_id: "testdestchannel".to_string(),
            counterparty_version: "1.0".to_string(),
            proof_init: Proof { ops: vec![] },
            proof_height: 10
        };

        struct Test {
            name: String,
            params: OpenTryParams,
            want_pass: bool,
        }

        let tests: Vec<Test> = vec![
            Test {
                name: "Good parameters".to_string(),
                params: default_params.clone(),
                want_pass: true,
            },
            Test {
                name: "Bad port, name non-alpha".to_string(),
                params: OpenTryParams {
                    port_id: "p34".to_string(),
                    ..default_params.clone()
                },
                want_pass: false,
            },
            Test {
                name: "Bad port, name too short".to_string(),
                params: OpenTryParams {
                    port_id: "p".to_string(),
                    ..default_params.clone()
                },
                want_pass: false,
            },
            Test {
                name: "Bad port, name too long".to_string(),
                params: OpenTryParams {
                    port_id: "abcdefghijklmnopqrstu".to_string(),
                    ..default_params.clone()
                },
                want_pass: false,
            },
            Test {
                name: "Bad channel, name non-alpha".to_string(),
                params: OpenTryParams {
                    channel_id: "channelid34".to_string(),
                    ..default_params.clone()
                },
                want_pass: false,
            },
            Test {
                name: "Bad channel, name too short".to_string(),
                params: OpenTryParams {
                    channel_id: "chshort".to_string(),
                    ..default_params.clone()
                },
                want_pass: false,
            },
            Test {
                name: "Bad channel, name too long".to_string(),
                params: OpenTryParams {
                    channel_id: "abcdefghijklmnopqrstu".to_string(),
                    ..default_params.clone()
                },
                want_pass: false,
            },
            Test {
                name: "Empty counterparty version".to_string(),
                params: OpenTryParams {
                    counterparty_version: " ".to_string(),
                    ..default_params.clone()
                },
                want_pass: false,
            },
            Test {
                name: "Bad proof height, height = 0".to_string(),
                params: OpenTryParams {
                    proof_height: 0,
                    ..default_params.clone()
                },
                want_pass: false,
            },
            Test {
                name: "Bad order".to_string(),
                params: OpenTryParams {
                    order: "MYORER".to_string(),
                    ..default_params.clone()
                },
                want_pass: false,
            },
            Test {
                name: "Bad connection hops, non-alpha connection id".to_string(),
                params: OpenTryParams {
                    connection_hops: vec!["connection124".to_string()].into_iter().collect(),
                    ..default_params.clone()
                },
                want_pass: false,
            },
            Test {
                name: "Bad connection hops, connection id too long".to_string(),
                params: OpenTryParams {
                    connection_hops: vec!["abcdefghijklmnopqrstu".to_string()].into_iter().collect(),
                    ..default_params.clone()
                },
                want_pass: false,
            },
            Test {
                name: "Bad connection hops, connection id too short".to_string(),
                params: OpenTryParams {
                    connection_hops: vec!["connid".to_string()].into_iter().collect(),
                    ..default_params.clone()
                },
                want_pass: false,
            },
            // Currently failing because we don't validate connection hops
            // Test {
            //     name: "Bad connection hops, more than 1".to_string(),
            //     params: OpenTryParams {
            //         connection_hops: vec!["connectionhop".to_string(), "connectionhopnext".to_string()].into_iter().collect(),
            //         ..default_params.clone()
            //     },
            //     want_pass: false,
            // },
            Test {
                name: "Empty channel version".to_string(),
                params: OpenTryParams {
                    channel_version: " ".to_string(),
                    ..default_params.clone()
                },
                want_pass: false,
            },
            Test {
                name: "Bad counterparty port, name too long".to_string(),
                params: OpenTryParams {
                    counterparty_port_id: "abcdefghijklmnopqrstu".to_string(),
                    ..default_params.clone()
                },
                want_pass: false,
            },
            Test {
                name: "Bad counterparty channel, name non-alpha".to_string(),
                params: OpenTryParams {
                    counterparty_channel_id: "channelid34".to_string(),
                    ..default_params.clone()
                },
                want_pass: false,
            },
        ]
            .into_iter()
            .collect();

        for test in tests {
            let p = test.params.clone();

            let msg = MsgChannelOpenTry::new(
                p.port_id,
                p.channel_id,
                p.channel_version,
                p.order,
                p.connection_hops,
                p.counterparty_port_id,
                p.counterparty_channel_id,
                p.counterparty_version,
                p.proof_init,
                p.proof_height,
                acc,
            );

            assert_eq!(
                test.want_pass, msg.is_ok(),
                "MsgChanOpenTry::new failed for test {}, \nmsg {:?} with error {:?}",
                test.name,
                test.params.clone(),
                msg.err(),
            );
        }
    }

    #[test]
    fn parse_channel_open_ack_msg() {

        let id_hex = "0CDA3F47EF3C4906693B170EF650EB968C5F4B2C";
        let acc = AccountId::from_str(id_hex).unwrap();

        #[derive(Clone, Debug, PartialEq)]
        struct OpenAckParams {
            port_id: String,
            channel_id: String,
            counterparty_version: String,
            proof_try: CommitmentProof,
            proof_height: u64,
        }

        let default_params = OpenAckParams {
            port_id: "port".to_string(),
            channel_id: "testchannel".to_string(),
            counterparty_version: "1.0".to_string(),
            proof_try: Proof { ops: vec![] },
            proof_height: 10
        };

        struct Test {
            name: String,
            params: OpenAckParams,
            want_pass: bool,
        }

        let tests: Vec<Test> = vec![
            Test {
                name: "Good parameters".to_string(),
                params: default_params.clone(),
                want_pass: true,
            },
            Test {
                name: "Bad port, name non-alpha".to_string(),
                params: OpenAckParams {
                    port_id: "p34".to_string(),
                    ..default_params.clone()
                },
                want_pass: false,
            },
            Test {
                name: "Bad port, name too short".to_string(),
                params: OpenAckParams {
                    port_id: "p".to_string(),
                    ..default_params.clone()
                },
                want_pass: false,
            },
            Test {
                name: "Bad port, name too long".to_string(),
                params: OpenAckParams {
                    port_id: "abcdefghijklmnopqrstu".to_string(),
                    ..default_params.clone()
                },
                want_pass: false,
            },
            Test {
                name: "Bad channel, name non-alpha".to_string(),
                params: OpenAckParams {
                    channel_id: "channelid34".to_string(),
                    ..default_params.clone()
                },
                want_pass: false,
            },
            Test {
                name: "Bad channel, name too short".to_string(),
                params: OpenAckParams {
                    channel_id: "chshort".to_string(),
                    ..default_params.clone()
                },
                want_pass: false,
            },
            Test {
                name: "Bad channel, name too long".to_string(),
                params: OpenAckParams {
                    channel_id: "abcdefghijklmnopqrstu".to_string(),
                    ..default_params.clone()
                },
                want_pass: false,
            },
            Test {
                name: "Empty counterparty version".to_string(),
                params: OpenAckParams {
                    counterparty_version: " ".to_string(),
                    ..default_params.clone()
                },
                want_pass: false,
            },
            Test {
                name: "Bad proof height, height = 0".to_string(),
                params: OpenAckParams {
                    proof_height: 0,
                    ..default_params.clone()
                },
                want_pass: false,
            },
        ]
            .into_iter()
            .collect();

        for test in tests {
            let p = test.params.clone();

            let msg = MsgChannelOpenAck::new(
                p.port_id,
                p.channel_id,
                p.counterparty_version,
                p.proof_try,
                p.proof_height,
                acc,
            );

            assert_eq!(
                test.want_pass, msg.is_ok(),
                "MsgChanOpenAck::new failed for test {}, \nmsg {:?} with error {:?}",
                test.name,
                test.params.clone(),
                msg.err(),
            );
        }
    }

    #[test]
    fn parse_channel_open_confirm_msg() {

        let id_hex = "0CDA3F47EF3C4906693B170EF650EB968C5F4B2C";
        let acc = AccountId::from_str(id_hex).unwrap();

        #[derive(Clone, Debug, PartialEq)]
        struct OpenConfirmParams {
            port_id: String,
            channel_id: String,
            proof_ack: CommitmentProof,
            proof_height: u64,
        }

        let default_params = OpenConfirmParams {
            port_id: "port".to_string(),
            channel_id: "testchannel".to_string(),
            proof_ack: Proof { ops: vec![] },
            proof_height: 10
        };

        struct Test {
            name: String,
            params: OpenConfirmParams,
            want_pass: bool,
        }

        let tests: Vec<Test> = vec![
            Test {
                name: "Good parameters".to_string(),
                params: default_params.clone(),
                want_pass: true,
            },
            Test {
                name: "Bad port, name non-alpha".to_string(),
                params: OpenConfirmParams {
                    port_id: "p34".to_string(),
                    ..default_params.clone()
                },
                want_pass: false,
            },
            Test {
                name: "Bad port, name too short".to_string(),
                params: OpenConfirmParams {
                    port_id: "p".to_string(),
                    ..default_params.clone()
                },
                want_pass: false,
            },
            Test {
                name: "Bad port, name too long".to_string(),
                params: OpenConfirmParams {
                    port_id: "abcdefghijklmnopqrstu".to_string(),
                    ..default_params.clone()
                },
                want_pass: false,
            },
            Test {
                name: "Bad channel, name non-alpha".to_string(),
                params: OpenConfirmParams {
                    channel_id: "channelid34".to_string(),
                    ..default_params.clone()
                },
                want_pass: false,
            },
            Test {
                name: "Bad channel, name too short".to_string(),
                params: OpenConfirmParams {
                    channel_id: "chshort".to_string(),
                    ..default_params.clone()
                },
                want_pass: false,
            },
            Test {
                name: "Bad channel, name too long".to_string(),
                params: OpenConfirmParams {
                    channel_id: "abcdefghijklmnopqrstu".to_string(),
                    ..default_params.clone()
                },
                want_pass: false,
            },
            Test {
                name: "Bad proof height, height = 0".to_string(),
                params: OpenConfirmParams {
                    proof_height: 0,
                    ..default_params.clone()
                },
                want_pass: false,
            },
        ]
            .into_iter()
            .collect();

        for test in tests {
            let p = test.params.clone();

            let msg = MsgChannelOpenConfirm::new(
                p.port_id,
                p.channel_id,
                p.proof_ack,
                p.proof_height,
                acc,
            );

            assert_eq!(
                test.want_pass, msg.is_ok(),
                "MsgChanOpenConfirm::new failed for test {}, \nmsg {:?} with error {:?}",
                test.name,
                test.params.clone(),
                msg.err(),
            );
        }
    }

    #[test]
    fn parse_channel_close_init_msg() {

        let id_hex = "0CDA3F47EF3C4906693B170EF650EB968C5F4B2C";
        let acc = AccountId::from_str(id_hex).unwrap();

        #[derive(Clone, Debug, PartialEq)]
        struct CloseInitParams {
            port_id: String,
            channel_id: String,
        }

        let default_params = CloseInitParams {
            port_id: "port".to_string(),
            channel_id: "testchannel".to_string(),
        };

        struct Test {
            name: String,
            params: CloseInitParams,
            want_pass: bool,
        }

        let tests: Vec<Test> = vec![
            Test {
                name: "Good parameters".to_string(),
                params: default_params.clone(),
                want_pass: true,
            },
            Test {
                name: "Bad port, name non-alpha".to_string(),
                params: CloseInitParams {
                    port_id: "p34".to_string(),
                    ..default_params.clone()
                },
                want_pass: false,
            },
            Test {
                name: "Bad port, name too short".to_string(),
                params: CloseInitParams {
                    port_id: "p".to_string(),
                    ..default_params.clone()
                },
                want_pass: false,
            },
            Test {
                name: "Bad port, name too long".to_string(),
                params: CloseInitParams {
                    port_id: "abcdefghijklmnopqrstu".to_string(),
                    ..default_params.clone()
                },
                want_pass: false,
            },
            Test {
                name: "Bad channel, name non-alpha".to_string(),
                params: CloseInitParams {
                    channel_id: "channelid34".to_string(),
                    ..default_params.clone()
                },
                want_pass: false,
            },
            Test {
                name: "Bad channel, name too short".to_string(),
                params: CloseInitParams {
                    channel_id: "chshort".to_string(),
                    ..default_params.clone()
                },
                want_pass: false,
            },
            Test {
                name: "Bad channel, name too long".to_string(),
                params: CloseInitParams {
                    channel_id: "abcdefghijklmnopqrstu".to_string(),
                    ..default_params.clone()
                },
                want_pass: false,
            },
        ]
            .into_iter()
            .collect();

        for test in tests {
            let p = test.params.clone();

            let msg = MsgChannelCloseInit::new(
                p.port_id,
                p.channel_id,
                acc,
            );

            assert_eq!(
                test.want_pass, msg.is_ok(),
                "MsgChanCloseInit::new failed for test {}, \nmsg {:?} with error {:?}",
                test.name,
                test.params.clone(),
                msg.err(),
            );
        }
    }

    #[test]
    fn parse_channel_close_confirm_msg() {

        let id_hex = "0CDA3F47EF3C4906693B170EF650EB968C5F4B2C";
        let acc = AccountId::from_str(id_hex).unwrap();

        #[derive(Clone, Debug, PartialEq)]
        struct CloseConfirmParams {
            port_id: String,
            channel_id: String,
            proof_init: CommitmentProof,
            proof_height: u64,
        }

        let default_params = CloseConfirmParams {
            port_id: "port".to_string(),
            channel_id: "testchannel".to_string(),
            proof_init: Proof { ops: vec![] },
            proof_height: 10
        };

        struct Test {
            name: String,
            params: CloseConfirmParams,
            want_pass: bool,
        }

        let tests: Vec<Test> = vec![
            Test {
                name: "Good parameters".to_string(),
                params: default_params.clone(),
                want_pass: true,
            },
            Test {
                name: "Bad port, name non-alpha".to_string(),
                params: CloseConfirmParams {
                    port_id: "p34".to_string(),
                    ..default_params.clone()
                },
                want_pass: false,
            },
            Test {
                name: "Bad port, name too short".to_string(),
                params: CloseConfirmParams {
                    port_id: "p".to_string(),
                    ..default_params.clone()
                },
                want_pass: false,
            },
            Test {
                name: "Bad port, name too long".to_string(),
                params: CloseConfirmParams {
                    port_id: "abcdefghijklmnopqrstu".to_string(),
                    ..default_params.clone()
                },
                want_pass: false,
            },
            Test {
                name: "Bad channel, name non-alpha".to_string(),
                params: CloseConfirmParams {
                    channel_id: "channelid34".to_string(),
                    ..default_params.clone()
                },
                want_pass: false,
            },
            Test {
                name: "Bad channel, name too short".to_string(),
                params: CloseConfirmParams {
                    channel_id: "chshort".to_string(),
                    ..default_params.clone()
                },
                want_pass: false,
            },
            Test {
                name: "Bad channel, name too long".to_string(),
                params: CloseConfirmParams {
                    channel_id: "abcdefghijklmnopqrstu".to_string(),
                    ..default_params.clone()
                },
                want_pass: false,
            },
            Test {
                name: "Bad proof height, height = 0".to_string(),
                params: CloseConfirmParams {
                    proof_height: 0,
                    ..default_params.clone()
                },
                want_pass: false,
            },
        ]
            .into_iter()
            .collect();

        for test in tests {
            let p = test.params.clone();

            let msg = MsgChannelCloseConfirm::new(
                p.port_id,
                p.channel_id,
                p.proof_init,
                p.proof_height,
                acc,
            );

            assert_eq!(
                test.want_pass, msg.is_ok(),
                "MsgChanCloseConfirm::new failed for test {}, \nmsg {:?} with error {:?}",
                test.name,
                test.params.clone(),
                msg.err(),
            );
        }
    }
}<|MERGE_RESOLUTION|>--- conflicted
+++ resolved
@@ -1,22 +1,21 @@
 #![allow(clippy::too_many_arguments)]
 use super::channel::{ChannelEnd, Counterparty};
 use super::exported::*;
+use crate::ics03_connection::connection::validate_version;
 use crate::ics04_channel::error::Kind;
+use crate::ics04_channel::packet::Packet;
+use crate::ics23_commitment::CommitmentProof;
 use crate::ics24_host::identifier::{ChannelId, ConnectionId, PortId};
 use crate::tx_msg::Msg;
+use anomaly::fail;
 use serde_derive::{Deserialize, Serialize};
 use std::str::FromStr;
 use tendermint::account::Id as AccountId;
-use crate::ics23_commitment::CommitmentProof;
-use crate::ics04_channel::packet::Packet;
-use crate::ics03_connection::connection::validate_version;
-use anomaly::fail;
 
 // TODO: Validate Proof for all Msgs
 
 pub const TYPE_MSG_CHANNEL_OPEN_INIT: &str = "channel_open_init";
 
-<<<<<<< HEAD
 #[derive(Clone, Debug, PartialEq, Serialize, Deserialize)]
 pub struct MsgChannelOpenInit {
     port_id: PortId,
@@ -86,8 +85,6 @@
 
 pub const TYPE_MSG_CHANNEL_OPEN_TRY: &str = "channel_open_try";
 
-=======
->>>>>>> 07614579
 #[derive(Clone, Debug, PartialEq, Serialize, Deserialize)]
 pub struct MsgChannelOpenTry {
     port_id: PortId,
@@ -122,8 +119,8 @@
             .map(|s| ConnectionId::from_str(s.as_str()))
             .collect();
 
-        let version = validate_version(channel_version)
-        .map_err(|e| Kind::InvalidVersion.context(e))?;
+        let version =
+            validate_version(channel_version).map_err(|e| Kind::InvalidVersion.context(e))?;
 
         Ok(Self {
             port_id: port_id
@@ -440,7 +437,8 @@
         }
 
         Ok(Self {
-            packet: packet.validate()
+            packet: packet
+                .validate()
                 .map_err(|e| Kind::InvalidPacket.context(e))?,
             proof,
             proof_height,
@@ -450,7 +448,9 @@
 
     // returns the base64-encoded bytes used for the
     // data field when signing the packet
-    pub fn get_data_bytes() -> Vec<u8> {todo!()}
+    pub fn get_data_bytes() -> Vec<u8> {
+        todo!()
+    }
 }
 
 impl Msg for MsgPacket {
@@ -503,7 +503,8 @@
         }
 
         Ok(Self {
-            packet: packet.validate()
+            packet: packet
+                .validate()
                 .map_err(|e| Kind::InvalidPacket.context(e))?,
             next_sequence_recv,
             proof,
@@ -563,11 +564,15 @@
         }
 
         if acknowledgement.len() > 100 {
-            fail!(Kind::AcknowledgementTooLong, "Acknowledgement cannot exceed 100 bytes")
+            fail!(
+                Kind::AcknowledgementTooLong,
+                "Acknowledgement cannot exceed 100 bytes"
+            )
         }
 
         Ok(Self {
-            packet: packet.validate()
+            packet: packet
+                .validate()
                 .map_err(|e| Kind::InvalidPacket.context(e))?,
             acknowledgement,
             proof,
@@ -605,16 +610,18 @@
 
 #[cfg(test)]
 mod tests {
+    use super::MsgChannelOpenInit;
+    use crate::ics04_channel::msgs::{
+        MsgChannelCloseConfirm, MsgChannelCloseInit, MsgChannelOpenAck, MsgChannelOpenConfirm,
+        MsgChannelOpenTry,
+    };
+    use crate::ics23_commitment::CommitmentProof;
     use std::str::FromStr;
+    use tendermint::abci::Proof;
     use tendermint::account::Id as AccountId;
-    use super::MsgChannelOpenInit;
-    use crate::ics23_commitment::CommitmentProof;
-    use tendermint::abci::Proof;
-    use crate::ics04_channel::msgs::{MsgChannelOpenTry, MsgChannelOpenAck, MsgChannelOpenConfirm, MsgChannelCloseInit, MsgChannelCloseConfirm};
 
     #[test]
     fn parse_channel_open_init_msg() {
-
         let id_hex = "0CDA3F47EF3C4906693B170EF650EB968C5F4B2C";
         let acc = AccountId::from_str(id_hex).unwrap();
 
@@ -710,7 +717,8 @@
             );
 
             assert_eq!(
-                test.want_pass, msg.is_ok(),
+                test.want_pass,
+                msg.is_ok(),
                 "MsgChanOpenInit::new failed for test {}, \nmsg {:?} with error {:?}",
                 test.name,
                 test.params.clone(),
@@ -721,7 +729,6 @@
 
     #[test]
     fn parse_channel_open_try_msg() {
-
         let id_hex = "0CDA3F47EF3C4906693B170EF650EB968C5F4B2C";
         let acc = AccountId::from_str(id_hex).unwrap();
 
@@ -749,7 +756,7 @@
             counterparty_channel_id: "testdestchannel".to_string(),
             counterparty_version: "1.0".to_string(),
             proof_init: Proof { ops: vec![] },
-            proof_height: 10
+            proof_height: 10,
         };
 
         struct Test {
@@ -847,7 +854,9 @@
             Test {
                 name: "Bad connection hops, connection id too long".to_string(),
                 params: OpenTryParams {
-                    connection_hops: vec!["abcdefghijklmnopqrstu".to_string()].into_iter().collect(),
+                    connection_hops: vec!["abcdefghijklmnopqrstu".to_string()]
+                        .into_iter()
+                        .collect(),
                     ..default_params.clone()
                 },
                 want_pass: false,
@@ -894,8 +903,8 @@
                 want_pass: false,
             },
         ]
-            .into_iter()
-            .collect();
+        .into_iter()
+        .collect();
 
         for test in tests {
             let p = test.params.clone();
@@ -915,7 +924,8 @@
             );
 
             assert_eq!(
-                test.want_pass, msg.is_ok(),
+                test.want_pass,
+                msg.is_ok(),
                 "MsgChanOpenTry::new failed for test {}, \nmsg {:?} with error {:?}",
                 test.name,
                 test.params.clone(),
@@ -926,7 +936,6 @@
 
     #[test]
     fn parse_channel_open_ack_msg() {
-
         let id_hex = "0CDA3F47EF3C4906693B170EF650EB968C5F4B2C";
         let acc = AccountId::from_str(id_hex).unwrap();
 
@@ -944,7 +953,7 @@
             channel_id: "testchannel".to_string(),
             counterparty_version: "1.0".to_string(),
             proof_try: Proof { ops: vec![] },
-            proof_height: 10
+            proof_height: 10,
         };
 
         struct Test {
@@ -1024,8 +1033,8 @@
                 want_pass: false,
             },
         ]
-            .into_iter()
-            .collect();
+        .into_iter()
+        .collect();
 
         for test in tests {
             let p = test.params.clone();
@@ -1040,7 +1049,8 @@
             );
 
             assert_eq!(
-                test.want_pass, msg.is_ok(),
+                test.want_pass,
+                msg.is_ok(),
                 "MsgChanOpenAck::new failed for test {}, \nmsg {:?} with error {:?}",
                 test.name,
                 test.params.clone(),
@@ -1051,7 +1061,6 @@
 
     #[test]
     fn parse_channel_open_confirm_msg() {
-
         let id_hex = "0CDA3F47EF3C4906693B170EF650EB968C5F4B2C";
         let acc = AccountId::from_str(id_hex).unwrap();
 
@@ -1067,7 +1076,7 @@
             port_id: "port".to_string(),
             channel_id: "testchannel".to_string(),
             proof_ack: Proof { ops: vec![] },
-            proof_height: 10
+            proof_height: 10,
         };
 
         struct Test {
@@ -1139,8 +1148,8 @@
                 want_pass: false,
             },
         ]
-            .into_iter()
-            .collect();
+        .into_iter()
+        .collect();
 
         for test in tests {
             let p = test.params.clone();
@@ -1154,7 +1163,8 @@
             );
 
             assert_eq!(
-                test.want_pass, msg.is_ok(),
+                test.want_pass,
+                msg.is_ok(),
                 "MsgChanOpenConfirm::new failed for test {}, \nmsg {:?} with error {:?}",
                 test.name,
                 test.params.clone(),
@@ -1165,7 +1175,6 @@
 
     #[test]
     fn parse_channel_close_init_msg() {
-
         let id_hex = "0CDA3F47EF3C4906693B170EF650EB968C5F4B2C";
         let acc = AccountId::from_str(id_hex).unwrap();
 
@@ -1241,20 +1250,17 @@
                 want_pass: false,
             },
         ]
-            .into_iter()
-            .collect();
+        .into_iter()
+        .collect();
 
         for test in tests {
             let p = test.params.clone();
 
-            let msg = MsgChannelCloseInit::new(
-                p.port_id,
-                p.channel_id,
-                acc,
-            );
+            let msg = MsgChannelCloseInit::new(p.port_id, p.channel_id, acc);
 
             assert_eq!(
-                test.want_pass, msg.is_ok(),
+                test.want_pass,
+                msg.is_ok(),
                 "MsgChanCloseInit::new failed for test {}, \nmsg {:?} with error {:?}",
                 test.name,
                 test.params.clone(),
@@ -1265,7 +1271,6 @@
 
     #[test]
     fn parse_channel_close_confirm_msg() {
-
         let id_hex = "0CDA3F47EF3C4906693B170EF650EB968C5F4B2C";
         let acc = AccountId::from_str(id_hex).unwrap();
 
@@ -1281,7 +1286,7 @@
             port_id: "port".to_string(),
             channel_id: "testchannel".to_string(),
             proof_init: Proof { ops: vec![] },
-            proof_height: 10
+            proof_height: 10,
         };
 
         struct Test {
@@ -1353,8 +1358,8 @@
                 want_pass: false,
             },
         ]
-            .into_iter()
-            .collect();
+        .into_iter()
+        .collect();
 
         for test in tests {
             let p = test.params.clone();
@@ -1368,7 +1373,8 @@
             );
 
             assert_eq!(
-                test.want_pass, msg.is_ok(),
+                test.want_pass,
+                msg.is_ok(),
                 "MsgChanCloseConfirm::new failed for test {}, \nmsg {:?} with error {:?}",
                 test.name,
                 test.params.clone(),
