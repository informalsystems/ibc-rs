use std::convert::{TryFrom, TryInto};

use tendermint::account::Id as AccountId;
use tendermint_proto::Protobuf;

use ibc_proto::ibc::core::channel::v1::MsgRecvPacket as RawMsgRecvPacket;

use crate::address::{account_to_string, string_to_account};
use crate::ics04_channel::error::{Error, Kind};
use crate::ics04_channel::packet::Packet;
use crate::ics23_commitment::commitment::CommitmentProof;
use crate::{proofs::Proofs, tx_msg::Msg, Height};

<<<<<<< HEAD
/// Message type for `MsgPacket`.
const TYPE_MSG_PACKET: &str = "recv_packet";

=======
>>>>>>> 8ddc6880
///
/// Message definition for the "packet receiving" datagram.
///
#[derive(Clone, Debug, PartialEq)]
pub struct MsgRecvPacket {
    packet: Packet,
    proofs: Proofs,
    signer: AccountId,
}

impl MsgRecvPacket {
    #[allow(dead_code, unreachable_code, unused_variables)]
    pub fn new(
        packet: Packet,
        proof: CommitmentProof,
        proof_height: Height,
        signer: AccountId,
    ) -> Result<MsgRecvPacket, Error> {
        Ok(Self {
            packet,
            proofs: Proofs::new(proof, None, None, proof_height)
                .map_err(|e| Kind::InvalidProof.context(e))?,
            signer,
        })
    }

    // returns the base64-encoded bytes used for the
    // data field when signing the packet
    pub fn get_data_bytes() -> Vec<u8> {
        todo!()
    }
}

impl Msg for MsgRecvPacket {
    type ValidationError = Error;

    fn route(&self) -> String {
        crate::keys::ROUTER_KEY.to_string()
    }

    fn validate_basic(&self) -> Result<(), Self::ValidationError> {
        // Nothing to validate
        // All the validation is performed on creation
        Ok(())
    }

    fn type_url(&self) -> String {
        "/ibc.core.channel.v1.MsgRecvPacket".to_string()
    }

    fn get_signers(&self) -> Vec<AccountId> {
        vec![self.signer]
    }
}

impl Protobuf<RawMsgRecvPacket> for MsgRecvPacket {}

impl TryFrom<RawMsgRecvPacket> for MsgRecvPacket {
    type Error = anomaly::Error<Kind>;

    fn try_from(raw_msg: RawMsgRecvPacket) -> Result<Self, Self::Error> {
        let signer =
            string_to_account(raw_msg.signer).map_err(|e| Kind::InvalidSigner.context(e))?;

        let proofs = Proofs::new(
            raw_msg.proof.into(),
            None,
            None,
            raw_msg
                .proof_height
                .ok_or(Kind::MissingHeight)?
                .try_into()
                .map_err(|e| Kind::InvalidProof.context(e))?,
        )
        .map_err(|e| Kind::InvalidProof.context(e))?;

        Ok(MsgRecvPacket {
            packet: raw_msg
                .packet
                .ok_or(Kind::MissingPacket)?
                .try_into()
                .map_err(|e| Kind::InvalidPacket.context(e))?,
            proofs,
            signer,
        })
    }
}

impl From<MsgRecvPacket> for RawMsgRecvPacket {
    fn from(domain_msg: MsgRecvPacket) -> Self {
        RawMsgRecvPacket {
            packet: Some(domain_msg.packet.into()),
            proof: domain_msg.proofs.object_proof().clone().into(),
            proof_height: Some(domain_msg.proofs.height().into()),
            signer: account_to_string(domain_msg.signer).unwrap(),
        }
    }
}

#[cfg(test)]
mod test_util {
    use ibc_proto::ibc::core::channel::v1::MsgRecvPacket as RawMsgRecvPacket;
    use ibc_proto::ibc::core::client::v1::Height as RawHeight;

    use crate::ics04_channel::packet::test_utils::get_dummy_raw_packet;
    use crate::test_utils::{get_dummy_bech32_account, get_dummy_proof};

    /// Returns a dummy `RawMsgRecvPacket`, for testing only! The `height` parametrizes both the
    /// proof height as well as the timeout height.
    pub fn get_dummy_raw_msg_recv_packet(height: u64) -> RawMsgRecvPacket {
        RawMsgRecvPacket {
            packet: Some(get_dummy_raw_packet(height)),
            proof: get_dummy_proof(),
            proof_height: Some(RawHeight {
                version_number: 0,
                version_height: height,
            }),
            signer: get_dummy_bech32_account(),
        }
    }
}

#[cfg(test)]
mod test {
    use std::convert::{TryFrom, TryInto};

    use ibc_proto::ibc::core::channel::v1::MsgRecvPacket as RawMsgRecvPacket;

    use crate::ics04_channel::error::Error;
    use crate::ics04_channel::msgs::recv_packet::test_util::get_dummy_raw_msg_recv_packet;
    use crate::ics04_channel::msgs::recv_packet::MsgRecvPacket;

    #[test]
    fn msg_recv_packet_try_from_raw() {
        struct Test {
            name: String,
            raw: RawMsgRecvPacket,
            want_pass: bool,
        }

        let height = 20;
        let default_raw_msg = get_dummy_raw_msg_recv_packet(height);
        let tests: Vec<Test> = vec![
            Test {
                name: "Good parameters".to_string(),
                raw: default_raw_msg.clone(),
                want_pass: true,
            },
            Test {
                name: "Missing proof".to_string(),
                raw: RawMsgRecvPacket {
                    proof: vec![],
                    ..default_raw_msg.clone()
                },
                want_pass: false,
            },
            Test {
                name: "Missing proof height".to_string(),
                raw: RawMsgRecvPacket {
                    proof_height: None,
                    ..default_raw_msg.clone()
                },
                want_pass: false,
            },
            Test {
                name: "Missing signer".to_string(),
                raw: RawMsgRecvPacket {
                    signer: "".to_string(),
                    ..default_raw_msg
                },
                want_pass: false,
            },
        ];

        for test in tests {
            let res_msg: Result<MsgRecvPacket, Error> = test.raw.clone().try_into();

            assert_eq!(
                res_msg.is_ok(),
                test.want_pass,
                "MsgRecvPacket::try_from failed for test {} \nraw message: {:?} with error: {:?}",
                test.name,
                test.raw,
                res_msg.err()
            );
        }
    }

    #[test]
    fn to_and_from() {
        let raw = get_dummy_raw_msg_recv_packet(15);
        let msg = MsgRecvPacket::try_from(raw.clone()).unwrap();
        let raw_back = RawMsgRecvPacket::from(msg.clone());
        let msg_back = MsgRecvPacket::try_from(raw_back.clone()).unwrap();
        assert_eq!(raw, raw_back);
        assert_eq!(msg, msg_back);
    }
}<|MERGE_RESOLUTION|>--- conflicted
+++ resolved
@@ -11,12 +11,6 @@
 use crate::ics23_commitment::commitment::CommitmentProof;
 use crate::{proofs::Proofs, tx_msg::Msg, Height};
 
-<<<<<<< HEAD
-/// Message type for `MsgPacket`.
-const TYPE_MSG_PACKET: &str = "recv_packet";
-
-=======
->>>>>>> 8ddc6880
 ///
 /// Message definition for the "packet receiving" datagram.
 ///
