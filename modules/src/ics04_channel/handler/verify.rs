use crate::ics02_client::client_state::ClientState;
use crate::ics02_client::{client_def::AnyClient, client_def::ClientDef};
use crate::ics03_connection::connection::ConnectionEnd;
use crate::ics04_channel::channel::ChannelEnd;
use crate::ics04_channel::context::ChannelReader;
use crate::ics04_channel::error::{Error, Kind};
<<<<<<< HEAD
use crate::ics04_channel::packet::{Packet,Sequence};
=======
use crate::ics04_channel::packet::Packet;
>>>>>>> 0dd0a036
use crate::ics24_host::identifier::ClientId;
use crate::proofs::Proofs;

/// Entry point for verifying all proofs bundled in any ICS4 message for channel protocols.
pub fn verify_channel_proofs(
    ctx: &dyn ChannelReader,
    channel_end: &ChannelEnd,
    connection_end: &ConnectionEnd,
    expected_chan: &ChannelEnd,
    proofs: &Proofs,
) -> Result<(), Error> {
    // This is the client which will perform proof verification.
    let client_id = connection_end.client_id().clone();

    let client_state = ctx
        .client_state(&client_id)
        .ok_or_else(|| Kind::MissingClientState(client_id.clone()))?;

    // The client must not be frozen.
    if client_state.is_frozen() {
        return Err(Kind::FrozenClient(client_id).into());
    }

    if ctx
        .client_consensus_state(&client_id, proofs.height())
        .is_none()
    {
        return Err(Kind::MissingClientConsensusState(client_id, proofs.height()).into());
    }

    let client_def = AnyClient::from_client_type(client_state.client_type());

    // Verify the proof for the channel state against the expected channel end.
    // A counterparty channel id of None in not possible, and is checked by validate_basic in msg.
    Ok(client_def
        .verify_channel_state(
            &client_state,
            proofs.height(),
            connection_end.counterparty().prefix(),
            proofs.object_proof(),
            &channel_end.counterparty().port_id(),
            &channel_end.counterparty().channel_id().unwrap(),
            expected_chan,
        )
        .map_err(|_| Kind::InvalidProof)?)
}

/// Entry point for verifying all proofs bundled in a ICS4 packet recv. message.
<<<<<<< HEAD
pub fn verify_packet_proofs(
=======
pub fn verify_packet_recv_proofs(
>>>>>>> 0dd0a036
    ctx: &dyn ChannelReader,
    packet: &Packet,
    client_id: ClientId,
    proofs: &Proofs,
) -> Result<(), Error> {
    let client_state = ctx
        .client_state(&client_id)
        .ok_or_else(|| Kind::MissingClientState(client_id.clone()))?;

    // The client must not be frozen.
    if client_state.is_frozen() {
        return Err(Kind::FrozenClient(client_id).into());
    }

    if ctx
        .client_consensus_state(&client_id, proofs.height())
        .is_none()
    {
        return Err(Kind::MissingClientConsensusState(client_id, proofs.height()).into());
    }

    let client_def = AnyClient::from_client_type(client_state.client_type());

    let input = format!(
        "{:?},{:?},{:?}",
        packet.timeout_timestamp, packet.timeout_height, packet.data
    );
    let commitment = ctx.hash(input);

    // Verify the proof for the packet against the chain store.
    Ok(client_def
        .verify_packet_data(
            &client_state,
            proofs.height(),
            proofs.object_proof(),
            &packet.source_port,
            &packet.source_channel,
            &packet.sequence,
            commitment,
        )
        .map_err(|_| Kind::PacketVerificationFailed(packet.sequence))?)
}

<<<<<<< HEAD
/// Entry point for verifying all proofs bundled in any ICS4 message.
=======
/// Entry point for verifying all proofs bundled in an ICS4 packet ack message.
>>>>>>> 0dd0a036
pub fn verify_packet_acknowledgement_proofs(
    ctx: &dyn ChannelReader,
    packet: &Packet,
    acknowledgement: Vec<u8>,
    client_id: ClientId,
    proofs: &Proofs,
) -> Result<(), Error> {
    let client_state = ctx
        .client_state(&client_id)
        .ok_or_else(|| Kind::MissingClientState(client_id.clone()))?;

    // The client must not be frozen.
    if client_state.is_frozen() {
        return Err(Kind::FrozenClient(client_id).into());
    }

    let client_def = AnyClient::from_client_type(client_state.client_type());

    // Verify the proof for the packet against the chain store.
    Ok(client_def
        .verify_packet_acknowledgement(
            &client_state,
            proofs.height(),
            proofs.object_proof(),
            &packet.source_port,
            &packet.source_channel,
            &packet.sequence,
            acknowledgement,
        )
        .map_err(|_| Kind::PacketVerificationFailed(packet.sequence))?)
<<<<<<< HEAD
}


/// Entry point for verifying all timeout proofs.
pub fn verify_next_sequence_recv(
    ctx: &dyn ChannelReader,
    client_id: ClientId,
    packet: Packet,
    seq: Sequence,
    proofs: &Proofs,
) -> Result<(), Error> {
    let client_state = ctx
        .client_state(&client_id)
        .ok_or_else(|| Kind::MissingClientState(client_id.clone()))?;

    // The client must not be frozen.
    if client_state.is_frozen() {
        return Err(Kind::FrozenClient(client_id).into());
    }

    let client_def = AnyClient::from_client_type(client_state.client_type());

    // Verify the proof for the packet against the chain store.
    Ok(client_def
        .verify_next_sequence_recv(
            &client_state,
            proofs.height(),
            proofs.object_proof(),
            &packet.destination_port,
            &packet.destination_channel,
            &seq,
        )
        .map_err(|_| Kind::PacketVerificationFailed(seq))?)
}

pub fn verify_packet_receipt_absence(
    ctx: &dyn ChannelReader,
    client_id: ClientId,
    packet: Packet,
    proofs: &Proofs,
) -> Result<(), Error> {
    let client_state = ctx
        .client_state(&client_id)
        .ok_or_else(|| Kind::MissingClientState(client_id.clone()))?;

    // The client must not be frozen.
    if client_state.is_frozen() {
        return Err(Kind::FrozenClient(client_id).into());
    }

    let client_def = AnyClient::from_client_type(client_state.client_type());

    // Verify the proof for the packet against the chain store.
    Ok(client_def
        .verify_packet_receipt_absence(
            &client_state,
            proofs.height(),
            proofs.object_proof(),
            &packet.destination_port,
            &packet.destination_channel,
            &packet.sequence
        )
        .map_err(|_| Kind::PacketVerificationFailed(packet.sequence))?)
}

=======
}
>>>>>>> 0dd0a036
<|MERGE_RESOLUTION|>--- conflicted
+++ resolved
@@ -4,11 +4,7 @@
 use crate::ics04_channel::channel::ChannelEnd;
 use crate::ics04_channel::context::ChannelReader;
 use crate::ics04_channel::error::{Error, Kind};
-<<<<<<< HEAD
-use crate::ics04_channel::packet::{Packet,Sequence};
-=======
-use crate::ics04_channel::packet::Packet;
->>>>>>> 0dd0a036
+use crate::ics04_channel::packet::{Packet, Sequence};
 use crate::ics24_host::identifier::ClientId;
 use crate::proofs::Proofs;
 
@@ -57,11 +53,7 @@
 }
 
 /// Entry point for verifying all proofs bundled in a ICS4 packet recv. message.
-<<<<<<< HEAD
-pub fn verify_packet_proofs(
-=======
 pub fn verify_packet_recv_proofs(
->>>>>>> 0dd0a036
     ctx: &dyn ChannelReader,
     packet: &Packet,
     client_id: ClientId,
@@ -105,11 +97,7 @@
         .map_err(|_| Kind::PacketVerificationFailed(packet.sequence))?)
 }
 
-<<<<<<< HEAD
-/// Entry point for verifying all proofs bundled in any ICS4 message.
-=======
 /// Entry point for verifying all proofs bundled in an ICS4 packet ack message.
->>>>>>> 0dd0a036
 pub fn verify_packet_acknowledgement_proofs(
     ctx: &dyn ChannelReader,
     packet: &Packet,
@@ -140,9 +128,7 @@
             acknowledgement,
         )
         .map_err(|_| Kind::PacketVerificationFailed(packet.sequence))?)
-<<<<<<< HEAD
 }
-
 
 /// Entry point for verifying all timeout proofs.
 pub fn verify_next_sequence_recv(
@@ -201,11 +187,7 @@
             proofs.object_proof(),
             &packet.destination_port,
             &packet.destination_channel,
-            &packet.sequence
+            &packet.sequence,
         )
         .map_err(|_| Kind::PacketVerificationFailed(packet.sequence))?)
-}
-
-=======
-}
->>>>>>> 0dd0a036
+}