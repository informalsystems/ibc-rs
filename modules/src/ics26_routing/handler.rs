use prost_types::Any;
use tendermint_proto::Protobuf;

// use crate::handler;
use crate::events::IBCEvent;
use crate::handler::HandlerOutput;
use crate::ics02_client::handler::dispatch as ics2_msg_dispatcher;
use crate::ics02_client::msgs::create_client;
use crate::ics02_client::msgs::update_client;
use crate::ics02_client::msgs::ClientMsg;
use crate::ics03_connection::handler::dispatch as ics3_msg_dispatcher;
use crate::ics04_channel::handler::dispatch as ics4_msg_dispatcher;
//use crate::ics04_channel::msgs::chan_open_try::test_util::get_dummy_raw_msg_chan_open_try;

use crate::ics26_routing::context::ICS26Context;
use crate::ics26_routing::error::{Error, Kind};
use crate::ics26_routing::msgs::ICS26Envelope;
use crate::ics26_routing::msgs::ICS26Envelope::{ICS2Msg, ICS3Msg, ICS4Msg};
// use crate::ics04_channel::msgs::chan_open_try::test_util::get_dummy_raw_msg_chan_open_try;

/// Mimics the DeliverTx ABCI interface, but a slightly lower level. No need for authentication
/// info or signature checks here.
/// https://github.com/cosmos/cosmos-sdk/tree/master/docs/basics
/// Returns a vector of all events that got generated as a byproduct of processing `messages`.
pub fn deliver<Ctx>(ctx: &mut Ctx, messages: Vec<Any>) -> Result<Vec<IBCEvent>, Error>
where
    Ctx: ICS26Context,
{
    // Create a clone, which will store each intermediary stage of applying txs.
    let mut ctx_interim = ctx.clone();

    // A buffer for all the events, to be used as return value.
    let mut res: Vec<IBCEvent> = vec![];

    for any_msg in messages {
        // Decode the proto message into a domain message, creating an ICS26 envelope.
        let envelope = match any_msg.type_url.as_str() {
            // ICS2 messages
            create_client::TYPE_URL => {
                // Pop out the message and then wrap it in the corresponding type.
                let domain_msg = create_client::MsgCreateAnyClient::decode_vec(&any_msg.value)
                    .map_err(|e| Kind::MalformedMessageBytes.context(e))?;
                Ok(ICS2Msg(ClientMsg::CreateClient(domain_msg)))
            }
            update_client::TYPE_URL => {
                let domain_msg = update_client::MsgUpdateAnyClient::decode_vec(&any_msg.value)
                    .map_err(|e| Kind::MalformedMessageBytes.context(e))?;
                Ok(ICS2Msg(ClientMsg::UpdateClient(domain_msg)))
            }
            // TODO: ICS3 messages
            _ => Err(Kind::UnknownMessageTypeURL(any_msg.type_url)),
        }?;

        // Process the envelope, and accumulate any events that were generated.
        let mut output = dispatch(&mut ctx_interim, envelope)?;
        // TODO: output.log and output.result are discarded
        res.append(&mut output.events);
    }

    // No error has surfaced, so we now apply the changes permanently to the original context.
    *ctx = ctx_interim;
    Ok(res)
}

/// Top-level ICS dispatch function. Routes incoming IBC messages to their corresponding module.
/// Returns a handler output with empty result of type `HandlerOutput<()>` which contains the log
/// and events produced after processing the input `msg`.
pub fn dispatch<Ctx>(ctx: &mut Ctx, msg: ICS26Envelope) -> Result<HandlerOutput<()>, Error>
where
    Ctx: ICS26Context,
{
    let output = match msg {
        ICS2Msg(msg) => {
            let handler_output =
                ics2_msg_dispatcher(ctx, msg).map_err(|e| Kind::HandlerRaisedError.context(e))?;

            // Apply the result to the context (host chain store).
            ctx.store_client_result(handler_output.result)
                .map_err(|e| Kind::KeeperRaisedError.context(e))?;

            HandlerOutput::builder()
                .with_log(handler_output.log)
                .with_events(handler_output.events)
                .with_result(())
        }

        ICS3Msg(msg) => {
            let handler_output =
                ics3_msg_dispatcher(ctx, msg).map_err(|e| Kind::HandlerRaisedError.context(e))?;

            // Apply any results to the host chain store.
            ctx.store_connection_result(handler_output.result)
                .map_err(|e| Kind::KeeperRaisedError.context(e))?;

            HandlerOutput::builder()
                .with_log(handler_output.log)
                .with_events(handler_output.events)
                .with_result(())
        }

        ICS4Msg(msg) => {
            let handler_output =
                ics4_msg_dispatcher(ctx, msg).map_err(|e| Kind::HandlerRaisedError.context(e))?;

            // Apply any results to the host chain store.
            ctx.store_channel_result(handler_output.result)
                .map_err(|e| Kind::KeeperRaisedError.context(e))?;

            HandlerOutput::builder()
                .with_log(handler_output.log)
                .with_events(handler_output.events)
                .with_result(())
        } // TODO: add dispatchers for others.
    };

    Ok(output)
}

#[cfg(test)]
mod tests {
    use std::convert::TryFrom;

    use crate::ics02_client::client_def::{AnyClientState, AnyConsensusState};
    use crate::ics02_client::msgs::create_client::MsgCreateAnyClient;
    use crate::ics02_client::msgs::update_client::MsgUpdateAnyClient;
    use crate::ics02_client::msgs::ClientMsg;
    use crate::ics03_connection::msgs::conn_open_init::test_util::get_dummy_msg_conn_open_init;
    use crate::ics03_connection::msgs::conn_open_init::MsgConnectionOpenInit;
    use crate::ics03_connection::msgs::conn_open_try::test_util::get_dummy_msg_conn_open_try;
    use crate::ics03_connection::msgs::conn_open_try::MsgConnectionOpenTry;
    use crate::ics03_connection::msgs::ConnectionMsg;

    use crate::ics04_channel::msgs::chan_open_init::test_util::get_dummy_raw_msg_chan_open_init;
    use crate::ics04_channel::msgs::chan_open_init::test_util::get_dummy_raw_msg_chan_open_init_with_missing_connection;
    use crate::ics04_channel::msgs::chan_open_init::MsgChannelOpenInit;
    use crate::ics04_channel::msgs::chan_open_try::test_util::get_dummy_raw_msg_chan_open_try;
    use crate::ics04_channel::msgs::chan_open_try::MsgChannelOpenTry;
    use crate::ics04_channel::msgs::ChannelMsg;

<<<<<<< HEAD
    use crate::ics24_host::identifier::{ChannelId, ClientId};

=======
    use crate::events::IBCEvent;
>>>>>>> d45fcee8
    use crate::ics26_routing::handler::dispatch;
    use crate::ics26_routing::msgs::ICS26Envelope;
    use crate::mock::client_state::{MockClientState, MockConsensusState};
    use crate::mock::context::MockContext;
    use crate::mock::header::MockHeader;
    use crate::test_utils::get_dummy_account_id;
    use crate::Height;

    #[test]
    // These tests exercise two main paths: (1) the ability of the ICS26 routing module to dispatch
    // messages to the correct module handler, and more importantly: (2) the ability of ICS handlers
    // to work with the context and correctly store results (i.e., the ClientKeeper and
    // ConnectionKeeper traits).
    fn routing_module_and_keepers() {
        // Test parameters
        struct Test {
            name: String,
            msg: ICS26Envelope,
            want_pass: bool,
        }
        let default_signer = get_dummy_account_id();
        let start_client_height = Height::new(0, 42);
        let update_client_height = Height::new(0, 50);

        let create_client_msg = MsgCreateAnyClient::new(
            AnyClientState::from(MockClientState(MockHeader(start_client_height))),
            AnyConsensusState::from(MockConsensusState(MockHeader(start_client_height))),
            get_dummy_account_id(),
        )
        .unwrap();

        let msg_conn_init =
            MsgConnectionOpenInit::try_from(get_dummy_msg_conn_open_init()).unwrap();
        let incorrect_msg_conn_try =
            MsgConnectionOpenTry::try_from(get_dummy_msg_conn_open_try(10, 34)).unwrap();
        let msg_conn_try_good_height =
            MsgConnectionOpenTry::try_from(get_dummy_msg_conn_open_try(10, 29)).unwrap();

        let msg_chan_init =
            MsgChannelOpenInit::try_from(get_dummy_raw_msg_chan_open_init()).unwrap();

        let msg_chan_init2 = MsgChannelOpenInit::try_from(
            get_dummy_raw_msg_chan_open_init_with_missing_connection(),
        )
        .unwrap();

        let proof_height = 10;
        //let msg_chan_try =
        // MsgChannelOpenTry::try_from(get_dummy_raw_msg_chan_open_try(proof_height)).unwrap();
        let mut msg_chan_try2 =
            MsgChannelOpenTry::try_from(get_dummy_raw_msg_chan_open_try(proof_height)).unwrap();

        // We reuse this same context across all tests. Nothing in particular needs parametrizing.
        let mut ctx = MockContext::default();

        let prefix = ChannelId::default().to_string();
        let suffix = 0;
        msg_chan_try2.previous_channel_id =
            Some(ChannelId::from_str(format!("{}-{}", prefix, suffix).as_str()).unwrap());
        // msg_chan_try2.counterparty_version = get_compatible_versions().clone()[0].clone();

        // First, create a client..
        let res = dispatch(
            &mut ctx,
            ICS26Envelope::ICS2Msg(ClientMsg::CreateClient(create_client_msg.clone())),
        );

        assert_eq!(
            true,
            res.is_ok(),
            "ICS26 routing dispatch test 'client creation' failed for message {:?} with result: {:?}",
            create_client_msg,
            res
        );

        ctx.add_port(msg_chan_init.port_id().clone());

        // Figure out the ID of the client that was just created.
        let mut events = res.unwrap().events;
        let client_id_event = events.pop();
        assert!(
            client_id_event.is_some(),
            "There was no event generated for client creation!"
        );
        let client_id = match client_id_event.unwrap() {
            IBCEvent::CreateClient(create_client) => create_client.client_id().clone(),
            event => panic!("unexpected IBC event: {:?}", event),
        };

        let tests: Vec<Test> = vec![
            // Test some ICS2 client functionality.
            Test {
                name: "Client update successful".to_string(),
                msg: ICS26Envelope::ICS2Msg(ClientMsg::UpdateClient(MsgUpdateAnyClient {
                    client_id: client_id.clone(),
                    header: MockHeader(update_client_height).into(),
                    signer: default_signer,
                })),
                want_pass: true,
            },
            Test {
                name: "Client update fails due to stale header".to_string(),
                msg: ICS26Envelope::ICS2Msg(ClientMsg::UpdateClient(MsgUpdateAnyClient {
                    client_id: client_id.clone(),
                    header: MockHeader(update_client_height).into(),
                    signer: default_signer,
                })),
                want_pass: false,
            },
            // Test the ICS3 connection functionality.
            Test {
                name: "Connection open init fail due to missing client".to_string(),
                msg: ICS26Envelope::ICS3Msg(ConnectionMsg::ConnectionOpenInit(
                    msg_conn_init.clone(),
                )),
                want_pass: false,
            },
            Test {
                name: "Connection open init success".to_string(),
                msg: ICS26Envelope::ICS3Msg(ConnectionMsg::ConnectionOpenInit(
                    msg_conn_init.with_client_id(client_id),
                )),
                want_pass: true,
            },
            Test {
                name: "Connection open try fails due to InvalidConsensusHeight (too high)"
                    .to_string(),
                msg: ICS26Envelope::ICS3Msg(ConnectionMsg::ConnectionOpenTry(Box::new(
                    incorrect_msg_conn_try,
                ))),
                want_pass: false,
            },
            Test {
                name: "Connection open try fails due to mismatching connection ends".to_string(),
                msg: ICS26Envelope::ICS3Msg(ConnectionMsg::ConnectionOpenTry(Box::new(
                    msg_conn_try_good_height,
                ))),
                want_pass: false,
            },
            // ICS04
            Test {
                name: "Channel open init success".to_string(),
                msg: ICS26Envelope::ICS4Msg(ChannelMsg::ChannelOpenInit(msg_chan_init)),
                want_pass: true,
            },
            Test {
                name: "Channel open init fail due to missing connection".to_string(),
                msg: ICS26Envelope::ICS4Msg(ChannelMsg::ChannelOpenInit(msg_chan_init2)),
                want_pass: false,
            },
            Test {
                name: "Channel open try fails due to connection not open".to_string(),
                msg: ICS26Envelope::ICS4Msg(ChannelMsg::ChannelOpenTry(Box::new(msg_chan_try2))),
                want_pass: false,
            },
        ]
        .into_iter()
        .collect();

        for test in tests {
            let res = dispatch(&mut ctx, test.msg.clone());

            assert_eq!(
                test.want_pass,
                res.is_ok(),
                "ICS26 routing dispatch test '{}' failed for message {:?} with result: {:?}",
                test.name,
                test.msg,
                res
            );
        }
    }
}<|MERGE_RESOLUTION|>--- conflicted
+++ resolved
@@ -119,6 +119,7 @@
 #[cfg(test)]
 mod tests {
     use std::convert::TryFrom;
+    use std::str::FromStr;
 
     use crate::ics02_client::client_def::{AnyClientState, AnyConsensusState};
     use crate::ics02_client::msgs::create_client::MsgCreateAnyClient;
@@ -137,12 +138,9 @@
     use crate::ics04_channel::msgs::chan_open_try::MsgChannelOpenTry;
     use crate::ics04_channel::msgs::ChannelMsg;
 
-<<<<<<< HEAD
-    use crate::ics24_host::identifier::{ChannelId, ClientId};
-
-=======
+    use crate::ics24_host::identifier::ChannelId;
+
     use crate::events::IBCEvent;
->>>>>>> d45fcee8
     use crate::ics26_routing::handler::dispatch;
     use crate::ics26_routing::msgs::ICS26Envelope;
     use crate::mock::client_state::{MockClientState, MockConsensusState};
@@ -200,8 +198,9 @@
 
         let prefix = ChannelId::default().to_string();
         let suffix = 0;
-        msg_chan_try2.previous_channel_id =
-            Some(ChannelId::from_str(format!("{}-{}", prefix, suffix).as_str()).unwrap());
+        msg_chan_try2.previous_channel_id = Some(
+            <ChannelId as FromStr>::from_str(format!("{}-{}", prefix, suffix).as_str()).unwrap(),
+        );
         // msg_chan_try2.counterparty_version = get_compatible_versions().clone()[0].clone();
 
         // First, create a client..
@@ -295,7 +294,7 @@
             },
             Test {
                 name: "Channel open try fails due to connection not open".to_string(),
-                msg: ICS26Envelope::ICS4Msg(ChannelMsg::ChannelOpenTry(Box::new(msg_chan_try2))),
+                msg: ICS26Envelope::ICS4Msg(ChannelMsg::ChannelOpenTry(msg_chan_try2)),
                 want_pass: false,
             },
         ]
