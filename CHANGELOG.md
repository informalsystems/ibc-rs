# Changelog

## Unreleased Changes

> [TODO: high level summary]

### FEATURES

- Update to `tendermint-rs` v0.19.0 ([#798])

- [ibc]
  - Added handler(s) for sending packets ([#695]) and for recv. and ack. packets ([#736])

- [ibc-relayer]
  - Support for relayer restart ([#561])
  - Add support for ordered channels ([#599])
  - Consistent identifier handling across ICS 02, 03 and 04 ([#622])

- [ibc-relayer]
  - Use a stateless light client without a runtime ([#673])

- [ibc-relayer-cli]
  - Added `create connection` and `create channel` CLIs ([#630], [#715])
  - Proposed ADR 006 to describe Hermes v0.2.0 use-cases ([#637])
  - Added `client-upgrade` CLI ([#357])
<<<<<<< HEAD
  - Update gaia to version 4.1.0 for e2e tests on CI ([#702])
  - Added delay feature for packet relaying ([#640])
=======
  - Update gaia to version 4.2.0 for e2e tests on CI ([#809])
>>>>>>> 227c079d
  - Add `start-multi` command to relay on all paths defined in the configuration ([#748])
  - Add option to specify which events to listen for in `listen` command ([#550])

### IMPROVEMENTS

- [ibc]
  - Follow Rust guidelines naming conventions ([#689])
  - Per client structure modules ([#740])
  - MBT: use modelator crate ([#761])

- [ibc-relayer]
  - [nothing yet]

- [ibc-relayer-cli]
  - Clarified success path for updating a client that is already up-to-date ([#734])
  - Added `create` and `update` wrappers for client raw commands ([#772])
  - Output by default is human-readable, and JSON is optional ([#805])

### BUG FIXES

- [ibc]
  - Fix overflow bug in ICS03 client consensus height verification method ([#685])
  - Allow a conn open ack to succeed in the happy case ([#699])

- [ibc-relayer]
  - Replaced `rust-crypto` & `bitcoin-wallet` deprecated dependencies ([#352])
  - Fix for hard-coded account number ([#752])
  - Fix for chains that don't have `cosmos` account prefix ([#416])
  - Fix for building the `trusted_validator_set` for the header used in client updates ([#770])
  - Don't send `MsgAcknowledgment` if channel is closed ([#675])

- [ibc-relayer-cli]
  - Hermes guide: improved installation guideline ([#672])
  - Make fee denom and amount configurable ([#754])

- [ibc-proto]
  - Fix for proto files re-compilation bug ([#801])

### BREAKING CHANGES

- [ibc]
  - `MsgConnectionOpenAck.counterparty_connection_id` is now a `ConnectionId` instead of an `Option<ConnectionId>`([#700])

- [ibc-relayer]
  - Remove the light client configuration from the global configuration ([#793])

- [ibc-relayer-cli]
    - Remove the light add and light rm commands ([#793])


[#352]: https://github.com/informalsystems/ibc-rs/issues/352
[#357]: https://github.com/informalsystems/ibc-rs/issues/357
[#416]: https://github.com/informalsystems/ibc-rs/issues/416
[#561]: https://github.com/informalsystems/ibc-rs/issues/561
[#550]: https://github.com/informalsystems/ibc-rs/issues/550
[#599]: https://github.com/informalsystems/ibc-rs/issues/599
[#630]: https://github.com/informalsystems/ibc-rs/issues/630
[#640]: https://github.com/informalsystems/ibc-rs/issues/640
[#672]: https://github.com/informalsystems/ibc-rs/issues/672
[#673]: https://github.com/informalsystems/ibc-rs/issues/673
[#675]: https://github.com/informalsystems/ibc-rs/issues/675
[#685]: https://github.com/informalsystems/ibc-rs/issues/685
[#689]: https://github.com/informalsystems/ibc-rs/issues/689
[#695]: https://github.com/informalsystems/ibc-rs/issues/695
[#699]: https://github.com/informalsystems/ibc-rs/issues/699
[#700]: https://github.com/informalsystems/ibc-rs/pull/700
[#715]: https://github.com/informalsystems/ibc-rs/issues/715
[#734]: https://github.com/informalsystems/ibc-rs/issues/734
[#736]: https://github.com/informalsystems/ibc-rs/issues/736
[#740]: https://github.com/informalsystems/ibc-rs/issues/740
[#748]: https://github.com/informalsystems/ibc-rs/issues/748
[#752]: https://github.com/informalsystems/ibc-rs/issues/752
[#754]: https://github.com/informalsystems/ibc-rs/issues/754
[#761]: https://github.com/informalsystems/ibc-rs/issues/761
[#772]: https://github.com/informalsystems/ibc-rs/issues/772
[#770]: https://github.com/informalsystems/ibc-rs/issues/770
[#793]: https://github.com/informalsystems/ibc-rs/pull/793
[#798]: https://github.com/informalsystems/ibc-rs/issues/798
[#801]: https://github.com/informalsystems/ibc-rs/issues/801
[#801]: https://github.com/informalsystems/ibc-rs/issues/809
[#805]: https://github.com/informalsystems/ibc-rs/issues/805


## v0.1.1
*February 17, 2021*

This release brings a quick fix for a problem with a dependency of crate
`ibc-relayer`, which causes build & installation issues. Many thanks to
@Fraccaman for bringing this problem to our attention! ([#672])


Additionally, this release also introduces initial implementation for most of
ICS 004 handlers, and several bug fixes and improvements, e.g., refactored
some CLI code, refactored the Height type in the IBC Events, and a bug fix
involving packet acks in a 3-chain setup. More details below.

### FEATURES
- [ibc-relayer]
  - Listen to channel close initialization event and perform the close handshake ([#560])
  - Updated to tendermint-rs `v0.18.1` ([#682], [#671])

### IMPROVEMENTS

- [ibc]
  - Change event height to ICS height ([#549])

- [ibc-relayer-cli]
  - Cleanup CLI code ([#572])

### BUG FIXES

- [ibc]
  - Fix panic in conn open try when no connection id is provided ([#626])
  - Disable MBT tests if the "mocks" feature is not enabled ([#643])

- [ibc-relayer]
  - Quick fix for `funty` breaking change bug ([#665])

- [ibc-relayer-cli]
  - Fix wrong acks sent with `tx raw packet-ack` in a 3-chain setup ([#614])

### BREAKING CHANGES

- [ibc]
  - Implementation of the `ChanOpenAck`, `ChanOpenConfirm`, `ChanCloseInit`, and `ChanCloseConfirm` handlers ([#316])
  - Remove dependency on `tendermint-rpc` ([#624])

- [ibc-relayer-cli]
  - Remove the `proof` option from CLI ([#572])

[#316]: https://github.com/informalsystems/ibc-rs/issues/316
[#549]: https://github.com/informalsystems/ibc-rs/issues/549
[#560]: https://github.com/informalsystems/ibc-rs/issues/560
[#572]: https://github.com/informalsystems/ibc-rs/issues/572
[#614]: https://github.com/informalsystems/ibc-rs/issues/614
[#622]: https://github.com/informalsystems/ibc-rs/issues/622
[#624]: https://github.com/informalsystems/ibc-rs/issues/624
[#626]: https://github.com/informalsystems/ibc-rs/issues/626
[#637]: https://github.com/informalsystems/ibc-rs/issues/637
[#643]: https://github.com/informalsystems/ibc-rs/issues/643
[#665]: https://github.com/informalsystems/ibc-rs/issues/665
[#671]: https://github.com/informalsystems/ibc-rs/pull/671
[#682]: https://github.com/informalsystems/ibc-rs/issues/682

[ibc]: https://github.com/informalsystems/ibc-rs/tree/master/modules
[ibc-relayer-cli]: https://github.com/informalsystems/ibc-rs/tree/master/relayer-cli

## v0.1.0
*February 4, 2021*

🎉 This release brings the first publication of `ibc-relayer` and
`ibc-relayer-cli` to [crates.io](https://crates.io).

Noteworthy changes in this release include:

- The binary in the `ibc-relayer-cli` crate was given the name Hermes.
- We published a comprehensive guide for Hermes at [hermes.informal.systems](https://hermes.informal.systems).
- Major improvements to user experience, in particular at CLI level: JSON output,
  configurable log output level, dedicated channel handshake command, as well as
  overall improvements to error display and output.

### FEATURES

- Continous Integration (CI) end-to-end (e2e) testing with gaia v4 ([#32], [#582], [#602])
- Add support for streamlining releases ([#507])

- [ibc-relayer-cli]
  - Implement command to query the channels associated with a connection ([#505])
  - JSON output for queries and txs ([#500])
  - Added 'required' annotation for CLIs queries & txs; better error display ([#555])
  - Implement commands for channel close init and confirm ([#538])
  - Implement command to perform the handshake for a new channel ([#557])
  - Query all clients command ([#552])
  - Query all connections command ([#553])
  - Query all channels command ([#568])
  - Added a relayer binary guide ([#542])
  - Split the dev-env script in `setup_chains` and `init_clients` ([#577])

- [ibc-relayer]
  - Added retry mechanism, restructured relayer ([#519])
  - Relay `MsgTimeoutOnClose` if counterparty channel state is `State::Closed`

- [ibc]
  - Add `MsgTimeoutOnClose` message type ([#563])
  - Implement `MsgChannelOpenTry` message handler ([#543])

### IMPROVEMENTS

- Update to `tendermint-rs` v0.18.0 ([#517], [#583])
- Update to `tokio` 1.0, `prost` 0.7 and `tonic` 0.4 ([#527])

- [ibc-relayer-cli]
  - Replace `ChannelConfig` in `Channel::new` ([#511])
  - Add `packet-send` CLI ([#470])
  - UX improvements for relayer txs ([#536], [#540], [#554])
  - Allow running standalone commands concurrently to the main relayer loop ([#501])
  - Remove the simd-based integration tests ([#593])

- [ibc-relayer]
  - Performance improvements ([#514], [#537])
  - Fix for mismatching `bitcoin` dep ([#525])

- [ibc]
  - Clean the `validate_basic` method ([#94])
  - `MsgConnectionOpenAck` testing improvements ([#306])

### BUG FIXES:
- [ibc-relayer-cli]
  - Help and usage commands show 'hermes' for executable name ([#590])

- [ibc]
  - Fix for storing `ClientType` upon 'create-client' ([#513])

### BREAKING CHANGES:

- [ibc]
  - The `ibc::handler::Event` is removed and handlers now produce `ibc::events::IBCEvent`s ([#535])

[#32]: https://github.com/informalsystems/ibc-rs/issues/32
[#94]: https://github.com/informalsystems/ibc-rs/issues/94
[#306]: https://github.com/informalsystems/ibc-rs/issues/306
[#470]: https://github.com/informalsystems/ibc-rs/issues/470
[#500]: https://github.com/informalsystems/ibc-rs/issues/500
[#501]: https://github.com/informalsystems/ibc-rs/issues/501
[#505]: https://github.com/informalsystems/ibc-rs/issues/505
[#507]: https://github.com/informalsystems/ibc-rs/issues/507
[#511]: https://github.com/informalsystems/ibc-rs/pull/511
[#513]: https://github.com/informalsystems/ibc-rs/issues/513
[#514]: https://github.com/informalsystems/ibc-rs/issues/514
[#517]: https://github.com/informalsystems/ibc-rs/issues/517
[#519]: https://github.com/informalsystems/ibc-rs/issues/519
[#525]: https://github.com/informalsystems/ibc-rs/issues/525
[#527]: https://github.com/informalsystems/ibc-rs/issues/527
[#535]: https://github.com/informalsystems/ibc-rs/issues/535
[#536]: https://github.com/informalsystems/ibc-rs/issues/536
[#537]: https://github.com/informalsystems/ibc-rs/issues/537
[#538]: https://github.com/informalsystems/ibc-rs/issues/538
[#540]: https://github.com/informalsystems/ibc-rs/issues/540
[#542]: https://github.com/informalsystems/ibc-rs/issues/542
[#543]: https://github.com/informalsystems/ibc-rs/issues/543
[#552]: https://github.com/informalsystems/ibc-rs/issues/553
[#553]: https://github.com/informalsystems/ibc-rs/issues/553
[#554]: https://github.com/informalsystems/ibc-rs/issues/554
[#555]: https://github.com/informalsystems/ibc-rs/issues/555
[#557]: https://github.com/informalsystems/ibc-rs/issues/557
[#563]: https://github.com/informalsystems/ibc-rs/issues/563
[#568]: https://github.com/informalsystems/ibc-rs/issues/568
[#577]: https://github.com/informalsystems/ibc-rs/issues/577
[#582]: https://github.com/informalsystems/ibc-rs/issues/582
[#583]: https://github.com/informalsystems/ibc-rs/issues/583
[#590]: https://github.com/informalsystems/ibc-rs/issues/590
[#593]: https://github.com/informalsystems/ibc-rs/issues/593
[#602]: https://github.com/informalsystems/ibc-rs/issues/602

## v0.0.6
*December 23, 2020*

This release focuses on upgrading the relayer and ibc modules to the latest interfaces from the ecosystem:
tendermint-rs `v0.17`, which brings the protobuf changes from tendermint `v0.34.0`, plus alignment with
the latest cosmos proto versions from `v0.40.0-rc5` (sometimes called 'stargate-5').

### FEATURES
- Update to tendermint-rs version `0.17` ([#451])
- Update to cosmos-sdk IBC proto version `v0.40.0-rc5` ([#451])

- [ibc-relayer]

- [ibc-relayer-cli]
  - Packet CLIs for recv_packet ([#443])
  - Packet CLIs for acknowledging packets ([#468])

### IMPROVEMENTS
- [ibc-relayer]
  - Mock chain (implementing IBC handlers) and integration against CLI ([#158])
  - Relayer tests for client update (ping pong) against MockChain ([#381])
  - Relayer refactor to improve testing and add semantic dependencies ([#447])

[#158]: https://github.com/informalsystems/ibc-rs/issues/158
[#379]: https://github.com/informalsystems/ibc-rs/issues/379
[#381]: https://github.com/informalsystems/ibc-rs/issues/381
[#443]: https://github.com/informalsystems/ibc-rs/issues/443
[#447]: https://github.com/informalsystems/ibc-rs/issues/447
[#451]: https://github.com/informalsystems/ibc-rs/issues/451
[#468]: https://github.com/informalsystems/ibc-rs/issues/468


## v0.0.5
*December 2, 2020*

This release focuses on implementing relayer and relayer-cli functionality towards a full v0 implementation.
We now have the full-stack implementation for supporting client creation & updates, as well as connection- and channel handshakes.
We also consolidated our TLA+ specs into an "IBC Core TLA+ specification," and added ICS 020 spec.

Special thanks to external contributors for this release: @CharlyCst ([#347], [#419]).

- [ibc-relayer-cli]
  - Add `--all` option to `light rm` command to remove all peers for a given chain ([#431])

[#431]: https://github.com/informalsystems/ibc-rs/issues/431

### FEATURES

- Update to tendermint-rs version `0.17-RC3` ([#403])
- [changelog] Added "unreleased" section in `CHANGELOG.MD` to help streamline releases ([#274])
- [ibc]
    - Implement flexible connection id selection ([#332])
    - ICS 4 Domain Types for channel handshakes and packets ([#315], [#95])
    - Introduce LightBlock support for MockContext ([#389])
- [ibc-relayer]
    - Retrieve account sequence information from a chain using a GRPC client (#337)
    - Implementation of chain runtime for v0 ([#330])
    - Integrate relayer spike into ibc-relayer crate ([#335])
    - Implement `query_header_at_height` via plain RPC queries (no light client verification) ([#336])
    - Implement the relayer logic for connection handshake messages ([#358], [#359], [#360])
    - Implement the relayer logic for channel handshake messages ([#371], [#372], [#373], [#374])
- [ibc-relayer-cli]
    - Merge light clients config in relayer config and add commands to add/remove light clients ([#348])
    - CLI for client update message ([#277])
    - Implement the relayer CLI for connection handshake messages ([#358], [#359], [#360])
    - Implement the relayer CLI for channel handshake messages ([#371], [#372], [#373], [#374])
    - Added basic client, connection, and channel lifecyle in relayer v0 ([#376], [#377], [#378])
    - Implement commands to add and list keys for a chain ([#363])
    - Allow overriding of peer_id, height and hash in light add command ([#428])
- [proto-compiler]
    - Refactor and allow specifying a commit at which the Cosmos SDK should be checked out ([#366])
    - Add a `--tag` option to the `clone-sdk` command to check out a tag instead of a commit ([#369])
    - Fix `--out` command line parameter (instead of `--path`) ([#419])
- [ibc/relayer-spec]
    - ICS 020 spec in TLA+ ([#386])
    - Prepare IBC Core TLA+ specs ([#404])

### IMPROVEMENTS

- [ibc-relayer]
    - Pin chain runtime against Tokio 0.2 by downgrading for 0.3 to avoid dependency hell ([#415], follow up to [#402])
- [ibc-relayer-cli]
    - Split tasks spawned by CLI commands into their own modules ([#331])
    - V0 command implementation ([#346])
- [ibc]
    - Split `msgs.rs` of ICS002 in separate modules ([#367])
    - Fixed inconsistent versioning for ICS003 and ICS004 ([#97])
    - Fixed `get_sign_bytes` method for messages ([#98])
    - Homogenize ConnectionReader trait so that all functions return owned objects ([#347])
    - Align with tendermint-rs in the domain type definition of `block::Id` ([#338])


[#95]: https://github.com/informalsystems/ibc-rs/issues/95
[#97]: https://github.com/informalsystems/ibc-rs/issues/97
[#98]: https://github.com/informalsystems/ibc-rs/issues/98
[#274]: https://github.com/informalsystems/ibc-rs/issues/274
[#277]: https://github.com/informalsystems/ibc-rs/issues/277
[#315]: https://github.com/informalsystems/ibc-rs/issues/315
[#330]: https://github.com/informalsystems/ibc-rs/issues/330
[#332]: https://github.com/informalsystems/ibc-rs/issues/332
[#335]: https://github.com/informalsystems/ibc-rs/pull/335
[#336]: https://github.com/informalsystems/ibc-rs/issues/336
[#337]: https://github.com/informalsystems/ibc-rs/issues/337
[#338]: https://github.com/informalsystems/ibc-rs/issues/338
[#346]: https://github.com/informalsystems/ibc-rs/issues/346
[#347]: https://github.com/informalsystems/ibc-rs/issues/347
[#348]: https://github.com/informalsystems/ibc-rs/pull/348
[#358]: https://github.com/informalsystems/ibc-rs/issues/358
[#359]: https://github.com/informalsystems/ibc-rs/issues/359
[#360]: https://github.com/informalsystems/ibc-rs/issues/360
[#363]: https://github.com/informalsystems/ibc-rs/issues/363
[#366]: https://github.com/informalsystems/ibc-rs/issues/366
[#367]: https://github.com/informalsystems/ibc-rs/issues/367
[#368]: https://github.com/informalsystems/ibc-rs/issues/368
[#369]: https://github.com/informalsystems/ibc-rs/pull/369
[#371]: https://github.com/informalsystems/ibc-rs/issues/371
[#372]: https://github.com/informalsystems/ibc-rs/issues/372
[#373]: https://github.com/informalsystems/ibc-rs/issues/373
[#374]: https://github.com/informalsystems/ibc-rs/issues/374
[#376]: https://github.com/informalsystems/ibc-rs/issues/376
[#377]: https://github.com/informalsystems/ibc-rs/issues/377
[#378]: https://github.com/informalsystems/ibc-rs/issues/378
[#386]: https://github.com/informalsystems/ibc-rs/issues/386
[#389]: https://github.com/informalsystems/ibc-rs/issues/389
[#402]: https://github.com/informalsystems/ibc-rs/issues/402
[#403]: https://github.com/informalsystems/ibc-rs/issues/403
[#404]: https://github.com/informalsystems/ibc-rs/issues/404
[#419]: https://github.com/informalsystems/ibc-rs/issues/419
[#415]: https://github.com/informalsystems/ibc-rs/issues/415
[#428]: https://github.com/informalsystems/ibc-rs/issues/428
[changelog]: https://github.com/informalsystems/ibc-rs/tree/master/CHANGELOG.md
[proto-compiler]: https://github.com/informalsystems/ibc-rs/tree/master/proto-compiler

## v0.0.4
*October 19, 2020*

This release focuses on alignment with the Cosmos ecosystem: adaptations to Tendermint-rs 0.16 and subsequently to 0.17 (`0.17.0-rc1`), and numerous protobuf updates following latest stargate releases.

Additional highlights:
- Adding DomainTypes and (de)serialization capability to ICS02 and ICS03 messages and structures.
- Improvements of the IBC message processor framework (handlers, contexts and mocks).
- Added initial implementations for the ICS26 (routing module) and ICS18 (basic relayer algorithms module) for use in testing.
- Also added support for packet handling in the relayer algorithm specifications.

### BREAKING CHANGES:
- [ibc-relayer] & [ibc] Alignment with ecosystem updates:
    - Compatibility with the latest protobuf (Gaia stargate-3 and stargate-4) ([#191], [#272], [#273], [#278])
    - Adaptations to tendermint 0.17 ([#286], [#293], [#300], [#302], [#308])
- [ibc-relayer] UX improvement: Remove proof option from client connections command ([#205])

### FEATURES:
- [ibc/ics03] ICS03 Ack and Confirm message processors ([#223])
- [ibc-relayer-cli]
    - Relayer CLIs for client messages ([#207])
    - Relayer CLIs for connection-open-init ([#206])
    - Queries for consensus state and client state ([#149], [#150])
- [ibc] Routing module minimal implementation for MVP ([#159], [#232])
- [ibc/relayer-spec] Relayer specification for packet handling ([#229], [#234], [#237])
- [ibc/relayer-spec] Basic packet handling in TLA+([#124])
- [ibc] Basic relayer functionality: a test with ClientUpdate ping-pong between two mocked chains ([#276])

### IMPROVEMENTS:
- [ibc] Implemented the `DomainType` trait for IBC proto structures ([#245], [#249]).
- [ibc] & [ibc-proto] Several improvements to message processors, among which ([#218]):
    - ICS03 connection handshake protocol initial implementation and tests ([#160])
    - Add capability to decode from protobuf Any* type into Tendermint and Mock client states
    - Cleanup Any* client wrappers related code
    - Migrate handlers to newer protobuf definitions ([#226])
    - Extend client context mock ([#221])
    - Context mock simplifications and cleanup ([#269], [#295], [#296], [#297])
- [ibc/ics03] Split `msgs.rs` in multiple files, implement `From` for all messages ([#253])
- [ibc-proto]
    - Move ibc-proto source code into ibc-rs ([#142]) and fixed code deduplication ([#282], [#284])
    - Consolidate proto-compiler logic [#241]
- [ibc/relayer-spec] Add support for APALACHE to the Relayer TLA+ spec ([#165])
- [ibc-relayer] Update to tendermint v.0.16 and integrate with the new light client implementation ([#90], [#243])

### BUG FIXES:
- [ibc] Removed "Uninitialized" state from connection ([#217])
- [ibc-relayer-cli] Fix for client query subcommands ([#231])
- [disclosure-log] & [spec/connection-handshake] Disclosed bugs in ICS3 version negotiation and proposed a fix ([#209], [#213])

[#90]: https://github.com/informalsystems/ibc-rs/issues/90
[#124]: https://github.com/informalsystems/ibc-rs/issues/124
[#142]: https://github.com/informalsystems/ibc-rs/issues/142
[#149]: https://github.com/informalsystems/ibc-rs/issues/149
[#150]: https://github.com/informalsystems/ibc-rs/issues/150
[#159]: https://github.com/informalsystems/ibc-rs/issues/159
[#160]: https://github.com/informalsystems/ibc-rs/issues/160
[#165]: https://github.com/informalsystems/ibc-rs/issues/165
[#191]: https://github.com/informalsystems/ibc-rs/issues/191
[#205]: https://github.com/informalsystems/ibc-rs/issues/205
[#206]: https://github.com/informalsystems/ibc-rs/issues/206
[#207]: https://github.com/informalsystems/ibc-rs/issues/207
[#209]: https://github.com/informalsystems/ibc-rs/issues/209
[#213]: https://github.com/informalsystems/ibc-rs/issues/213
[#217]: https://github.com/informalsystems/ibc-rs/issues/217
[#218]: https://github.com/informalsystems/ibc-rs/issues/218
[#221]: https://github.com/informalsystems/ibc-rs/issues/221
[#223]: https://github.com/informalsystems/ibc-rs/issues/223
[#226]: https://github.com/informalsystems/ibc-rs/issues/226
[#229]: https://github.com/informalsystems/ibc-rs/issues/229
[#231]: https://github.com/informalsystems/ibc-rs/issues/231
[#232]: https://github.com/informalsystems/ibc-rs/issues/232
[#234]: https://github.com/informalsystems/ibc-rs/issues/234
[#237]: https://github.com/informalsystems/ibc-rs/issues/237
[#241]: https://github.com/informalsystems/ibc-rs/issues/241
[#243]: https://github.com/informalsystems/ibc-rs/issues/243
[#245]: https://github.com/informalsystems/ibc-rs/issues/245
[#249]: https://github.com/informalsystems/ibc-rs/issues/249
[#253]: https://github.com/informalsystems/ibc-rs/issues/253
[#269]: https://github.com/informalsystems/ibc-rs/issues/269
[#272]: https://github.com/informalsystems/ibc-rs/issues/272
[#273]: https://github.com/informalsystems/ibc-rs/issues/273
[#276]: https://github.com/informalsystems/ibc-rs/issues/276
[#278]: https://github.com/informalsystems/ibc-rs/issues/278
[#282]: https://github.com/informalsystems/ibc-rs/issues/282
[#284]: https://github.com/informalsystems/ibc-rs/issues/284
[#286]: https://github.com/informalsystems/ibc-rs/issues/286
[#293]: https://github.com/informalsystems/ibc-rs/issues/293
[#295]: https://github.com/informalsystems/ibc-rs/issues/295
[#296]: https://github.com/informalsystems/ibc-rs/issues/296
[#297]: https://github.com/informalsystems/ibc-rs/issues/297
[#300]: https://github.com/informalsystems/ibc-rs/issues/300
[#302]: https://github.com/informalsystems/ibc-rs/issues/302
[#308]: https://github.com/informalsystems/ibc-rs/issues/308
[ibc-proto]: https://github.com/informalsystems/ibc-rs/tree/master/proto
[disclosure-log]: https://github.com/informalsystems/ibc-rs/blob/master/docs/disclosure-log.md
[spec/connection-handshake]: https://github.com/informalsystems/ibc-rs/tree/master/docs/spec/connection-handshake
[ibc-relayer]: https://github.com/informalsystems/ibc-rs/tree/master/relayer

## v0.0.3
*September 1, 2020*

This release focuses on the IBC message processor framework and initial
implementations in ICS02 and ICS07. It also introduces an initial specification for the relayer algorithm.

Other highlights:
- The ibc crate is published as [ibc](https://crates.io/crates/ibc) in crates.io
- ADR-001 and ADR-003 are complete. 🎉

### BREAKING CHANGES:
- [ibc] Renamed `modules` crate to `ibc` crate. Version number for the new crate is not reset. ([#198])
- [ibc/ics02] `ConnectionId`s are now decoded to `Vec<ConnectionId>` and validated instead of `Vec<String>` ([#185])
- [ibc/ics03] Removed `Connection` and `ConnectionCounterparty` traits ([#193])
- [ibc/ics04] Removed `Channel` and `ChannelCounterparty` traits ([#192])

### FEATURES:
- [ibc/ics02] partial implementation of message handler ([#119], [#194])
- [ibc/ics07] partial implementation of message handler ([#119], [#194])
- [architecture/ADR-003] Proposal for IBC handler (message processor) architecture ([#119], [#194])
- [ibc/relayer-spec] Detailed technical specification of the relayer algorithm with focus on client update ([#84])
- [architecture/ADR-001] Documentation for the repository structure ([#1])
- [architecture/FSM-1] Connection Handshake FSM English description ([#122])

### IMPROVEMENTS:
- [contributing] Updated CONTRIBUTING.md. Please read before opening PRs ([#195])
- [ibc-relayer-cli] Refactor ConnectionId decoding in `query client` ([#185])

### BUG FIXES:
- [ibc/ics24] Identifiers limit update according to ICS specs ([#168])

[ibc/relayer-spec]: https://github.com/informalsystems/ibc-rs/blob/master/docs/spec/relayer/Relayer.md
[#84]: https://github.com/informalsystems/ibc-rs/issues/84
[architecture/ADR-001]: https://github.com/informalsystems/ibc-rs/blob/master/docs/architecture/adr-001-repo.md
[#1]: https://github.com/informalsystems/ibc-rs/issues/1
[contributing]: https://github.com/informalsystems/ibc-rs/blob/master/CONTRIBUTING.md
[#195]: https://github.com/informalsystems/ibc-rs/pull/195
[ibc]: https://github.com/informalsystems/ibc-rs/tree/master/modules
[#198]: https://github.com/informalsystems/ibc-rs/issues/198
[ibc/ics02]: https://github.com/informalsystems/ibc-rs/tree/master/modules/src/ics02_client
[#185]: https://github.com/informalsystems/ibc-rs/issues/185
[ibc/ics03]: https://github.com/informalsystems/ibc-rs/tree/master/modules/src/ics03_connection
[#193]: https://github.com/informalsystems/ibc-rs/issues/193
[ibc/ics04]: https://github.com/informalsystems/ibc-rs/tree/master/modules/src/ics04_channel
[#192]: https://github.com/informalsystems/ibc-rs/issues/192
[ibc-relayer-cli]: https://github.com/informalsystems/ibc-rs/tree/master/relayer-cli
[architecture/FSM-1]: https://github.com/informalsystems/ibc-rs/blob/master/docs/architecture/fsm-async-connection.md
[#122]: https://github.com/informalsystems/ibc-rs/issues/122
[architecture/ADR-003]: https://github.com/informalsystems/ibc-rs/blob/master/docs/architecture/adr-003-handler-implementation.md
[#119]: https://github.com/informalsystems/ibc-rs/issues/119
[#194]: https://github.com/informalsystems/ibc-rs/issues/194
[ibc/ics24]: https://github.com/informalsystems/ibc-rs/tree/master/modules/src/ics24_host
[#168]: https://github.com/informalsystems/ibc-rs/issues/168
[ibc/ics07]: https://github.com/informalsystems/ibc-rs/tree/master/modules/src/ics07_tendermint

## v0.0.2

*August 1, 2020*

This release is focused on updating the query system from amino to protobuf,
implementing a few queries from the CLI, and establishing an initial testing framework
that will support multiple chain types.

It does not target a stable release of Cosmos-SDK chains, but is tracking
the latest state of development towards the Cosmos-SDK Stargate release.

### BREAKING CHANGES:

- [ibc|ibc-relayer] Refactor queries, paths, and Chain trait to reduce code and use
  protobuf instead of Amino.
        [\#152](https://github.com/informalsystems/ibc-rs/pull/152),
        [\#174](https://github.com/informalsystems/ibc-rs/pull/174),
        [\#155](https://github.com/informalsystems/ibc-rs/pull/155)
- [repo] Moved relayer/cli to relayer-cli, relayer/relay to relayer. [\#183](https://github.com/informalsystems/ibc-rs/pull/183)

### FEATURES:

- [ibc-relayer] Query connections given client id. [\#169](https://github.com/informalsystems/ibc-rs/pull/169)
- [ibc-relayer] Query connection given connection id. [\#136](https://github.com/informalsystems/ibc-rs/pull/136)
- [ibc-relayer] Query channel given channel id and port [\#163](https://github.com/informalsystems/ibc-rs/pull/163)
- [spec] Channel closing datagrams in TLA+ [\#141](https://github.com/informalsystems/ibc-rs/pull/141)

### IMPROVEMENTS:

- [ci] Framework (scripts and Github Actions) for integration testing the relayer queries against
    the Cosmos-SDK's `simd` binary with prepopulated IBC state in the genesis
        [\#140](https://github.com/informalsystems/ibc-rs/pull/140),
        [\#184](https://github.com/informalsystems/ibc-rs/pull/184)
- [ibc-relayer|ibc] Implemented better Raw type handling. [\#156](https://github.com/informalsystems/ibc-rs/pull/156)
- [repo] Add rust-toolchain file. [\#154](https://github.com/informalsystems/ibc-rs/pull/154)

### BUG FIXES:

- [ibc] Fixed the identifiers limits according to updated ics spec. [\#189](https://github.com/informalsystems/ibc-rs/pull/189)
- [ibc/relayer] Remove some warnings triggered during compilation due to dependency specification. [\#132](https://github.com/informalsystems/ibc-rs/pull/132)
- [ibc] Fix nightly runs. [\#161](https://github.com/informalsystems/ibc-rs/pull/161)
- [repo] Fix for incomplete licence terms. [\#153](https://github.com/informalsystems/ibc-rs/pull/153)

## 0.0.1

*July 1st, 2020*

This is the initial prototype release of an IBC relayer and TLA+ specifications.
There are no compatibility guarantees until v0.1.0.

Includes:

- Configuration file definition and validation
- Client state, consensus state, connection, channel queries.
    - Note: deserialization is unimplemented as it has dependency on migration to protobuf for ABCI queries
- Per chain light clients threads are created and headers are periodically retrieved and verified.
- Per chain IBC event monitor threads are spawned and main event handler that receives them.
    - Note: the event handler just displays the events.
- IBC Modules partial implementation for datastructures, messages and queries.
- Some English and TLA+ specifications for Connection & Channel Handshake as well as naive relayer algorithm.<|MERGE_RESOLUTION|>--- conflicted
+++ resolved
@@ -23,12 +23,8 @@
   - Added `create connection` and `create channel` CLIs ([#630], [#715])
   - Proposed ADR 006 to describe Hermes v0.2.0 use-cases ([#637])
   - Added `client-upgrade` CLI ([#357])
-<<<<<<< HEAD
-  - Update gaia to version 4.1.0 for e2e tests on CI ([#702])
   - Added delay feature for packet relaying ([#640])
-=======
   - Update gaia to version 4.2.0 for e2e tests on CI ([#809])
->>>>>>> 227c079d
   - Add `start-multi` command to relay on all paths defined in the configuration ([#748])
   - Add option to specify which events to listen for in `listen` command ([#550])
 
