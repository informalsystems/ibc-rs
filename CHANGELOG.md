--- conflicted
+++ resolved
@@ -2,7 +2,8 @@
 
 ## Unreleased
 
-> Nothing yet.
+- [scripts]
+  - Added "full-mesh" scripts to simulate multiple interconnected networks on a local machine ([#897])
 
 ## v0.3.0
 *May 7h, 2021*
@@ -33,9 +34,6 @@
   - Change the default for client creation to allow governance recovery in case of expiration or misbehaviour ([#785])
   - Use a single supervisor in `start-multi` to subscribe to all configured chains ([#862])
   - The `start-multi` command is now more resilient to a node not being up or going down, and will attempt to reconnect ([#871])
-
-- [scripts]
-  - Added "full-mesh" scripts to simulate multiple interconnected networks on a local machine ([#897])
 
 ### BUG FIXES
 
@@ -75,12 +73,8 @@
 [#871]: https://github.com/informalsystems/ibc-rs/issues/871
 [#873]: https://github.com/informalsystems/ibc-rs/issues/873
 [#878]: https://github.com/informalsystems/ibc-rs/issues/878
-<<<<<<< HEAD
 [#897]: https://github.com/informalsystems/ibc-rs/issues/897
-
-=======
 [#909]: https://github.com/informalsystems/ibc-rs/issues/909
->>>>>>> 1adb18d3
 
 ## v0.2.0
 *April 14th, 2021*
