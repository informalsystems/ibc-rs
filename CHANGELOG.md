--- conflicted
+++ resolved
@@ -10,11 +10,8 @@
 - [relayer-cli]
   - Implement command to query the channels associated with a connection ([#505])
   - JSON output for queries and txs ([#500])
-<<<<<<< HEAD
   - Implement commands for channel close init and confirm ([#538])
-=======
   - Implement command to perform the handshake for a new channel ([#557])
->>>>>>> 93c0e6d4
 
 - [relayer]
   - Added retry mechanism, restructured relayer ([#519])
