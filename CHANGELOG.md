--- conflicted
+++ resolved
@@ -10,13 +10,10 @@
 - [relayer-cli]
   - Implement command to query the channels associated with a connection ([#505])
   - JSON output for queries and txs ([#500])
-<<<<<<< HEAD
   - Added 'required' annotation for CLIs queries & txs; better error display ([#555])
-=======
   - Implement commands for channel close init and confirm ([#538])
   - Implement command to perform the handshake for a new channel ([#557])
-
->>>>>>> 8c541283
+  
 - [relayer]
   - Added retry mechanism, restructured relayer ([#519])
 
@@ -67,13 +64,9 @@
 [#537]: https://github.com/informalsystems/ibc-rs/issues/537
 [#538]: https://github.com/informalsystems/ibc-rs/issues/538
 [#540]: https://github.com/informalsystems/ibc-rs/issues/540
-<<<<<<< HEAD
 [#555]: https://github.com/informalsystems/ibc-rs/issues/555
-
-=======
 [#554]: https://github.com/informalsystems/ibc-rs/issues/554
 [#557]: https://github.com/informalsystems/ibc-rs/issues/557
->>>>>>> 8c541283
 
 ## v0.0.6
 *December 23, 2020*
