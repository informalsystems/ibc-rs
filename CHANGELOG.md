--- conflicted
+++ resolved
@@ -21,11 +21,8 @@
 
 - [ibc-relayer]
   - Change the default for client creation to allow governance recovery in case of expiration or misbehaviour ([#785])
-<<<<<<< HEAD
+  - Use a single supervisor to subscribe to all configured chains ([#862])
   - The relayer is now more resilient to a node not being up or going down, and will attempt to reconnect ([#871])
-=======
-  - Use a single supervisor to subscribe to all configured chains ([#862])
->>>>>>> 22a0a3fa
 
 ### BUG FIXES
 
