# Changelog

## Unreleased

### FEATURES

- [release]
  - Released official Hermes image on Docker Hub ([#894])

### IMPROVEMENTS

- [ibc-relayer]
  - Bulk events from all transactions included in a block ([#957])

### BUG FIXES

- [ibc-relayer-cli]
  - Prevent sending `ft-transfer` MsgTransfer on a non-Open channel. ([#960])

<<<<<<< HEAD

### FEATURES

- [ibc-relayer-cli]
  - Official hermes image on Docker Hub. ([#894])
  - Automatically deploy Docker Hub image during release ([#967])
=======
### BREAKING CHANGES
>>>>>>> c84c3526

> Nothing

[#894]: https://github.com/informalsystems/ibc-rs/pull/894
<<<<<<< HEAD
[#967]: https://github.com/informalsystems/ibc-rs/issues/967
=======
[#957]: https://github.com/informalsystems/ibc-rs/issues/957
[#960]: https://github.com/informalsystems/ibc-rs/issues/960
>>>>>>> c84c3526

## v0.3.1
*May 14h, 2021*

This release improves the UX of a couple commands, fixes a bug related
to delay periods, and adds support for packet timeouts based on timestamps,
as well as support Protobuf-encoded keys.

### FEATURES

- [ibc-relayer]
  - Add support for packet timeout based on timeout timestamp ([#937])
  - Added support for Protobuf-based Keyring ([#925])

### IMPROVEMENTS

- [ibc-relayer-cli]
  - Improve UX when querying non-existing connections and channels ([#875], [#920])
  - More details in error messages to increase debuggability ([#921], [#934])
  - Disallow creating a client with same source and destination chains ([#932])
  - Make packet worker more resilient to nodes being unreachable for a short amount of time ([#943])

### BUG FIXES

- [ibc]
  - Process raw `delay_period` field as nanoseconds instead of seconds. ([#927])

### BREAKING CHANGES

> Nothing


[#875]: https://github.com/informalsystems/ibc-rs/issues/875
[#920]: https://github.com/informalsystems/ibc-rs/issues/920
[#921]: https://github.com/informalsystems/ibc-rs/issues/921
[#925]: https://github.com/informalsystems/ibc-rs/issues/925
[#927]: https://github.com/informalsystems/ibc-rs/issues/927
[#932]: https://github.com/informalsystems/ibc-rs/issues/932
[#934]: https://github.com/informalsystems/ibc-rs/issues/934
[#937]: https://github.com/informalsystems/ibc-rs/issues/937
[#943]: https://github.com/informalsystems/ibc-rs/issues/943


## v0.3.0
*May 7h, 2021*

Special thanks to Jongwhan Lee (@leejw51crypto) for his contributions ([#878]).

This release mostly focuses on improving the UX and the experimental multi-paths relayer (`start-multi` command),
which has been made more resilient against nodes going down, and is now able to clear pending packets
and periodically refresh IBC clients. The relayer now also supports [ICS 027 (Interchain Accounts)][ics27].

[ics27]: https://github.com/cosmos/ibc/blob/master/spec/app/ics-027-interchain-accounts/README.md

### FEATURES

- [ibc-relayer]
  - Support for ICS27 ([#794])

- [ibc-relayer-cli]
  - Added packet clearing and client refresh capabilities for the `start-multi` command ([#784], [#786])

### IMPROVEMENTS

- [ibc]
  - Reinstated `ics23` dependency ([#854])
  - Use proper Timestamp type to track time ([#758])

- [ibc-relayer]
  - Change the default for client creation to allow governance recovery in case of expiration or misbehaviour ([#785])
  - Use a single supervisor in `start-multi` to subscribe to all configured chains ([#862])
  - The `start-multi` command is now more resilient to a node not being up or going down, and will attempt to reconnect ([#871])

### BUG FIXES

- [ibc]
  - Fix parsing in `chain_version` when chain identifier has multiple dashes ([#878])

- [ibc-relayer]
  - Fix pagination in gRPC query for clients ([#811])
  - Fix relayer crash when hermes starts in the same time as packets are being sent ([#851])
  - Fix missing port information in `hermes query channels` ([#840])
  - Fix crash during initialization of event monitor when node is down ([#863])
  - Spawn a single Tokio runtime for the whole supervisor instead of one per chain ([#909])

- [ibc-relayer-cli]
  - Fix for `ft-transfer` mismatching arguments ([#869])
  - Fix channel destination chain mismatch on unreceived-packets or unreceived-acks ([#873])

### BREAKING CHANGES

- [ibc-relayer]
  - `hermes -j query channels` command now returns `result` array with the format
    `[{"channel_id":"channel-0","port_id":"transfer"}, ...]` instead of `["channel-0", ...]` ([#840])


[#758]: https://github.com/informalsystems/ibc-rs/issues/758
[#784]: https://github.com/informalsystems/ibc-rs/issues/784
[#785]: https://github.com/informalsystems/ibc-rs/issues/785
[#786]: https://github.com/informalsystems/ibc-rs/issues/786
[#794]: https://github.com/informalsystems/ibc-rs/issues/794
[#811]: https://github.com/informalsystems/ibc-rs/issues/811
[#840]: https://github.com/informalsystems/ibc-rs/issues/840
[#851]: https://github.com/informalsystems/ibc-rs/issues/851
[#854]: https://github.com/informalsystems/ibc-rs/issues/854
[#862]: https://github.com/informalsystems/ibc-rs/issues/862
[#863]: https://github.com/informalsystems/ibc-rs/issues/863
[#869]: https://github.com/informalsystems/ibc-rs/issues/869
[#871]: https://github.com/informalsystems/ibc-rs/issues/871
[#873]: https://github.com/informalsystems/ibc-rs/issues/873
[#878]: https://github.com/informalsystems/ibc-rs/issues/878
[#909]: https://github.com/informalsystems/ibc-rs/issues/909

## v0.2.0
*April 14th, 2021*

This release includes initial support for relaying over multiple paths from a single `hermes` instance.
Adds support for relayer restart, where pending packets are cleared.
Includes support for ordered channels, packet delay, misbehaviour detection and evidence submission, client upgrade after counterparty chain upgrades.

This release brings improvements to the relayer UX by providing new and updated commands for keys, client, connection and channel management.
In addition, it simplifies the configuration of and integration with the light client.

This release also finalizes the initial implementation of all the ICS 004 handlers.

### FEATURES

- Update to `tendermint-rs` v0.19.0 ([#798])

- [ibc]
  - Added handler(s) for sending packets ([#695]), recv. and ack. packets ([#736]), and timeouts ([#362])

- [ibc-relayer]
  - Support for relayer restart ([#561])
  - Add support for ordered channels ([#599])
  - Misbehaviour detection and evidence submission ([#632])
  - Use a stateless light client without a runtime ([#673])

- [ibc-relayer-cli]
  - Added `create connection` and `create channel` CLIs ([#630], [#715])
  - Proposed ADR 006 to describe Hermes v0.2.0 use-cases ([#637])
  - Added `client-upgrade` CLI ([#357])
  - Added delay feature for packet relaying ([#640])
  - Update gaia to version 4.2.0 for e2e tests on CI ([#809])
  - Add `start-multi` command to relay on all paths defined in the configuration ([#748])
  - Add option to specify which events to listen for in `listen` command ([#550])
  - Add option to customise receiver address for `ft-transfer` command ([#806])
  - Add `keys restore` command to import a signing key from its mnemonic ([#813])

### IMPROVEMENTS

- [ibc]
  - Follow Rust guidelines naming conventions ([#689])
  - Per client structure modules ([#740])
  - MBT: use modelator crate ([#761])

- [ibc-relayer]
  - Consistent identifier handling across ICS 02, 03 and 04 ([#622])

- [ibc-relayer-cli]
  - Clarified success path for updating a client that is already up-to-date ([#734])
  - Added `create` and `update` wrappers for client raw commands ([#772])
  - Output by default is human-readable, and JSON is optional ([#805])

### BUG FIXES

- [ibc]
  - Fix overflow bug in ICS03 client consensus height verification method ([#685])
  - Allow a conn open ack to succeed in the happy case ([#699])

- [ibc-relayer]
  - Replaced `rust-crypto` & `bitcoin-wallet` deprecated dependencies ([#352])
  - Fix for hard-coded account number ([#752])
  - Fix for chains that don't have `cosmos` account prefix ([#416])
  - Fix for building the `trusted_validator_set` for the header used in client updates ([#770])
  - Don't send `MsgAcknowledgment` if channel is closed ([#675])
  - Fix a bug where the keys addresses had their account prefix overriden by the prefix in the configuration ([#751])

- [ibc-relayer-cli]
  - Hermes guide: improved installation guideline ([#672])
  - Make fee denom and amount configurable ([#754])

- [ibc-proto]
  - Fix for proto files re-compilation bug ([#801])

### BREAKING CHANGES

- [ibc]
  - `MsgConnectionOpenAck.counterparty_connection_id` is now a `ConnectionId` instead of an `Option<ConnectionId>`([#700])

- [ibc-relayer]
  - Remove the light client configuration from the global configuration ([#793])

- [ibc-relayer-cli]
    - Remove the light add and light rm commands ([#793])


[#352]: https://github.com/informalsystems/ibc-rs/issues/352
[#362]: https://github.com/informalsystems/ibc-rs/issues/362
[#357]: https://github.com/informalsystems/ibc-rs/issues/357
[#416]: https://github.com/informalsystems/ibc-rs/issues/416
[#561]: https://github.com/informalsystems/ibc-rs/issues/561
[#550]: https://github.com/informalsystems/ibc-rs/issues/550
[#599]: https://github.com/informalsystems/ibc-rs/issues/599
[#630]: https://github.com/informalsystems/ibc-rs/issues/630
[#632]: https://github.com/informalsystems/ibc-rs/issues/632
[#640]: https://github.com/informalsystems/ibc-rs/issues/640
[#672]: https://github.com/informalsystems/ibc-rs/issues/672
[#673]: https://github.com/informalsystems/ibc-rs/issues/673
[#675]: https://github.com/informalsystems/ibc-rs/issues/675
[#685]: https://github.com/informalsystems/ibc-rs/issues/685
[#689]: https://github.com/informalsystems/ibc-rs/issues/689
[#695]: https://github.com/informalsystems/ibc-rs/issues/695
[#699]: https://github.com/informalsystems/ibc-rs/issues/699
[#700]: https://github.com/informalsystems/ibc-rs/pull/700
[#715]: https://github.com/informalsystems/ibc-rs/issues/715
[#734]: https://github.com/informalsystems/ibc-rs/issues/734
[#736]: https://github.com/informalsystems/ibc-rs/issues/736
[#740]: https://github.com/informalsystems/ibc-rs/issues/740
[#748]: https://github.com/informalsystems/ibc-rs/issues/748
[#751]: https://github.com/informalsystems/ibc-rs/issues/751
[#752]: https://github.com/informalsystems/ibc-rs/issues/752
[#754]: https://github.com/informalsystems/ibc-rs/issues/754
[#761]: https://github.com/informalsystems/ibc-rs/issues/761
[#772]: https://github.com/informalsystems/ibc-rs/issues/772
[#770]: https://github.com/informalsystems/ibc-rs/issues/770
[#793]: https://github.com/informalsystems/ibc-rs/pull/793
[#798]: https://github.com/informalsystems/ibc-rs/issues/798
[#801]: https://github.com/informalsystems/ibc-rs/issues/801
[#805]: https://github.com/informalsystems/ibc-rs/issues/805
[#806]: https://github.com/informalsystems/ibc-rs/issues/806
[#809]: https://github.com/informalsystems/ibc-rs/issues/809


## v0.1.1
*February 17, 2021*

This release brings a quick fix for a problem with a dependency of crate
`ibc-relayer`, which causes build & installation issues. Many thanks to
@Fraccaman for bringing this problem to our attention! ([#672])


Additionally, this release also introduces initial implementation for most of
ICS 004 handlers, and several bug fixes and improvements, e.g., refactored
some CLI code, refactored the Height type in the IBC Events, and a bug fix
involving packet acks in a 3-chain setup. More details below.

### FEATURES
- [ibc-relayer]
  - Listen to channel close initialization event and perform the close handshake ([#560])
  - Updated to tendermint-rs `v0.18.1` ([#682], [#671])

### IMPROVEMENTS

- [ibc]
  - Change event height to ICS height ([#549])

- [ibc-relayer-cli]
  - Cleanup CLI code ([#572])

### BUG FIXES

- [ibc]
  - Fix panic in conn open try when no connection id is provided ([#626])
  - Disable MBT tests if the "mocks" feature is not enabled ([#643])

- [ibc-relayer]
  - Quick fix for `funty` breaking change bug ([#665])

- [ibc-relayer-cli]
  - Fix wrong acks sent with `tx raw packet-ack` in a 3-chain setup ([#614])

### BREAKING CHANGES

- [ibc]
  - Implementation of the `ChanOpenAck`, `ChanOpenConfirm`, `ChanCloseInit`, and `ChanCloseConfirm` handlers ([#316])
  - Remove dependency on `tendermint-rpc` ([#624])

- [ibc-relayer-cli]
  - Remove the `proof` option from CLI ([#572])

[#316]: https://github.com/informalsystems/ibc-rs/issues/316
[#549]: https://github.com/informalsystems/ibc-rs/issues/549
[#560]: https://github.com/informalsystems/ibc-rs/issues/560
[#572]: https://github.com/informalsystems/ibc-rs/issues/572
[#614]: https://github.com/informalsystems/ibc-rs/issues/614
[#622]: https://github.com/informalsystems/ibc-rs/issues/622
[#624]: https://github.com/informalsystems/ibc-rs/issues/624
[#626]: https://github.com/informalsystems/ibc-rs/issues/626
[#637]: https://github.com/informalsystems/ibc-rs/issues/637
[#643]: https://github.com/informalsystems/ibc-rs/issues/643
[#665]: https://github.com/informalsystems/ibc-rs/issues/665
[#671]: https://github.com/informalsystems/ibc-rs/pull/671
[#682]: https://github.com/informalsystems/ibc-rs/issues/682

[ibc]: https://github.com/informalsystems/ibc-rs/tree/master/modules
[ibc-relayer-cli]: https://github.com/informalsystems/ibc-rs/tree/master/relayer-cli

## v0.1.0
*February 4, 2021*

🎉 This release brings the first publication of `ibc-relayer` and
`ibc-relayer-cli` to [crates.io](https://crates.io).

Noteworthy changes in this release include:

- The binary in the `ibc-relayer-cli` crate was given the name Hermes.
- We published a comprehensive guide for Hermes at [hermes.informal.systems](https://hermes.informal.systems).
- Major improvements to user experience, in particular at CLI level: JSON output,
  configurable log output level, dedicated channel handshake command, as well as
  overall improvements to error display and output.

### FEATURES

- Continous Integration (CI) end-to-end (e2e) testing with gaia v4 ([#32], [#582], [#602])
- Add support for streamlining releases ([#507])

- [ibc-relayer-cli]
  - Implement command to query the channels associated with a connection ([#505])
  - JSON output for queries and txs ([#500])
  - Added 'required' annotation for CLIs queries & txs; better error display ([#555])
  - Implement commands for channel close init and confirm ([#538])
  - Implement command to perform the handshake for a new channel ([#557])
  - Query all clients command ([#552])
  - Query all connections command ([#553])
  - Query all channels command ([#568])
  - Added a relayer binary guide ([#542])
  - Split the dev-env script in `setup_chains` and `init_clients` ([#577])

- [ibc-relayer]
  - Added retry mechanism, restructured relayer ([#519])
  - Relay `MsgTimeoutOnClose` if counterparty channel state is `State::Closed`

- [ibc]
  - Add `MsgTimeoutOnClose` message type ([#563])
  - Implement `MsgChannelOpenTry` message handler ([#543])

### IMPROVEMENTS

- Update to `tendermint-rs` v0.18.0 ([#517], [#583])
- Update to `tokio` 1.0, `prost` 0.7 and `tonic` 0.4 ([#527])

- [ibc-relayer-cli]
  - Replace `ChannelConfig` in `Channel::new` ([#511])
  - Add `packet-send` CLI ([#470])
  - UX improvements for relayer txs ([#536], [#540], [#554])
  - Allow running standalone commands concurrently to the main relayer loop ([#501])
  - Remove the simd-based integration tests ([#593])

- [ibc-relayer]
  - Performance improvements ([#514], [#537])
  - Fix for mismatching `bitcoin` dep ([#525])

- [ibc]
  - Clean the `validate_basic` method ([#94])
  - `MsgConnectionOpenAck` testing improvements ([#306])

### BUG FIXES:
- [ibc-relayer-cli]
  - Help and usage commands show 'hermes' for executable name ([#590])

- [ibc]
  - Fix for storing `ClientType` upon 'create-client' ([#513])

### BREAKING CHANGES:

- [ibc]
  - The `ibc::handler::Event` is removed and handlers now produce `ibc::events::IBCEvent`s ([#535])

[#32]: https://github.com/informalsystems/ibc-rs/issues/32
[#94]: https://github.com/informalsystems/ibc-rs/issues/94
[#306]: https://github.com/informalsystems/ibc-rs/issues/306
[#470]: https://github.com/informalsystems/ibc-rs/issues/470
[#500]: https://github.com/informalsystems/ibc-rs/issues/500
[#501]: https://github.com/informalsystems/ibc-rs/issues/501
[#505]: https://github.com/informalsystems/ibc-rs/issues/505
[#507]: https://github.com/informalsystems/ibc-rs/issues/507
[#511]: https://github.com/informalsystems/ibc-rs/pull/511
[#513]: https://github.com/informalsystems/ibc-rs/issues/513
[#514]: https://github.com/informalsystems/ibc-rs/issues/514
[#517]: https://github.com/informalsystems/ibc-rs/issues/517
[#519]: https://github.com/informalsystems/ibc-rs/issues/519
[#525]: https://github.com/informalsystems/ibc-rs/issues/525
[#527]: https://github.com/informalsystems/ibc-rs/issues/527
[#535]: https://github.com/informalsystems/ibc-rs/issues/535
[#536]: https://github.com/informalsystems/ibc-rs/issues/536
[#537]: https://github.com/informalsystems/ibc-rs/issues/537
[#538]: https://github.com/informalsystems/ibc-rs/issues/538
[#540]: https://github.com/informalsystems/ibc-rs/issues/540
[#542]: https://github.com/informalsystems/ibc-rs/issues/542
[#543]: https://github.com/informalsystems/ibc-rs/issues/543
[#552]: https://github.com/informalsystems/ibc-rs/issues/553
[#553]: https://github.com/informalsystems/ibc-rs/issues/553
[#554]: https://github.com/informalsystems/ibc-rs/issues/554
[#555]: https://github.com/informalsystems/ibc-rs/issues/555
[#557]: https://github.com/informalsystems/ibc-rs/issues/557
[#563]: https://github.com/informalsystems/ibc-rs/issues/563
[#568]: https://github.com/informalsystems/ibc-rs/issues/568
[#577]: https://github.com/informalsystems/ibc-rs/issues/577
[#582]: https://github.com/informalsystems/ibc-rs/issues/582
[#583]: https://github.com/informalsystems/ibc-rs/issues/583
[#590]: https://github.com/informalsystems/ibc-rs/issues/590
[#593]: https://github.com/informalsystems/ibc-rs/issues/593
[#602]: https://github.com/informalsystems/ibc-rs/issues/602

## v0.0.6
*December 23, 2020*

This release focuses on upgrading the relayer and ibc modules to the latest interfaces from the ecosystem:
tendermint-rs `v0.17`, which brings the protobuf changes from tendermint `v0.34.0`, plus alignment with
the latest cosmos proto versions from `v0.40.0-rc5` (sometimes called 'stargate-5').

### FEATURES
- Update to tendermint-rs version `0.17` ([#451])
- Update to cosmos-sdk IBC proto version `v0.40.0-rc5` ([#451])

- [ibc-relayer]

- [ibc-relayer-cli]
  - Packet CLIs for recv_packet ([#443])
  - Packet CLIs for acknowledging packets ([#468])

### IMPROVEMENTS
- [ibc-relayer]
  - Mock chain (implementing IBC handlers) and integration against CLI ([#158])
  - Relayer tests for client update (ping pong) against MockChain ([#381])
  - Relayer refactor to improve testing and add semantic dependencies ([#447])

[#158]: https://github.com/informalsystems/ibc-rs/issues/158
[#379]: https://github.com/informalsystems/ibc-rs/issues/379
[#381]: https://github.com/informalsystems/ibc-rs/issues/381
[#443]: https://github.com/informalsystems/ibc-rs/issues/443
[#447]: https://github.com/informalsystems/ibc-rs/issues/447
[#451]: https://github.com/informalsystems/ibc-rs/issues/451
[#468]: https://github.com/informalsystems/ibc-rs/issues/468


## v0.0.5
*December 2, 2020*

This release focuses on implementing relayer and relayer-cli functionality towards a full v0 implementation.
We now have the full-stack implementation for supporting client creation & updates, as well as connection- and channel handshakes.
We also consolidated our TLA+ specs into an "IBC Core TLA+ specification," and added ICS 020 spec.

Special thanks to external contributors for this release: @CharlyCst ([#347], [#419]).

- [ibc-relayer-cli]
  - Add `--all` option to `light rm` command to remove all peers for a given chain ([#431])

[#431]: https://github.com/informalsystems/ibc-rs/issues/431

### FEATURES

- Update to tendermint-rs version `0.17-RC3` ([#403])
- [changelog] Added "unreleased" section in `CHANGELOG.MD` to help streamline releases ([#274])
- [ibc]
    - Implement flexible connection id selection ([#332])
    - ICS 4 Domain Types for channel handshakes and packets ([#315], [#95])
    - Introduce LightBlock support for MockContext ([#389])
- [ibc-relayer]
    - Retrieve account sequence information from a chain using a GRPC client (#337)
    - Implementation of chain runtime for v0 ([#330])
    - Integrate relayer spike into ibc-relayer crate ([#335])
    - Implement `query_header_at_height` via plain RPC queries (no light client verification) ([#336])
    - Implement the relayer logic for connection handshake messages ([#358], [#359], [#360])
    - Implement the relayer logic for channel handshake messages ([#371], [#372], [#373], [#374])
- [ibc-relayer-cli]
    - Merge light clients config in relayer config and add commands to add/remove light clients ([#348])
    - CLI for client update message ([#277])
    - Implement the relayer CLI for connection handshake messages ([#358], [#359], [#360])
    - Implement the relayer CLI for channel handshake messages ([#371], [#372], [#373], [#374])
    - Added basic client, connection, and channel lifecyle in relayer v0 ([#376], [#377], [#378])
    - Implement commands to add and list keys for a chain ([#363])
    - Allow overriding of peer_id, height and hash in light add command ([#428])
- [proto-compiler]
    - Refactor and allow specifying a commit at which the Cosmos SDK should be checked out ([#366])
    - Add a `--tag` option to the `clone-sdk` command to check out a tag instead of a commit ([#369])
    - Fix `--out` command line parameter (instead of `--path`) ([#419])
- [ibc/relayer-spec]
    - ICS 020 spec in TLA+ ([#386])
    - Prepare IBC Core TLA+ specs ([#404])

### IMPROVEMENTS

- [ibc-relayer]
    - Pin chain runtime against Tokio 0.2 by downgrading for 0.3 to avoid dependency hell ([#415], follow up to [#402])
- [ibc-relayer-cli]
    - Split tasks spawned by CLI commands into their own modules ([#331])
    - V0 command implementation ([#346])
- [ibc]
    - Split `msgs.rs` of ICS002 in separate modules ([#367])
    - Fixed inconsistent versioning for ICS003 and ICS004 ([#97])
    - Fixed `get_sign_bytes` method for messages ([#98])
    - Homogenize ConnectionReader trait so that all functions return owned objects ([#347])
    - Align with tendermint-rs in the domain type definition of `block::Id` ([#338])


[#95]: https://github.com/informalsystems/ibc-rs/issues/95
[#97]: https://github.com/informalsystems/ibc-rs/issues/97
[#98]: https://github.com/informalsystems/ibc-rs/issues/98
[#274]: https://github.com/informalsystems/ibc-rs/issues/274
[#277]: https://github.com/informalsystems/ibc-rs/issues/277
[#315]: https://github.com/informalsystems/ibc-rs/issues/315
[#330]: https://github.com/informalsystems/ibc-rs/issues/330
[#332]: https://github.com/informalsystems/ibc-rs/issues/332
[#335]: https://github.com/informalsystems/ibc-rs/pull/335
[#336]: https://github.com/informalsystems/ibc-rs/issues/336
[#337]: https://github.com/informalsystems/ibc-rs/issues/337
[#338]: https://github.com/informalsystems/ibc-rs/issues/338
[#346]: https://github.com/informalsystems/ibc-rs/issues/346
[#347]: https://github.com/informalsystems/ibc-rs/issues/347
[#348]: https://github.com/informalsystems/ibc-rs/pull/348
[#358]: https://github.com/informalsystems/ibc-rs/issues/358
[#359]: https://github.com/informalsystems/ibc-rs/issues/359
[#360]: https://github.com/informalsystems/ibc-rs/issues/360
[#363]: https://github.com/informalsystems/ibc-rs/issues/363
[#366]: https://github.com/informalsystems/ibc-rs/issues/366
[#367]: https://github.com/informalsystems/ibc-rs/issues/367
[#368]: https://github.com/informalsystems/ibc-rs/issues/368
[#369]: https://github.com/informalsystems/ibc-rs/pull/369
[#371]: https://github.com/informalsystems/ibc-rs/issues/371
[#372]: https://github.com/informalsystems/ibc-rs/issues/372
[#373]: https://github.com/informalsystems/ibc-rs/issues/373
[#374]: https://github.com/informalsystems/ibc-rs/issues/374
[#376]: https://github.com/informalsystems/ibc-rs/issues/376
[#377]: https://github.com/informalsystems/ibc-rs/issues/377
[#378]: https://github.com/informalsystems/ibc-rs/issues/378
[#386]: https://github.com/informalsystems/ibc-rs/issues/386
[#389]: https://github.com/informalsystems/ibc-rs/issues/389
[#402]: https://github.com/informalsystems/ibc-rs/issues/402
[#403]: https://github.com/informalsystems/ibc-rs/issues/403
[#404]: https://github.com/informalsystems/ibc-rs/issues/404
[#419]: https://github.com/informalsystems/ibc-rs/issues/419
[#415]: https://github.com/informalsystems/ibc-rs/issues/415
[#428]: https://github.com/informalsystems/ibc-rs/issues/428
[changelog]: https://github.com/informalsystems/ibc-rs/tree/master/CHANGELOG.md
[proto-compiler]: https://github.com/informalsystems/ibc-rs/tree/master/proto-compiler

## v0.0.4
*October 19, 2020*

This release focuses on alignment with the Cosmos ecosystem: adaptations to Tendermint-rs 0.16 and subsequently to 0.17 (`0.17.0-rc1`), and numerous protobuf updates following latest stargate releases.

Additional highlights:
- Adding DomainTypes and (de)serialization capability to ICS02 and ICS03 messages and structures.
- Improvements of the IBC message processor framework (handlers, contexts and mocks).
- Added initial implementations for the ICS26 (routing module) and ICS18 (basic relayer algorithms module) for use in testing.
- Also added support for packet handling in the relayer algorithm specifications.

### BREAKING CHANGES:
- [ibc-relayer] & [ibc] Alignment with ecosystem updates:
    - Compatibility with the latest protobuf (Gaia stargate-3 and stargate-4) ([#191], [#272], [#273], [#278])
    - Adaptations to tendermint 0.17 ([#286], [#293], [#300], [#302], [#308])
- [ibc-relayer] UX improvement: Remove proof option from client connections command ([#205])

### FEATURES:
- [ibc/ics03] ICS03 Ack and Confirm message processors ([#223])
- [ibc-relayer-cli]
    - Relayer CLIs for client messages ([#207])
    - Relayer CLIs for connection-open-init ([#206])
    - Queries for consensus state and client state ([#149], [#150])
- [ibc] Routing module minimal implementation for MVP ([#159], [#232])
- [ibc/relayer-spec] Relayer specification for packet handling ([#229], [#234], [#237])
- [ibc/relayer-spec] Basic packet handling in TLA+([#124])
- [ibc] Basic relayer functionality: a test with ClientUpdate ping-pong between two mocked chains ([#276])

### IMPROVEMENTS:
- [ibc] Implemented the `DomainType` trait for IBC proto structures ([#245], [#249]).
- [ibc] & [ibc-proto] Several improvements to message processors, among which ([#218]):
    - ICS03 connection handshake protocol initial implementation and tests ([#160])
    - Add capability to decode from protobuf Any* type into Tendermint and Mock client states
    - Cleanup Any* client wrappers related code
    - Migrate handlers to newer protobuf definitions ([#226])
    - Extend client context mock ([#221])
    - Context mock simplifications and cleanup ([#269], [#295], [#296], [#297])
- [ibc/ics03] Split `msgs.rs` in multiple files, implement `From` for all messages ([#253])
- [ibc-proto]
    - Move ibc-proto source code into ibc-rs ([#142]) and fixed code deduplication ([#282], [#284])
    - Consolidate proto-compiler logic [#241]
- [ibc/relayer-spec] Add support for APALACHE to the Relayer TLA+ spec ([#165])
- [ibc-relayer] Update to tendermint v.0.16 and integrate with the new light client implementation ([#90], [#243])

### BUG FIXES:
- [ibc] Removed "Uninitialized" state from connection ([#217])
- [ibc-relayer-cli] Fix for client query subcommands ([#231])
- [disclosure-log] & [spec/connection-handshake] Disclosed bugs in ICS3 version negotiation and proposed a fix ([#209], [#213])

[#90]: https://github.com/informalsystems/ibc-rs/issues/90
[#124]: https://github.com/informalsystems/ibc-rs/issues/124
[#142]: https://github.com/informalsystems/ibc-rs/issues/142
[#149]: https://github.com/informalsystems/ibc-rs/issues/149
[#150]: https://github.com/informalsystems/ibc-rs/issues/150
[#159]: https://github.com/informalsystems/ibc-rs/issues/159
[#160]: https://github.com/informalsystems/ibc-rs/issues/160
[#165]: https://github.com/informalsystems/ibc-rs/issues/165
[#191]: https://github.com/informalsystems/ibc-rs/issues/191
[#205]: https://github.com/informalsystems/ibc-rs/issues/205
[#206]: https://github.com/informalsystems/ibc-rs/issues/206
[#207]: https://github.com/informalsystems/ibc-rs/issues/207
[#209]: https://github.com/informalsystems/ibc-rs/issues/209
[#213]: https://github.com/informalsystems/ibc-rs/issues/213
[#217]: https://github.com/informalsystems/ibc-rs/issues/217
[#218]: https://github.com/informalsystems/ibc-rs/issues/218
[#221]: https://github.com/informalsystems/ibc-rs/issues/221
[#223]: https://github.com/informalsystems/ibc-rs/issues/223
[#226]: https://github.com/informalsystems/ibc-rs/issues/226
[#229]: https://github.com/informalsystems/ibc-rs/issues/229
[#231]: https://github.com/informalsystems/ibc-rs/issues/231
[#232]: https://github.com/informalsystems/ibc-rs/issues/232
[#234]: https://github.com/informalsystems/ibc-rs/issues/234
[#237]: https://github.com/informalsystems/ibc-rs/issues/237
[#241]: https://github.com/informalsystems/ibc-rs/issues/241
[#243]: https://github.com/informalsystems/ibc-rs/issues/243
[#245]: https://github.com/informalsystems/ibc-rs/issues/245
[#249]: https://github.com/informalsystems/ibc-rs/issues/249
[#253]: https://github.com/informalsystems/ibc-rs/issues/253
[#269]: https://github.com/informalsystems/ibc-rs/issues/269
[#272]: https://github.com/informalsystems/ibc-rs/issues/272
[#273]: https://github.com/informalsystems/ibc-rs/issues/273
[#276]: https://github.com/informalsystems/ibc-rs/issues/276
[#278]: https://github.com/informalsystems/ibc-rs/issues/278
[#282]: https://github.com/informalsystems/ibc-rs/issues/282
[#284]: https://github.com/informalsystems/ibc-rs/issues/284
[#286]: https://github.com/informalsystems/ibc-rs/issues/286
[#293]: https://github.com/informalsystems/ibc-rs/issues/293
[#295]: https://github.com/informalsystems/ibc-rs/issues/295
[#296]: https://github.com/informalsystems/ibc-rs/issues/296
[#297]: https://github.com/informalsystems/ibc-rs/issues/297
[#300]: https://github.com/informalsystems/ibc-rs/issues/300
[#302]: https://github.com/informalsystems/ibc-rs/issues/302
[#308]: https://github.com/informalsystems/ibc-rs/issues/308
[ibc-proto]: https://github.com/informalsystems/ibc-rs/tree/master/proto
[disclosure-log]: https://github.com/informalsystems/ibc-rs/blob/master/docs/disclosure-log.md
[spec/connection-handshake]: https://github.com/informalsystems/ibc-rs/tree/master/docs/spec/connection-handshake
[ibc-relayer]: https://github.com/informalsystems/ibc-rs/tree/master/relayer

## v0.0.3
*September 1, 2020*

This release focuses on the IBC message processor framework and initial
implementations in ICS02 and ICS07. It also introduces an initial specification for the relayer algorithm.

Other highlights:
- The ibc crate is published as [ibc](https://crates.io/crates/ibc) in crates.io
- ADR-001 and ADR-003 are complete. 🎉

### BREAKING CHANGES:
- [ibc] Renamed `modules` crate to `ibc` crate. Version number for the new crate is not reset. ([#198])
- [ibc/ics02] `ConnectionId`s are now decoded to `Vec<ConnectionId>` and validated instead of `Vec<String>` ([#185])
- [ibc/ics03] Removed `Connection` and `ConnectionCounterparty` traits ([#193])
- [ibc/ics04] Removed `Channel` and `ChannelCounterparty` traits ([#192])

### FEATURES:
- [ibc/ics02] partial implementation of message handler ([#119], [#194])
- [ibc/ics07] partial implementation of message handler ([#119], [#194])
- [architecture/ADR-003] Proposal for IBC handler (message processor) architecture ([#119], [#194])
- [ibc/relayer-spec] Detailed technical specification of the relayer algorithm with focus on client update ([#84])
- [architecture/ADR-001] Documentation for the repository structure ([#1])
- [architecture/FSM-1] Connection Handshake FSM English description ([#122])

### IMPROVEMENTS:
- [contributing] Updated CONTRIBUTING.md. Please read before opening PRs ([#195])
- [ibc-relayer-cli] Refactor ConnectionId decoding in `query client` ([#185])

### BUG FIXES:
- [ibc/ics24] Identifiers limit update according to ICS specs ([#168])

[ibc/relayer-spec]: https://github.com/informalsystems/ibc-rs/blob/master/docs/spec/relayer/Relayer.md
[#84]: https://github.com/informalsystems/ibc-rs/issues/84
[architecture/ADR-001]: https://github.com/informalsystems/ibc-rs/blob/master/docs/architecture/adr-001-repo.md
[#1]: https://github.com/informalsystems/ibc-rs/issues/1
[contributing]: https://github.com/informalsystems/ibc-rs/blob/master/CONTRIBUTING.md
[#195]: https://github.com/informalsystems/ibc-rs/pull/195
[ibc]: https://github.com/informalsystems/ibc-rs/tree/master/modules
[#198]: https://github.com/informalsystems/ibc-rs/issues/198
[ibc/ics02]: https://github.com/informalsystems/ibc-rs/tree/master/modules/src/ics02_client
[#185]: https://github.com/informalsystems/ibc-rs/issues/185
[ibc/ics03]: https://github.com/informalsystems/ibc-rs/tree/master/modules/src/ics03_connection
[#193]: https://github.com/informalsystems/ibc-rs/issues/193
[ibc/ics04]: https://github.com/informalsystems/ibc-rs/tree/master/modules/src/ics04_channel
[#192]: https://github.com/informalsystems/ibc-rs/issues/192
[ibc-relayer-cli]: https://github.com/informalsystems/ibc-rs/tree/master/relayer-cli
[architecture/FSM-1]: https://github.com/informalsystems/ibc-rs/blob/master/docs/architecture/fsm-async-connection.md
[#122]: https://github.com/informalsystems/ibc-rs/issues/122
[architecture/ADR-003]: https://github.com/informalsystems/ibc-rs/blob/master/docs/architecture/adr-003-handler-implementation.md
[#119]: https://github.com/informalsystems/ibc-rs/issues/119
[#194]: https://github.com/informalsystems/ibc-rs/issues/194
[ibc/ics24]: https://github.com/informalsystems/ibc-rs/tree/master/modules/src/ics24_host
[#168]: https://github.com/informalsystems/ibc-rs/issues/168
[ibc/ics07]: https://github.com/informalsystems/ibc-rs/tree/master/modules/src/ics07_tendermint

## v0.0.2

*August 1, 2020*

This release is focused on updating the query system from amino to protobuf,
implementing a few queries from the CLI, and establishing an initial testing framework
that will support multiple chain types.

It does not target a stable release of Cosmos-SDK chains, but is tracking
the latest state of development towards the Cosmos-SDK Stargate release.

### BREAKING CHANGES:

- [ibc|ibc-relayer] Refactor queries, paths, and Chain trait to reduce code and use
  protobuf instead of Amino.
        [\#152](https://github.com/informalsystems/ibc-rs/pull/152),
        [\#174](https://github.com/informalsystems/ibc-rs/pull/174),
        [\#155](https://github.com/informalsystems/ibc-rs/pull/155)
- [repo] Moved relayer/cli to relayer-cli, relayer/relay to relayer. [\#183](https://github.com/informalsystems/ibc-rs/pull/183)

### FEATURES:

- [ibc-relayer] Query connections given client id. [\#169](https://github.com/informalsystems/ibc-rs/pull/169)
- [ibc-relayer] Query connection given connection id. [\#136](https://github.com/informalsystems/ibc-rs/pull/136)
- [ibc-relayer] Query channel given channel id and port [\#163](https://github.com/informalsystems/ibc-rs/pull/163)
- [spec] Channel closing datagrams in TLA+ [\#141](https://github.com/informalsystems/ibc-rs/pull/141)

### IMPROVEMENTS:

- [ci] Framework (scripts and Github Actions) for integration testing the relayer queries against
    the Cosmos-SDK's `simd` binary with prepopulated IBC state in the genesis
        [\#140](https://github.com/informalsystems/ibc-rs/pull/140),
        [\#184](https://github.com/informalsystems/ibc-rs/pull/184)
- [ibc-relayer|ibc] Implemented better Raw type handling. [\#156](https://github.com/informalsystems/ibc-rs/pull/156)
- [repo] Add rust-toolchain file. [\#154](https://github.com/informalsystems/ibc-rs/pull/154)

### BUG FIXES:

- [ibc] Fixed the identifiers limits according to updated ics spec. [\#189](https://github.com/informalsystems/ibc-rs/pull/189)
- [ibc/relayer] Remove some warnings triggered during compilation due to dependency specification. [\#132](https://github.com/informalsystems/ibc-rs/pull/132)
- [ibc] Fix nightly runs. [\#161](https://github.com/informalsystems/ibc-rs/pull/161)
- [repo] Fix for incomplete licence terms. [\#153](https://github.com/informalsystems/ibc-rs/pull/153)

## 0.0.1

*July 1st, 2020*

This is the initial prototype release of an IBC relayer and TLA+ specifications.
There are no compatibility guarantees until v0.1.0.

Includes:

- Configuration file definition and validation
- Client state, consensus state, connection, channel queries.
    - Note: deserialization is unimplemented as it has dependency on migration to protobuf for ABCI queries
- Per chain light clients threads are created and headers are periodically retrieved and verified.
- Per chain IBC event monitor threads are spawned and main event handler that receives them.
    - Note: the event handler just displays the events.
- IBC Modules partial implementation for datastructures, messages and queries.
- Some English and TLA+ specifications for Connection & Channel Handshake as well as naive relayer algorithm.<|MERGE_RESOLUTION|>--- conflicted
+++ resolved
@@ -6,6 +6,7 @@
 
 - [release]
   - Released official Hermes image on Docker Hub ([#894])
+  - Automatically deploy Docker Hub image during release ([#967])
 
 ### IMPROVEMENTS
 
@@ -15,28 +16,16 @@
 ### BUG FIXES
 
 - [ibc-relayer-cli]
-  - Prevent sending `ft-transfer` MsgTransfer on a non-Open channel. ([#960])
-
-<<<<<<< HEAD
-
-### FEATURES
-
-- [ibc-relayer-cli]
-  - Official hermes image on Docker Hub. ([#894])
-  - Automatically deploy Docker Hub image during release ([#967])
-=======
+  - Prevent sending `ft-transfer` MsgTransfer on a non-Open channel ([#960])
+
 ### BREAKING CHANGES
->>>>>>> c84c3526
 
 > Nothing
 
 [#894]: https://github.com/informalsystems/ibc-rs/pull/894
-<<<<<<< HEAD
-[#967]: https://github.com/informalsystems/ibc-rs/issues/967
-=======
 [#957]: https://github.com/informalsystems/ibc-rs/issues/957
 [#960]: https://github.com/informalsystems/ibc-rs/issues/960
->>>>>>> c84c3526
+[#967]: https://github.com/informalsystems/ibc-rs/issues/967
 
 ## v0.3.1
 *May 14h, 2021*
