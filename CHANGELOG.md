# Changelog

## Unreleased Changes


### FEATURES
- Continous Integration (CI) end-to-end (e2e) testing ([#32])
- Add support for streamlining releases ([#507])

- [relayer-cli]
  - Implement command to query the channels associated with a connection ([#505])
  - JSON output for queries and txs ([#500])
  - Added 'required' annotation for CLIs queries & txs; better error display ([#555])
  - Implement commands for channel close init and confirm ([#538])
  - Implement command to perform the handshake for a new channel ([#557])
<<<<<<< HEAD
  
=======
  - Query all connections command ([#553])
  - Query all channels command ([#568])

>>>>>>> d57e89c2
- [relayer]
  - Added retry mechanism, restructured relayer ([#519])
  - Relay `MsgTimeoutOnClose` if counterparty channel state is `State::Closed`

- [modules]
  - Add `MsgTimeoutOnClose` message type ([#563])

### IMPROVEMENTS

- Update to `tendermint-rs` v0.17.1 ([#517])
- Update to `tokio` 1.0, `prost` 0.7 and `tonic` 0.4 ([#527])
  
- [relayer-cli]
  - Replace `ChannelConfig` in `Channel::new` ([#511])
  - Add `packet-send` CLI ([#470])
  - UX improvements for relayer txs ([#536, #540, #554])
  - Allow running standalone commands concurrently to the main relayer loop ([#501])

- [relayer]
  - Performance improvements ([#514], [#537])
  - Fix for mismatching `bitcoin` dep ([#525])

- [modules]
  - Clean the `validate_basic` method ([#94])
  - `MsgConnectionOpenAck` testing improvements ([#306])

### BUG FIXES:

- [modules]
  - Fix for storing `ClientType` upon 'create-client' ([#513])

### BREAKING CHANGES:

- [modules]
  - The `ibc::handler::Event` is removed and handlers now produce `ibc::events::IBCEvent`s ([#535])

[#32]: https://github.com/informalsystems/ibc-rs/issues/32
[#94]: https://github.com/informalsystems/ibc-rs/issues/94
[#306]: https://github.com/informalsystems/ibc-rs/issues/306
[#470]: https://github.com/informalsystems/ibc-rs/issues/470
[#500]: https://github.com/informalsystems/ibc-rs/issues/500
[#501]: https://github.com/informalsystems/ibc-rs/issues/501
[#505]: https://github.com/informalsystems/ibc-rs/issues/505
[#507]: https://github.com/informalsystems/ibc-rs/issues/507
[#511]: https://github.com/informalsystems/ibc-rs/pull/511
[#513]: https://github.com/informalsystems/ibc-rs/issues/513
[#514]: https://github.com/informalsystems/ibc-rs/issues/514
[#517]: https://github.com/informalsystems/ibc-rs/issues/517
[#519]: https://github.com/informalsystems/ibc-rs/issues/519
[#525]: https://github.com/informalsystems/ibc-rs/issues/525
[#527]: https://github.com/informalsystems/ibc-rs/issues/527
[#535]: https://github.com/informalsystems/ibc-rs/issues/535
[#536]: https://github.com/informalsystems/ibc-rs/issues/536
[#537]: https://github.com/informalsystems/ibc-rs/issues/537
[#538]: https://github.com/informalsystems/ibc-rs/issues/538
[#540]: https://github.com/informalsystems/ibc-rs/issues/540
[#555]: https://github.com/informalsystems/ibc-rs/issues/555
[#554]: https://github.com/informalsystems/ibc-rs/issues/554
[#553]: https://github.com/informalsystems/ibc-rs/issues/553
[#557]: https://github.com/informalsystems/ibc-rs/issues/557
[#563]: https://github.com/informalsystems/ibc-rs/issues/563
[#568]: https://github.com/informalsystems/ibc-rs/issues/568

## v0.0.6
*December 23, 2020*

This release focuses on upgrading the relayer and ibc modules to the latest interfaces from the ecosystem:
tendermint-rs `v0.17`, which brings the protobuf changes from tendermint `v0.34.0`, plus alignment with
the latest cosmos proto versions from `v0.40.0-rc5` (sometimes called 'stargate-5').

### FEATURES
- Update to tendermint-rs version `0.17` ([#451])
- Update to cosmos-sdk IBC proto version `v0.40.0-rc5` ([#451])

- [relayer]
 
- [relayer-cli]
  - Packet CLIs for recv_packet ([#443])
  - Packet CLIs for acknowledging packets ([#468])

### IMPROVEMENTS
- [relayer]
  - Mock chain (implementing IBC handlers) and integration against CLI ([#158])
  - Relayer tests for client update (ping pong) against MockChain ([#381])
  - Relayer refactor to improve testing and add semantic dependencies ([#447]) 

[#158]: https://github.com/informalsystems/ibc-rs/issues/158
[#379]: https://github.com/informalsystems/ibc-rs/issues/379
[#381]: https://github.com/informalsystems/ibc-rs/issues/381
[#443]: https://github.com/informalsystems/ibc-rs/issues/443
[#447]: https://github.com/informalsystems/ibc-rs/issues/447
[#451]: https://github.com/informalsystems/ibc-rs/issues/451
[#468]: https://github.com/informalsystems/ibc-rs/issues/468


## v0.0.5
*December 2, 2020*

This release focuses on implementing relayer and relayer-cli functionality towards a full v0 implementation.
We now have the full-stack implementation for supporting client creation & updates, as well as connection- and channel handshakes.
We also consolidated our TLA+ specs into an "IBC Core TLA+ specification," and added ICS 020 spec. 

Special thanks to external contributors for this release: @CharlyCst ([#347], [#419]).

- [relayer-cli]
  - Add `--all` option to `light rm` command to remove all peers for a given chain ([#431])

[#431]: https://github.com/informalsystems/ibc-rs/issues/431

### FEATURES

- Update to tendermint-rs version `0.17-RC3` ([#403])
- [changelog] Added "unreleased" section in `CHANGELOG.MD` to help streamline releases ([#274])
- [modules]
    - Implement flexible connection id selection ([#332])
    - ICS 4 Domain Types for channel handshakes and packets ([#315], [#95])
    - Introduce LightBlock support for MockContext ([#389])
- [relayer]
    - Retrieve account sequence information from a chain using a GRPC client (#337)
    - Implementation of chain runtime for v0 ([#330])
    - Integrate relayer spike into relayer crate ([#335])
    - Implement `query_header_at_height` via plain RPC queries (no light client verification) ([#336])
    - Implement the relayer logic for connection handshake messages ([#358], [#359], [#360])
    - Implement the relayer logic for channel handshake messages ([#371], [#372], [#373], [#374])
- [relayer-cli]
    - Merge light clients config in relayer config and add commands to add/remove light clients ([#348])
    - CLI for client update message ([#277])
    - Implement the relayer CLI for connection handshake messages ([#358], [#359], [#360])
    - Implement the relayer CLI for channel handshake messages ([#371], [#372], [#373], [#374])
    - Added basic client, connection, and channel lifecyle in relayer v0 ([#376], [#377], [#378])
    - Implement commands to add and list keys for a chain ([#363])
    - Allow overriding of peer_id, height and hash in light add command ([#428])
- [proto-compiler]
    - Refactor and allow specifying a commit at which the Cosmos SDK should be checked out ([#366])
    - Add a `--tag` option to the `clone-sdk` command to check out a tag instead of a commit ([#369])
    - Fix `--out` command line parameter (instead of `--path`) ([#419])
- [spec/relayer]
    - ICS 020 spec in TLA+ ([#386])
    - Prepare IBC Core TLA+ specs ([#404])

### IMPROVEMENTS

- [relayer]
    - Pin chain runtime against Tokio 0.2 by downgrading for 0.3 to avoid dependency hell ([#415], follow up to [#402])
- [relayer-cli]
    - Split tasks spawned by CLI commands into their own modules ([#331])
    - V0 command implementation ([#346])
- [modules]
    - Split `msgs.rs` of ICS002 in separate modules ([#367])
    - Fixed inconsistent versioning for ICS003 and ICS004 ([#97])
    - Fixed `get_sign_bytes` method for messages ([#98])
    - Homogenize ConnectionReader trait so that all functions return owned objects ([#347])
    - Align with tendermint-rs in the domain type definition of `block::Id` ([#338])


[#95]: https://github.com/informalsystems/ibc-rs/issues/95
[#97]: https://github.com/informalsystems/ibc-rs/issues/97
[#98]: https://github.com/informalsystems/ibc-rs/issues/98
[#274]: https://github.com/informalsystems/ibc-rs/issues/274
[#277]: https://github.com/informalsystems/ibc-rs/issues/277
[#315]: https://github.com/informalsystems/ibc-rs/issues/315
[#330]: https://github.com/informalsystems/ibc-rs/issues/330
[#332]: https://github.com/informalsystems/ibc-rs/issues/332
[#335]: https://github.com/informalsystems/ibc-rs/pull/335
[#336]: https://github.com/informalsystems/ibc-rs/issues/336
[#337]: https://github.com/informalsystems/ibc-rs/issues/337
[#338]: https://github.com/informalsystems/ibc-rs/issues/338
[#346]: https://github.com/informalsystems/ibc-rs/issues/346
[#347]: https://github.com/informalsystems/ibc-rs/issues/347
[#348]: https://github.com/informalsystems/ibc-rs/pull/348
[#358]: https://github.com/informalsystems/ibc-rs/issues/358
[#359]: https://github.com/informalsystems/ibc-rs/issues/359
[#360]: https://github.com/informalsystems/ibc-rs/issues/360
[#363]: https://github.com/informalsystems/ibc-rs/issues/363
[#366]: https://github.com/informalsystems/ibc-rs/issues/366
[#367]: https://github.com/informalsystems/ibc-rs/issues/367
[#368]: https://github.com/informalsystems/ibc-rs/issues/368
[#369]: https://github.com/informalsystems/ibc-rs/pull/369
[#371]: https://github.com/informalsystems/ibc-rs/issues/371
[#372]: https://github.com/informalsystems/ibc-rs/issues/372
[#373]: https://github.com/informalsystems/ibc-rs/issues/373
[#374]: https://github.com/informalsystems/ibc-rs/issues/374
[#376]: https://github.com/informalsystems/ibc-rs/issues/376
[#377]: https://github.com/informalsystems/ibc-rs/issues/377
[#378]: https://github.com/informalsystems/ibc-rs/issues/378
[#386]: https://github.com/informalsystems/ibc-rs/issues/386
[#389]: https://github.com/informalsystems/ibc-rs/issues/389
[#402]: https://github.com/informalsystems/ibc-rs/issues/402
[#403]: https://github.com/informalsystems/ibc-rs/issues/403
[#404]: https://github.com/informalsystems/ibc-rs/issues/404
[#419]: https://github.com/informalsystems/ibc-rs/issues/419
[#415]: https://github.com/informalsystems/ibc-rs/issues/415
[#428]: https://github.com/informalsystems/ibc-rs/issues/428
[changelog]: https://github.com/informalsystems/ibc-rs/tree/master/CHANGELOG.md
[proto-compiler]: https://github.com/informalsystems/ibc-rs/tree/master/proto-compiler

## v0.0.4
*October 19, 2020*

This release focuses on alignment with the Cosmos ecosystem: adaptations to Tendermint-rs 0.16 and subsequently to 0.17 (`0.17.0-rc1`), and numerous protobuf updates following latest stargate releases.

Additional highlights:
- Adding DomainTypes and (de)serialization capability to ICS02 and ICS03 messages and structures.
- Improvements of the IBC message processor framework (handlers, contexts and mocks).
- Added initial implementations for the ICS26 (routing module) and ICS18 (basic relayer algorithms module) for use in testing.
- Also added support for packet handling in the relayer algorithm specifications.

### BREAKING CHANGES:
- [relayer] & [modules] Alignment with ecosystem updates:
    - Compatibility with the latest protobuf (Gaia stargate-3 and stargate-4) ([#191], [#272], [#273], [#278]) 
    - Adaptations to tendermint 0.17 ([#286], [#293], [#300], [#302], [#308])
- [relayer] UX improvement: Remove proof option from client connections command ([#205])

### FEATURES:
- [modules/ics03] ICS03 Ack and Confirm message processors ([#223])
- [relayer-cli]
    - Relayer CLIs for client messages ([#207])
    - Relayer CLIs for connection-open-init ([#206])
    - Queries for consensus state and client state ([#149], [#150])
- [modules] Routing module minimal implementation for MVP ([#159], [#232])
- [spec/relayer] Relayer specification for packet handling ([#229], [#234], [#237])
- [spec/relayer] Basic packet handling in TLA+([#124])
- [modules] Basic relayer functionality: a test with ClientUpdate ping-pong between two mocked chains ([#276])

### IMPROVEMENTS:
- [modules] Implemented the `DomainType` trait for IBC proto structures ([#245], [#249]).
- [modules] & [ibc-proto] Several improvements to message processors, among which ([#218]):
    - ICS03 connection handshake protocol initial implementation and tests ([#160])
    - Add capability to decode from protobuf Any* type into Tendermint and Mock client states 
    - Cleanup Any* client wrappers related code
    - Migrate handlers to newer protobuf definitions ([#226])
    - Extend client context mock ([#221])
    - Context mock simplifications and cleanup ([#269], [#295], [#296], [#297])
- [modules/ics03] Split `msgs.rs` in multiple files, implement `From` for all messages ([#253])
- [ibc-proto]
    - Move ibc-proto source code into ibc-rs ([#142]) and fixed code deduplication ([#282], [#284])
    - Consolidate proto-compiler logic [#241]
- [spec/relayer] Add support for APALACHE to the Relayer TLA+ spec ([#165])
- [relayer] Update to tendermint v.0.16 and integrate with the new light client implementation ([#90], [#243])

### BUG FIXES:
- [modules] Removed "Uninitialized" state from connection ([#217])
- [relayer-cli] Fix for client query subcommands ([#231])
- [disclosure-log] & [spec/connection-handshake] Disclosed bugs in ICS3 version negotiation and proposed a fix ([#209], [#213])

[#90]: https://github.com/informalsystems/ibc-rs/issues/90
[#124]: https://github.com/informalsystems/ibc-rs/issues/124
[#142]: https://github.com/informalsystems/ibc-rs/issues/142
[#149]: https://github.com/informalsystems/ibc-rs/issues/149
[#150]: https://github.com/informalsystems/ibc-rs/issues/150
[#159]: https://github.com/informalsystems/ibc-rs/issues/159
[#160]: https://github.com/informalsystems/ibc-rs/issues/160
[#165]: https://github.com/informalsystems/ibc-rs/issues/165
[#191]: https://github.com/informalsystems/ibc-rs/issues/191
[#205]: https://github.com/informalsystems/ibc-rs/issues/205
[#206]: https://github.com/informalsystems/ibc-rs/issues/206
[#207]: https://github.com/informalsystems/ibc-rs/issues/207
[#209]: https://github.com/informalsystems/ibc-rs/issues/209
[#213]: https://github.com/informalsystems/ibc-rs/issues/213
[#217]: https://github.com/informalsystems/ibc-rs/issues/217
[#218]: https://github.com/informalsystems/ibc-rs/issues/218
[#221]: https://github.com/informalsystems/ibc-rs/issues/221
[#223]: https://github.com/informalsystems/ibc-rs/issues/223
[#226]: https://github.com/informalsystems/ibc-rs/issues/226
[#229]: https://github.com/informalsystems/ibc-rs/issues/229
[#231]: https://github.com/informalsystems/ibc-rs/issues/231
[#232]: https://github.com/informalsystems/ibc-rs/issues/232
[#234]: https://github.com/informalsystems/ibc-rs/issues/234
[#237]: https://github.com/informalsystems/ibc-rs/issues/237
[#241]: https://github.com/informalsystems/ibc-rs/issues/241
[#243]: https://github.com/informalsystems/ibc-rs/issues/243
[#245]: https://github.com/informalsystems/ibc-rs/issues/245
[#249]: https://github.com/informalsystems/ibc-rs/issues/249
[#253]: https://github.com/informalsystems/ibc-rs/issues/253
[#269]: https://github.com/informalsystems/ibc-rs/issues/269
[#272]: https://github.com/informalsystems/ibc-rs/issues/272
[#273]: https://github.com/informalsystems/ibc-rs/issues/273
[#276]: https://github.com/informalsystems/ibc-rs/issues/276
[#278]: https://github.com/informalsystems/ibc-rs/issues/278
[#282]: https://github.com/informalsystems/ibc-rs/issues/282
[#284]: https://github.com/informalsystems/ibc-rs/issues/284
[#286]: https://github.com/informalsystems/ibc-rs/issues/286
[#293]: https://github.com/informalsystems/ibc-rs/issues/293
[#295]: https://github.com/informalsystems/ibc-rs/issues/295
[#296]: https://github.com/informalsystems/ibc-rs/issues/296
[#297]: https://github.com/informalsystems/ibc-rs/issues/297
[#300]: https://github.com/informalsystems/ibc-rs/issues/300
[#302]: https://github.com/informalsystems/ibc-rs/issues/302
[#308]: https://github.com/informalsystems/ibc-rs/issues/308
[ibc-proto]: https://github.com/informalsystems/ibc-rs/tree/master/proto
[disclosure-log]: https://github.com/informalsystems/ibc-rs/blob/master/docs/disclosure-log.md
[spec/connection-handshake]: https://github.com/informalsystems/ibc-rs/tree/master/docs/spec/connection-handshake
[relayer]: https://github.com/informalsystems/ibc-rs/tree/master/relayer

## v0.0.3
*September 1, 2020*

This release focuses on the IBC message processor framework and initial
implementations in ICS02 and ICS07. It also introduces an initial specification for the relayer algorithm.

Other highlights:
- The modules crate is published as [ibc](https://crates.io/crates/ibc) in crates.io
- ADR-001 and ADR-003 are complete. 🎉

### BREAKING CHANGES:
- [modules] Renamed `modules` crate to `ibc` crate. Version number for the new crate is not reset. ([#198])
- [modules/ics02] `ConnectionId`s are now decoded to `Vec<ConnectionId>` and validated instead of `Vec<String>` ([#185])
- [modules/ics03] Removed `Connection` and `ConnectionCounterparty` traits ([#193])
- [modules/ics04] Removed `Channel` and `ChannelCounterparty` traits ([#192])

### FEATURES:
- [modules/ics02] partial implementation of message handler ([#119], [#194])
- [modules/ics07] partial implementation of message handler ([#119], [#194])
- [architecture/ADR-003] Proposal for IBC handler (message processor) architecture ([#119], [#194])
- [spec/relayer] Detailed technical specification of the relayer algorithm with focus on client update ([#84])
- [architecture/ADR-001] Documentation for the repository structure ([#1])
- [architecture/FSM-1] Connection Handshake FSM English description ([#122])

### IMPROVEMENTS:
- [contributing] Updated CONTRIBUTING.md. Please read before opening PRs ([#195])
- [relayer-cli] Refactor ConnectionId decoding in `query client` ([#185])

### BUG FIXES:
- [modules/ics24] Identifiers limit update according to ICS specs ([#168])

[spec/relayer]: https://github.com/informalsystems/ibc-rs/blob/master/docs/spec/relayer/Relayer.md
[#84]: https://github.com/informalsystems/ibc-rs/issues/84
[architecture/ADR-001]: https://github.com/informalsystems/ibc-rs/blob/master/docs/architecture/adr-001-repo.md
[#1]: https://github.com/informalsystems/ibc-rs/issues/1
[contributing]: https://github.com/informalsystems/ibc-rs/blob/master/CONTRIBUTING.md
[#195]: https://github.com/informalsystems/ibc-rs/pull/195
[modules]: https://github.com/informalsystems/ibc-rs/tree/master/modules
[#198]: https://github.com/informalsystems/ibc-rs/issues/198
[modules/ics02]: https://github.com/informalsystems/ibc-rs/tree/master/modules/src/ics02_client
[#185]: https://github.com/informalsystems/ibc-rs/issues/185
[modules/ics03]: https://github.com/informalsystems/ibc-rs/tree/master/modules/src/ics03_connection
[#193]: https://github.com/informalsystems/ibc-rs/issues/193
[modules/ics04]: https://github.com/informalsystems/ibc-rs/tree/master/modules/src/ics04_channel
[#192]: https://github.com/informalsystems/ibc-rs/issues/192
[relayer-cli]: https://github.com/informalsystems/ibc-rs/tree/master/relayer-cli
[architecture/FSM-1]: https://github.com/informalsystems/ibc-rs/blob/master/docs/architecture/fsm-async-connection.md
[#122]: https://github.com/informalsystems/ibc-rs/issues/122
[architecture/ADR-003]: https://github.com/informalsystems/ibc-rs/blob/master/docs/architecture/adr-003-handler-implementation.md
[#119]: https://github.com/informalsystems/ibc-rs/issues/119
[#194]: https://github.com/informalsystems/ibc-rs/issues/194
[modules/ics24]: https://github.com/informalsystems/ibc-rs/tree/master/modules/src/ics24_host
[#168]: https://github.com/informalsystems/ibc-rs/issues/168
[modules/ics07]: https://github.com/informalsystems/ibc-rs/tree/master/modules/src/ics07_tendermint

## v0.0.2

*August 1, 2020*

This release is focused on updating the query system from amino to protobuf,
implementing a few queries from the CLI, and establishing an initial testing framework
that will support multiple chain types.

It does not target a stable release of Cosmos-SDK chains, but is tracking
the latest state of development towards the Cosmos-SDK Stargate release.

### BREAKING CHANGES:

- [modules|relayer] Refactor queries, paths, and Chain trait to reduce code and use
  protobuf instead of Amino.
        [\#152](https://github.com/informalsystems/ibc-rs/pull/152),
        [\#174](https://github.com/informalsystems/ibc-rs/pull/174),
        [\#155](https://github.com/informalsystems/ibc-rs/pull/155)
- [repo] Moved relayer/cli to relayer-cli, relayer/relay to relayer. [\#183](https://github.com/informalsystems/ibc-rs/pull/183)
  
### FEATURES:

- [relayer] Query connections given client id. [\#169](https://github.com/informalsystems/ibc-rs/pull/169)
- [relayer] Query connection given connection id. [\#136](https://github.com/informalsystems/ibc-rs/pull/136)
- [relayer] Query channel given channel id and port [\#163](https://github.com/informalsystems/ibc-rs/pull/163)
- [spec] Channel closing datagrams in TLA+ [\#141](https://github.com/informalsystems/ibc-rs/pull/141)

### IMPROVEMENTS:

- [ci] Framework (scripts and Github Actions) for integration testing the relayer queries against 
    the Cosmos-SDK's `simd` binary with prepopulated IBC state in the genesis
        [\#140](https://github.com/informalsystems/ibc-rs/pull/140),
        [\#184](https://github.com/informalsystems/ibc-rs/pull/184)
- [relayer|modules] Implemented better Raw type handling. [\#156](https://github.com/informalsystems/ibc-rs/pull/156)
- [repo] Add rust-toolchain file. [\#154](https://github.com/informalsystems/ibc-rs/pull/154)
   
### BUG FIXES:

- [modules] Fixed the identifiers limits according to updated ics spec. [\#189](https://github.com/informalsystems/ibc-rs/pull/189)
- [modules/relayer] Remove some warnings triggered during compilation due to dependency specification. [\#132](https://github.com/informalsystems/ibc-rs/pull/132)
- [modules] Fix nightly runs. [\#161](https://github.com/informalsystems/ibc-rs/pull/161)
- [repo] Fix for incomplete licence terms. [\#153](https://github.com/informalsystems/ibc-rs/pull/153)
  
## 0.0.1

*July 1st, 2020*

This is the initial prototype release of an IBC relayer and TLA+ specifications.
There are no compatibility guarantees until v0.1.0.

Includes:

- Configuration file definition and validation
- Client state, consensus state, connection, channel queries.
    - Note: deserialization is unimplemented as it has dependency on migration to protobuf for ABCI queries
- Per chain light clients threads are created and headers are periodically retrieved and verified.
- Per chain IBC event monitor threads are spawned and main event handler that receives them.
    - Note: the event handler just displays the events.
- IBC Modules partial implementation for datastructures, messages and queries.
- Some English and TLA+ specifications for Connection & Channel Handshake as well as naive relayer algorithm.<|MERGE_RESOLUTION|>--- conflicted
+++ resolved
@@ -13,13 +13,9 @@
   - Added 'required' annotation for CLIs queries & txs; better error display ([#555])
   - Implement commands for channel close init and confirm ([#538])
   - Implement command to perform the handshake for a new channel ([#557])
-<<<<<<< HEAD
-  
-=======
   - Query all connections command ([#553])
   - Query all channels command ([#568])
 
->>>>>>> d57e89c2
 - [relayer]
   - Added retry mechanism, restructured relayer ([#519])
   - Relay `MsgTimeoutOnClose` if counterparty channel state is `State::Closed`
