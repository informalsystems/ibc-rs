# Changelog

## Unreleased Changes

Special thanks to external contributors for this release: @CharlyCst ([#347]).

### FEATURES

- [changelog] Added "unreleased" section in `CHANGELOG.MD` to help streamline releases ([#274])
- [relayer] Integrate relayer spike into relayer crate ([#335])
- [modules] Implement flexible connection id selection ([#332])
- [relayer] Implement `query_header_at_height` via plain RPC queries (no light client verification) ([#336])
<<<<<<< HEAD
- [relayer-cli] Merge light clients config in relayer config and add commands to add/remove light clients ([#348])
- [proto-compiler] Refactor and allow specifying a commit at which the Cosmos SDK should be checked out ([#366])
- [ibc-proto] Refactor and allow specifying a commit at which the Cosmos SDK should be checked out ([#366])

[#274]: https://github.com/informalsystems/ibc-rs/issues/274
[#332]: https://github.com/informalsystems/ibc-rs/issues/332
[#335]: https://github.com/informalsystems/ibc-rs/pulls/335
[#336]: https://github.com/informalsystems/ibc-rs/issues/336
[#348]: https://github.com/informalsystems/ibc-rs/pulls/348
[#366]: https://github.com/informalsystems/ibc-rs/issues/366
=======
- [relayer-cli]
    - Merge light clients config in relayer config and add commands to add/remove light clients ([#348])
    - CLI for client update message ([#277])
>>>>>>> 12cb1d61

### IMPROVEMENTS

- [relayer-cli] Split tasks spawned by CLI commands into their own modules ([#331])
- [modules]
    - Homogenize ConnectionReader trait so that all functions return owned objects ([#347])
    - Align with tendermint-rs in the domain type definition of `block::Id` ([#338])

[#274]: https://github.com/informalsystems/ibc-rs/issues/274
[#277]: https://github.com/informalsystems/ibc-rs/issues/277
[#331]: https://github.com/informalsystems/ibc-rs/pulls/331
[#332]: https://github.com/informalsystems/ibc-rs/issues/332
[#335]: https://github.com/informalsystems/ibc-rs/pulls/335
[#336]: https://github.com/informalsystems/ibc-rs/issues/336
[#338]: https://github.com/informalsystems/ibc-rs/issues/338
[#347]: https://github.com/informalsystems/ibc-rs/issues/347
[#348]: https://github.com/informalsystems/ibc-rs/pulls/348
[changelog]: https://github.com/informalsystems/ibc-rs/tree/master/CHANGELOG.md

## v0.0.4
*October 19, 2020*

This release focuses on alignment with the Cosmos ecosystem: adaptations to Tendermint-rs 0.16 and subsequently to 0.17 (`0.17.0-rc1`), and numerous protobuf updates following latest stargate releases.

Additional highlights:
- Adding DomainTypes and (de)serialization capability to ICS02 and ICS03 messages and structures.
- Improvements of the IBC message processor framework (handlers, contexts and mocks).
- Added initial implementations for the ICS26 (routing module) and ICS18 (basic relayer algorithms module) for use in testing.
- Also added support for packet handling in the relayer algorithm specifications.

### BREAKING CHANGES:
- [relayer] & [modules] Alignment with ecosystem updates:
    - Compatibility with the latest protobuf (Gaia stargate-3 and stargate-4) ([#191], [#272], [#273], [#278]) 
    - Adaptations to tendermint 0.17 ([#286], [#293], [#300], [#302], [#308])
- [relayer] UX improvement: Remove proof option from client connections command ([#205])

### FEATURES:
- [modules/ics03] ICS03 Ack and Confirm message processors ([#223])
- [relayer-cli]
    - Relayer CLIs for client messages ([#207])
    - Relayer CLIs for connection-open-init ([#206])
    - Queries for consensus state and client state ([#149], [#150])
- [modules] Routing module minimal implementation for MVP ([#159], [#232])
- [spec/relayer] Relayer specification for packet handling ([#229], [#234], [#237])
- [spec/relayer] Basic packet handling in TLA+([#124])
- [modules] Basic relayer functionality: a test with ClientUpdate ping-pong between two mocked chains ([#276])

### IMPROVEMENTS:
- [modules] Implemented the `DomainType` trait for IBC proto structures ([#245], [#249]).
- [modules] & [ibc-proto] Several improvements to message processors, among which ([#218]):
    - ICS03 connection handshake protocol initial implementation and tests ([#160])
    - Add capability to decode from protobuf Any* type into Tendermint and Mock client states 
    - Cleanup Any* client wrappers related code
    - Migrate handlers to newer protobuf definitions ([#226])
    - Extend client context mock ([#221])
    - Context mock simplifications and cleanup ([#269], [#295], [#296], [#297])
- [modules/ics03] Split `msgs.rs` in multiple files, implement `From` for all messages ([#253])
- [ibc-proto]
    - Move ibc-proto source code into ibc-rs ([#142]) and fixed code deduplication ([#282], [#284])
    - Consolidate proto-compiler logic [#241]
- [spec/relayer] Add support for APALACHE to the Relayer TLA+ spec ([#165])
- [relayer] Update to tendermint v.0.16 and integrate with the new light client implementation ([#90], [#243])

### BUG FIXES:
- [modules] Removed "Uninitialized" state from connection ([#217])
- [relayer-cli] Fix for client query subcommands ([#231])
- [disclosure-log] & [spec/connection-handshake] Disclosed bugs in ICS3 version negotiation and proposed a fix ([#209], [#213])

[#90]: https://github.com/informalsystems/ibc-rs/issues/90
[#124]: https://github.com/informalsystems/ibc-rs/issues/124
[#142]: https://github.com/informalsystems/ibc-rs/issues/142
[#149]: https://github.com/informalsystems/ibc-rs/issues/149
[#150]: https://github.com/informalsystems/ibc-rs/issues/150
[#159]: https://github.com/informalsystems/ibc-rs/issues/159
[#160]: https://github.com/informalsystems/ibc-rs/issues/160
[#165]: https://github.com/informalsystems/ibc-rs/issues/165
[#191]: https://github.com/informalsystems/ibc-rs/issues/191
[#205]: https://github.com/informalsystems/ibc-rs/issues/205
[#206]: https://github.com/informalsystems/ibc-rs/issues/206
[#207]: https://github.com/informalsystems/ibc-rs/issues/207
[#209]: https://github.com/informalsystems/ibc-rs/issues/209
[#213]: https://github.com/informalsystems/ibc-rs/issues/213
[#217]: https://github.com/informalsystems/ibc-rs/issues/217
[#218]: https://github.com/informalsystems/ibc-rs/issues/218
[#221]: https://github.com/informalsystems/ibc-rs/issues/221
[#223]: https://github.com/informalsystems/ibc-rs/issues/223
[#226]: https://github.com/informalsystems/ibc-rs/issues/226
[#229]: https://github.com/informalsystems/ibc-rs/issues/229
[#231]: https://github.com/informalsystems/ibc-rs/issues/231
[#232]: https://github.com/informalsystems/ibc-rs/issues/232
[#234]: https://github.com/informalsystems/ibc-rs/issues/234
[#237]: https://github.com/informalsystems/ibc-rs/issues/237
[#241]: https://github.com/informalsystems/ibc-rs/issues/241
[#243]: https://github.com/informalsystems/ibc-rs/issues/243
[#245]: https://github.com/informalsystems/ibc-rs/issues/245
[#249]: https://github.com/informalsystems/ibc-rs/issues/249
[#253]: https://github.com/informalsystems/ibc-rs/issues/253
[#269]: https://github.com/informalsystems/ibc-rs/issues/269
[#272]: https://github.com/informalsystems/ibc-rs/issues/272
[#273]: https://github.com/informalsystems/ibc-rs/issues/273
[#276]: https://github.com/informalsystems/ibc-rs/issues/276
[#278]: https://github.com/informalsystems/ibc-rs/issues/278
[#282]: https://github.com/informalsystems/ibc-rs/issues/282
[#284]: https://github.com/informalsystems/ibc-rs/issues/284
[#286]: https://github.com/informalsystems/ibc-rs/issues/286
[#293]: https://github.com/informalsystems/ibc-rs/issues/293
[#295]: https://github.com/informalsystems/ibc-rs/issues/295
[#296]: https://github.com/informalsystems/ibc-rs/issues/296
[#297]: https://github.com/informalsystems/ibc-rs/issues/297
[#300]: https://github.com/informalsystems/ibc-rs/issues/300
[#302]: https://github.com/informalsystems/ibc-rs/issues/302
[#308]: https://github.com/informalsystems/ibc-rs/issues/308
[ibc-proto]: https://github.com/informalsystems/ibc-rs/tree/master/proto
[disclosure-log]: https://github.com/informalsystems/ibc-rs/blob/master/docs/disclosure-log.md
[spec/connection-handshake]: https://github.com/informalsystems/ibc-rs/tree/master/docs/spec/connection-handshake
[relayer]: https://github.com/informalsystems/ibc-rs/tree/master/relayer

## v0.0.3
*September 1, 2020*

This release focuses on the IBC message processor framework and initial
implementations in ICS02 and ICS07. It also introduces an initial specification for the relayer algorithm.

Other highlights:
- The modules crate is published as [ibc](https://crates.io/crates/ibc) in crates.io
- ADR-001 and ADR-003 are complete. 🎉

### BREAKING CHANGES:
- [modules] Renamed `modules` crate to `ibc` crate. Version number for the new crate is not reset. ([#198])
- [modules/ics02] `ConnectionId`s are now decoded to `Vec<ConnectionId>` and validated instead of `Vec<String>` ([#185])
- [modules/ics03] Removed `Connection` and `ConnectionCounterparty` traits ([#193])
- [modules/ics04] Removed `Channel` and `ChannelCounterparty` traits ([#192])

### FEATURES:
- [modules/ics02] partial implementation of message handler ([#119], [#194])
- [modules/ics07] partial implementation of message handler ([#119], [#194])
- [architecture/ADR-003] Proposal for IBC handler (message processor) architecture ([#119], [#194])
- [spec/relayer] Detailed technical specification of the relayer algorithm with focus on client update ([#84])
- [architecture/ADR-001] Documentation for the repository structure ([#1])
- [architecture/FSM-1] Connection Handshake FSM English description ([#122])

### IMPROVEMENTS:
- [contributing] Updated CONTRIBUTING.md. Please read before opening PRs ([#195])
- [relayer-cli] Refactor ConnectionId decoding in `query client` ([#185])

### BUG FIXES:
- [modules/ics24] Identifiers limit update according to ICS specs ([#168])

[spec/relayer]: https://github.com/informalsystems/ibc-rs/blob/master/docs/spec/relayer/Relayer.md
[#84]: https://github.com/informalsystems/ibc-rs/issues/84
[architecture/ADR-001]: https://github.com/informalsystems/ibc-rs/blob/master/docs/architecture/adr-001-repo.md
[#1]: https://github.com/informalsystems/ibc-rs/issues/1
[contributing]: https://github.com/informalsystems/ibc-rs/blob/master/CONTRIBUTING.md
[#195]: https://github.com/informalsystems/ibc-rs/pull/195
[modules]: https://github.com/informalsystems/ibc-rs/tree/master/modules
[#198]: https://github.com/informalsystems/ibc-rs/issues/198
[modules/ics02]: https://github.com/informalsystems/ibc-rs/tree/master/modules/src/ics02_client
[#185]: https://github.com/informalsystems/ibc-rs/issues/185
[modules/ics03]: https://github.com/informalsystems/ibc-rs/tree/master/modules/src/ics03_connection
[#193]: https://github.com/informalsystems/ibc-rs/issues/193
[modules/ics04]: https://github.com/informalsystems/ibc-rs/tree/master/modules/src/ics04_channel
[#192]: https://github.com/informalsystems/ibc-rs/issues/192
[relayer-cli]: https://github.com/informalsystems/ibc-rs/tree/master/relayer-cli
[architecture/FSM-1]: https://github.com/informalsystems/ibc-rs/blob/master/docs/architecture/fsm-async-connection.md
[#122]: https://github.com/informalsystems/ibc-rs/issues/122
[architecture/ADR-003]: https://github.com/informalsystems/ibc-rs/blob/master/docs/architecture/adr-003-handler-implementation.md
[#119]: https://github.com/informalsystems/ibc-rs/issues/119
[#194]: https://github.com/informalsystems/ibc-rs/issues/194
[modules/ics24]: https://github.com/informalsystems/ibc-rs/tree/master/modules/src/ics24_host
[#168]: https://github.com/informalsystems/ibc-rs/issues/168
[modules/ics07]: https://github.com/informalsystems/ibc-rs/tree/master/modules/src/ics07_tendermint

## v0.0.2

*August 1, 2020*

This release is focused on updating the query system from amino to protobuf,
implementing a few queries from the CLI, and establishing an initial testing framework
that will support multiple chain types.

It does not target a stable release of Cosmos-SDK chains, but is tracking
the latest state of development towards the Cosmos-SDK Stargate release.

### BREAKING CHANGES:

- [modules|relayer] Refactor queries, paths, and Chain trait to reduce code and use
  protobuf instead of Amino.
        [\#152](https://github.com/informalsystems/ibc-rs/pull/152),
        [\#174](https://github.com/informalsystems/ibc-rs/pull/174),
        [\#155](https://github.com/informalsystems/ibc-rs/pull/155)
- [repo] Moved relayer/cli to relayer-cli, relayer/relay to relayer. [\#183](https://github.com/informalsystems/ibc-rs/pull/183)
  
### FEATURES:

- [relayer] Query connections given client id. [\#169](https://github.com/informalsystems/ibc-rs/pull/169)
- [relayer] Query connection given connection id. [\#136](https://github.com/informalsystems/ibc-rs/pull/136)
- [relayer] Query channel given channel id and port [\#163](https://github.com/informalsystems/ibc-rs/pull/163)
- [spec] Channel closing datagrams in TLA+ [\#141](https://github.com/informalsystems/ibc-rs/pull/141)

### IMPROVEMENTS:

- [ci] Framework (scripts and Github Actions) for integration testing the relayer queries against 
    the Cosmos-SDK's `simd` binary with prepopulated IBC state in the genesis
        [\#140](https://github.com/informalsystems/ibc-rs/pull/140),
        [\#184](https://github.com/informalsystems/ibc-rs/pull/184)
- [relayer|modules] Implemented better Raw type handling. [\#156](https://github.com/informalsystems/ibc-rs/pull/156)
- [repo] Add rust-toolchain file. [\#154](https://github.com/informalsystems/ibc-rs/pull/154)
   
### BUG FIXES:

- [modules] Fixed the identifiers limits according to updated ics spec. [\#189](https://github.com/informalsystems/ibc-rs/pull/189)
- [modules/relayer] Remove some warnings triggered during compilation due to dependency specification. [\#132](https://github.com/informalsystems/ibc-rs/pull/132)
- [modules] Fix nightly runs. [\#161](https://github.com/informalsystems/ibc-rs/pull/161)
- [repo] Fix for incomplete licence terms. [\#153](https://github.com/informalsystems/ibc-rs/pull/153)
  
## 0.0.1

*July 1st, 2020*

This is the initial prototype release of an IBC relayer and TLA+ specifications.
There are no compatibility guarantees until v0.1.0.

Includes:

- Configuration file definition and validation
- Client state, consensus state, connection, channel queries.
    - Note: deserialization is unimplemented as it has dependency on migration to protobuf for ABCI queries
- Per chain light clients threads are created and headers are periodically retrieved and verified.
- Per chain IBC event monitor threads are spawned and main event handler that receives them.
    - Note: the event handler just displays the events.
- IBC Modules partial implementation for datastructures, messages and queries.
- Some English and TLA+ specifications for Connection & Channel Handshake as well as naive relayer algorithm.<|MERGE_RESOLUTION|>--- conflicted
+++ resolved
@@ -10,8 +10,9 @@
 - [relayer] Integrate relayer spike into relayer crate ([#335])
 - [modules] Implement flexible connection id selection ([#332])
 - [relayer] Implement `query_header_at_height` via plain RPC queries (no light client verification) ([#336])
-<<<<<<< HEAD
-- [relayer-cli] Merge light clients config in relayer config and add commands to add/remove light clients ([#348])
+- [relayer-cli]
+    - Merge light clients config in relayer config and add commands to add/remove light clients ([#348])
+    - CLI for client update message ([#277])
 - [proto-compiler] Refactor and allow specifying a commit at which the Cosmos SDK should be checked out ([#366])
 - [ibc-proto] Refactor and allow specifying a commit at which the Cosmos SDK should be checked out ([#366])
 
@@ -21,11 +22,6 @@
 [#336]: https://github.com/informalsystems/ibc-rs/issues/336
 [#348]: https://github.com/informalsystems/ibc-rs/pulls/348
 [#366]: https://github.com/informalsystems/ibc-rs/issues/366
-=======
-- [relayer-cli]
-    - Merge light clients config in relayer config and add commands to add/remove light clients ([#348])
-    - CLI for client update message ([#277])
->>>>>>> 12cb1d61
 
 ### IMPROVEMENTS
 
