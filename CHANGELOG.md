# Changelog

## Unreleased Changes

### FEATURES

- `[ibc]`
  - Implementation of the `ChanOpenAck`, `ChanOpenConfirm`, `ChanCloseInit`, and `ChanCloseConfirm` handlers ([#316])

### BUG FIXES:

- `[ibc-relayer-cli]`
  - Fix wrong acks sent with `tx raw packet-ack` in a 3-chain setup ([#614])

<<<<<<< HEAD
[#316]: https://github.com/informalsystems/ibc-rs/issues/316
=======
- [modules]
  - Fix panic in conn open try when no connection id is provided ([#626])

>>>>>>> cf433cad
[#614]: https://github.com/informalsystems/ibc-rs/issues/614
[#626]: https://github.com/informalsystems/ibc-rs/issues/626

## v0.1.0
*February 4, 2021*

🎉 This release brings the first publication of `ibc-relayer` and
`ibc-relayer-cli` to [crates.io](https://crates.io).

Noteworthy changes in this release include:

- The binary in the `ibc-relayer-cli` crate was given the name Hermes. 
- We published a comprehensive guide for Hermes at [hermes.informal.systems](https://hermes.informal.systems).
- Major improvements to user experience, in particular at CLI level: JSON output, 
  configurable log output level, dedicated channel handshake command, as well as
  overall improvements to error display and output.

### FEATURES

- Continous Integration (CI) end-to-end (e2e) testing with gaia v4 ([#32], [#582], [#602])
- Add support for streamlining releases ([#507])

- [relayer-cli]
  - Implement command to query the channels associated with a connection ([#505])
  - JSON output for queries and txs ([#500])
  - Added 'required' annotation for CLIs queries & txs; better error display ([#555])
  - Implement commands for channel close init and confirm ([#538])
  - Implement command to perform the handshake for a new channel ([#557])
  - Query all clients command ([#552])
  - Query all connections command ([#553])
  - Query all channels command ([#568])
  - Added a relayer binary guide ([#542])
  - Split the dev-env script in `setup_chains` and `init_clients` ([#577])

- [relayer]
  - Added retry mechanism, restructured relayer ([#519])
  - Relay `MsgTimeoutOnClose` if counterparty channel state is `State::Closed`

- [modules]
  - Add `MsgTimeoutOnClose` message type ([#563])
  - Implement `MsgChannelOpenTry` message handler ([#543])

### IMPROVEMENTS

- Update to `tendermint-rs` v0.18.0 ([#517], [#583])
- Update to `tokio` 1.0, `prost` 0.7 and `tonic` 0.4 ([#527])

- [relayer-cli]
  - Replace `ChannelConfig` in `Channel::new` ([#511])
  - Add `packet-send` CLI ([#470])
  - UX improvements for relayer txs ([#536], [#540], [#554])
  - Allow running standalone commands concurrently to the main relayer loop ([#501])
  - Remove the simd-based integration tests ([#593])

- [relayer]
  - Performance improvements ([#514], [#537])
  - Fix for mismatching `bitcoin` dep ([#525])

- [modules]
  - Clean the `validate_basic` method ([#94])
  - `MsgConnectionOpenAck` testing improvements ([#306])

### BUG FIXES:
- [relayer-cli]
  - Help and usage commands show 'hermes' for executable name ([#590])

- [modules]
  - Fix for storing `ClientType` upon 'create-client' ([#513])

### BREAKING CHANGES:

- [modules]
  - The `ibc::handler::Event` is removed and handlers now produce `ibc::events::IBCEvent`s ([#535])

[#32]: https://github.com/informalsystems/ibc-rs/issues/32
[#94]: https://github.com/informalsystems/ibc-rs/issues/94
[#306]: https://github.com/informalsystems/ibc-rs/issues/306
[#470]: https://github.com/informalsystems/ibc-rs/issues/470
[#500]: https://github.com/informalsystems/ibc-rs/issues/500
[#501]: https://github.com/informalsystems/ibc-rs/issues/501
[#505]: https://github.com/informalsystems/ibc-rs/issues/505
[#507]: https://github.com/informalsystems/ibc-rs/issues/507
[#511]: https://github.com/informalsystems/ibc-rs/pull/511
[#513]: https://github.com/informalsystems/ibc-rs/issues/513
[#514]: https://github.com/informalsystems/ibc-rs/issues/514
[#517]: https://github.com/informalsystems/ibc-rs/issues/517
[#519]: https://github.com/informalsystems/ibc-rs/issues/519
[#525]: https://github.com/informalsystems/ibc-rs/issues/525
[#527]: https://github.com/informalsystems/ibc-rs/issues/527
[#535]: https://github.com/informalsystems/ibc-rs/issues/535
[#536]: https://github.com/informalsystems/ibc-rs/issues/536
[#537]: https://github.com/informalsystems/ibc-rs/issues/537
[#538]: https://github.com/informalsystems/ibc-rs/issues/538
[#540]: https://github.com/informalsystems/ibc-rs/issues/540
[#542]: https://github.com/informalsystems/ibc-rs/issues/542
[#543]: https://github.com/informalsystems/ibc-rs/issues/543
[#552]: https://github.com/informalsystems/ibc-rs/issues/553
[#553]: https://github.com/informalsystems/ibc-rs/issues/553
[#554]: https://github.com/informalsystems/ibc-rs/issues/554
[#555]: https://github.com/informalsystems/ibc-rs/issues/555
[#557]: https://github.com/informalsystems/ibc-rs/issues/557
[#563]: https://github.com/informalsystems/ibc-rs/issues/563
[#568]: https://github.com/informalsystems/ibc-rs/issues/568
[#577]: https://github.com/informalsystems/ibc-rs/issues/577
[#582]: https://github.com/informalsystems/ibc-rs/issues/582
[#583]: https://github.com/informalsystems/ibc-rs/issues/583
[#590]: https://github.com/informalsystems/ibc-rs/issues/590
[#593]: https://github.com/informalsystems/ibc-rs/issues/593
[#602]: https://github.com/informalsystems/ibc-rs/issues/602

## v0.0.6
*December 23, 2020*

This release focuses on upgrading the relayer and ibc modules to the latest interfaces from the ecosystem:
tendermint-rs `v0.17`, which brings the protobuf changes from tendermint `v0.34.0`, plus alignment with
the latest cosmos proto versions from `v0.40.0-rc5` (sometimes called 'stargate-5').

### FEATURES
- Update to tendermint-rs version `0.17` ([#451])
- Update to cosmos-sdk IBC proto version `v0.40.0-rc5` ([#451])

- [relayer]
 
- [relayer-cli]
  - Packet CLIs for recv_packet ([#443])
  - Packet CLIs for acknowledging packets ([#468])

### IMPROVEMENTS
- [relayer]
  - Mock chain (implementing IBC handlers) and integration against CLI ([#158])
  - Relayer tests for client update (ping pong) against MockChain ([#381])
  - Relayer refactor to improve testing and add semantic dependencies ([#447]) 

[#158]: https://github.com/informalsystems/ibc-rs/issues/158
[#379]: https://github.com/informalsystems/ibc-rs/issues/379
[#381]: https://github.com/informalsystems/ibc-rs/issues/381
[#443]: https://github.com/informalsystems/ibc-rs/issues/443
[#447]: https://github.com/informalsystems/ibc-rs/issues/447
[#451]: https://github.com/informalsystems/ibc-rs/issues/451
[#468]: https://github.com/informalsystems/ibc-rs/issues/468


## v0.0.5
*December 2, 2020*

This release focuses on implementing relayer and relayer-cli functionality towards a full v0 implementation.
We now have the full-stack implementation for supporting client creation & updates, as well as connection- and channel handshakes.
We also consolidated our TLA+ specs into an "IBC Core TLA+ specification," and added ICS 020 spec. 

Special thanks to external contributors for this release: @CharlyCst ([#347], [#419]).

- [relayer-cli]
  - Add `--all` option to `light rm` command to remove all peers for a given chain ([#431])

[#431]: https://github.com/informalsystems/ibc-rs/issues/431

### FEATURES

- Update to tendermint-rs version `0.17-RC3` ([#403])
- [changelog] Added "unreleased" section in `CHANGELOG.MD` to help streamline releases ([#274])
- [modules]
    - Implement flexible connection id selection ([#332])
    - ICS 4 Domain Types for channel handshakes and packets ([#315], [#95])
    - Introduce LightBlock support for MockContext ([#389])
- [relayer]
    - Retrieve account sequence information from a chain using a GRPC client (#337)
    - Implementation of chain runtime for v0 ([#330])
    - Integrate relayer spike into relayer crate ([#335])
    - Implement `query_header_at_height` via plain RPC queries (no light client verification) ([#336])
    - Implement the relayer logic for connection handshake messages ([#358], [#359], [#360])
    - Implement the relayer logic for channel handshake messages ([#371], [#372], [#373], [#374])
- [relayer-cli]
    - Merge light clients config in relayer config and add commands to add/remove light clients ([#348])
    - CLI for client update message ([#277])
    - Implement the relayer CLI for connection handshake messages ([#358], [#359], [#360])
    - Implement the relayer CLI for channel handshake messages ([#371], [#372], [#373], [#374])
    - Added basic client, connection, and channel lifecyle in relayer v0 ([#376], [#377], [#378])
    - Implement commands to add and list keys for a chain ([#363])
    - Allow overriding of peer_id, height and hash in light add command ([#428])
- [proto-compiler]
    - Refactor and allow specifying a commit at which the Cosmos SDK should be checked out ([#366])
    - Add a `--tag` option to the `clone-sdk` command to check out a tag instead of a commit ([#369])
    - Fix `--out` command line parameter (instead of `--path`) ([#419])
- [spec/relayer]
    - ICS 020 spec in TLA+ ([#386])
    - Prepare IBC Core TLA+ specs ([#404])

### IMPROVEMENTS

- [relayer]
    - Pin chain runtime against Tokio 0.2 by downgrading for 0.3 to avoid dependency hell ([#415], follow up to [#402])
- [relayer-cli]
    - Split tasks spawned by CLI commands into their own modules ([#331])
    - V0 command implementation ([#346])
- [modules]
    - Split `msgs.rs` of ICS002 in separate modules ([#367])
    - Fixed inconsistent versioning for ICS003 and ICS004 ([#97])
    - Fixed `get_sign_bytes` method for messages ([#98])
    - Homogenize ConnectionReader trait so that all functions return owned objects ([#347])
    - Align with tendermint-rs in the domain type definition of `block::Id` ([#338])


[#95]: https://github.com/informalsystems/ibc-rs/issues/95
[#97]: https://github.com/informalsystems/ibc-rs/issues/97
[#98]: https://github.com/informalsystems/ibc-rs/issues/98
[#274]: https://github.com/informalsystems/ibc-rs/issues/274
[#277]: https://github.com/informalsystems/ibc-rs/issues/277
[#315]: https://github.com/informalsystems/ibc-rs/issues/315
[#330]: https://github.com/informalsystems/ibc-rs/issues/330
[#332]: https://github.com/informalsystems/ibc-rs/issues/332
[#335]: https://github.com/informalsystems/ibc-rs/pull/335
[#336]: https://github.com/informalsystems/ibc-rs/issues/336
[#337]: https://github.com/informalsystems/ibc-rs/issues/337
[#338]: https://github.com/informalsystems/ibc-rs/issues/338
[#346]: https://github.com/informalsystems/ibc-rs/issues/346
[#347]: https://github.com/informalsystems/ibc-rs/issues/347
[#348]: https://github.com/informalsystems/ibc-rs/pull/348
[#358]: https://github.com/informalsystems/ibc-rs/issues/358
[#359]: https://github.com/informalsystems/ibc-rs/issues/359
[#360]: https://github.com/informalsystems/ibc-rs/issues/360
[#363]: https://github.com/informalsystems/ibc-rs/issues/363
[#366]: https://github.com/informalsystems/ibc-rs/issues/366
[#367]: https://github.com/informalsystems/ibc-rs/issues/367
[#368]: https://github.com/informalsystems/ibc-rs/issues/368
[#369]: https://github.com/informalsystems/ibc-rs/pull/369
[#371]: https://github.com/informalsystems/ibc-rs/issues/371
[#372]: https://github.com/informalsystems/ibc-rs/issues/372
[#373]: https://github.com/informalsystems/ibc-rs/issues/373
[#374]: https://github.com/informalsystems/ibc-rs/issues/374
[#376]: https://github.com/informalsystems/ibc-rs/issues/376
[#377]: https://github.com/informalsystems/ibc-rs/issues/377
[#378]: https://github.com/informalsystems/ibc-rs/issues/378
[#386]: https://github.com/informalsystems/ibc-rs/issues/386
[#389]: https://github.com/informalsystems/ibc-rs/issues/389
[#402]: https://github.com/informalsystems/ibc-rs/issues/402
[#403]: https://github.com/informalsystems/ibc-rs/issues/403
[#404]: https://github.com/informalsystems/ibc-rs/issues/404
[#419]: https://github.com/informalsystems/ibc-rs/issues/419
[#415]: https://github.com/informalsystems/ibc-rs/issues/415
[#428]: https://github.com/informalsystems/ibc-rs/issues/428
[changelog]: https://github.com/informalsystems/ibc-rs/tree/master/CHANGELOG.md
[proto-compiler]: https://github.com/informalsystems/ibc-rs/tree/master/proto-compiler

## v0.0.4
*October 19, 2020*

This release focuses on alignment with the Cosmos ecosystem: adaptations to Tendermint-rs 0.16 and subsequently to 0.17 (`0.17.0-rc1`), and numerous protobuf updates following latest stargate releases.

Additional highlights:
- Adding DomainTypes and (de)serialization capability to ICS02 and ICS03 messages and structures.
- Improvements of the IBC message processor framework (handlers, contexts and mocks).
- Added initial implementations for the ICS26 (routing module) and ICS18 (basic relayer algorithms module) for use in testing.
- Also added support for packet handling in the relayer algorithm specifications.

### BREAKING CHANGES:
- [relayer] & [modules] Alignment with ecosystem updates:
    - Compatibility with the latest protobuf (Gaia stargate-3 and stargate-4) ([#191], [#272], [#273], [#278]) 
    - Adaptations to tendermint 0.17 ([#286], [#293], [#300], [#302], [#308])
- [relayer] UX improvement: Remove proof option from client connections command ([#205])

### FEATURES:
- [modules/ics03] ICS03 Ack and Confirm message processors ([#223])
- [relayer-cli]
    - Relayer CLIs for client messages ([#207])
    - Relayer CLIs for connection-open-init ([#206])
    - Queries for consensus state and client state ([#149], [#150])
- [modules] Routing module minimal implementation for MVP ([#159], [#232])
- [spec/relayer] Relayer specification for packet handling ([#229], [#234], [#237])
- [spec/relayer] Basic packet handling in TLA+([#124])
- [modules] Basic relayer functionality: a test with ClientUpdate ping-pong between two mocked chains ([#276])

### IMPROVEMENTS:
- [modules] Implemented the `DomainType` trait for IBC proto structures ([#245], [#249]).
- [modules] & [ibc-proto] Several improvements to message processors, among which ([#218]):
    - ICS03 connection handshake protocol initial implementation and tests ([#160])
    - Add capability to decode from protobuf Any* type into Tendermint and Mock client states 
    - Cleanup Any* client wrappers related code
    - Migrate handlers to newer protobuf definitions ([#226])
    - Extend client context mock ([#221])
    - Context mock simplifications and cleanup ([#269], [#295], [#296], [#297])
- [modules/ics03] Split `msgs.rs` in multiple files, implement `From` for all messages ([#253])
- [ibc-proto]
    - Move ibc-proto source code into ibc-rs ([#142]) and fixed code deduplication ([#282], [#284])
    - Consolidate proto-compiler logic [#241]
- [spec/relayer] Add support for APALACHE to the Relayer TLA+ spec ([#165])
- [relayer] Update to tendermint v.0.16 and integrate with the new light client implementation ([#90], [#243])

### BUG FIXES:
- [modules] Removed "Uninitialized" state from connection ([#217])
- [relayer-cli] Fix for client query subcommands ([#231])
- [disclosure-log] & [spec/connection-handshake] Disclosed bugs in ICS3 version negotiation and proposed a fix ([#209], [#213])

[#90]: https://github.com/informalsystems/ibc-rs/issues/90
[#124]: https://github.com/informalsystems/ibc-rs/issues/124
[#142]: https://github.com/informalsystems/ibc-rs/issues/142
[#149]: https://github.com/informalsystems/ibc-rs/issues/149
[#150]: https://github.com/informalsystems/ibc-rs/issues/150
[#159]: https://github.com/informalsystems/ibc-rs/issues/159
[#160]: https://github.com/informalsystems/ibc-rs/issues/160
[#165]: https://github.com/informalsystems/ibc-rs/issues/165
[#191]: https://github.com/informalsystems/ibc-rs/issues/191
[#205]: https://github.com/informalsystems/ibc-rs/issues/205
[#206]: https://github.com/informalsystems/ibc-rs/issues/206
[#207]: https://github.com/informalsystems/ibc-rs/issues/207
[#209]: https://github.com/informalsystems/ibc-rs/issues/209
[#213]: https://github.com/informalsystems/ibc-rs/issues/213
[#217]: https://github.com/informalsystems/ibc-rs/issues/217
[#218]: https://github.com/informalsystems/ibc-rs/issues/218
[#221]: https://github.com/informalsystems/ibc-rs/issues/221
[#223]: https://github.com/informalsystems/ibc-rs/issues/223
[#226]: https://github.com/informalsystems/ibc-rs/issues/226
[#229]: https://github.com/informalsystems/ibc-rs/issues/229
[#231]: https://github.com/informalsystems/ibc-rs/issues/231
[#232]: https://github.com/informalsystems/ibc-rs/issues/232
[#234]: https://github.com/informalsystems/ibc-rs/issues/234
[#237]: https://github.com/informalsystems/ibc-rs/issues/237
[#241]: https://github.com/informalsystems/ibc-rs/issues/241
[#243]: https://github.com/informalsystems/ibc-rs/issues/243
[#245]: https://github.com/informalsystems/ibc-rs/issues/245
[#249]: https://github.com/informalsystems/ibc-rs/issues/249
[#253]: https://github.com/informalsystems/ibc-rs/issues/253
[#269]: https://github.com/informalsystems/ibc-rs/issues/269
[#272]: https://github.com/informalsystems/ibc-rs/issues/272
[#273]: https://github.com/informalsystems/ibc-rs/issues/273
[#276]: https://github.com/informalsystems/ibc-rs/issues/276
[#278]: https://github.com/informalsystems/ibc-rs/issues/278
[#282]: https://github.com/informalsystems/ibc-rs/issues/282
[#284]: https://github.com/informalsystems/ibc-rs/issues/284
[#286]: https://github.com/informalsystems/ibc-rs/issues/286
[#293]: https://github.com/informalsystems/ibc-rs/issues/293
[#295]: https://github.com/informalsystems/ibc-rs/issues/295
[#296]: https://github.com/informalsystems/ibc-rs/issues/296
[#297]: https://github.com/informalsystems/ibc-rs/issues/297
[#300]: https://github.com/informalsystems/ibc-rs/issues/300
[#302]: https://github.com/informalsystems/ibc-rs/issues/302
[#308]: https://github.com/informalsystems/ibc-rs/issues/308
[ibc-proto]: https://github.com/informalsystems/ibc-rs/tree/master/proto
[disclosure-log]: https://github.com/informalsystems/ibc-rs/blob/master/docs/disclosure-log.md
[spec/connection-handshake]: https://github.com/informalsystems/ibc-rs/tree/master/docs/spec/connection-handshake
[relayer]: https://github.com/informalsystems/ibc-rs/tree/master/relayer

## v0.0.3
*September 1, 2020*

This release focuses on the IBC message processor framework and initial
implementations in ICS02 and ICS07. It also introduces an initial specification for the relayer algorithm.

Other highlights:
- The modules crate is published as [ibc](https://crates.io/crates/ibc) in crates.io
- ADR-001 and ADR-003 are complete. 🎉

### BREAKING CHANGES:
- [modules] Renamed `modules` crate to `ibc` crate. Version number for the new crate is not reset. ([#198])
- [modules/ics02] `ConnectionId`s are now decoded to `Vec<ConnectionId>` and validated instead of `Vec<String>` ([#185])
- [modules/ics03] Removed `Connection` and `ConnectionCounterparty` traits ([#193])
- [modules/ics04] Removed `Channel` and `ChannelCounterparty` traits ([#192])

### FEATURES:
- [modules/ics02] partial implementation of message handler ([#119], [#194])
- [modules/ics07] partial implementation of message handler ([#119], [#194])
- [architecture/ADR-003] Proposal for IBC handler (message processor) architecture ([#119], [#194])
- [spec/relayer] Detailed technical specification of the relayer algorithm with focus on client update ([#84])
- [architecture/ADR-001] Documentation for the repository structure ([#1])
- [architecture/FSM-1] Connection Handshake FSM English description ([#122])

### IMPROVEMENTS:
- [contributing] Updated CONTRIBUTING.md. Please read before opening PRs ([#195])
- [relayer-cli] Refactor ConnectionId decoding in `query client` ([#185])

### BUG FIXES:
- [modules/ics24] Identifiers limit update according to ICS specs ([#168])

[spec/relayer]: https://github.com/informalsystems/ibc-rs/blob/master/docs/spec/relayer/Relayer.md
[#84]: https://github.com/informalsystems/ibc-rs/issues/84
[architecture/ADR-001]: https://github.com/informalsystems/ibc-rs/blob/master/docs/architecture/adr-001-repo.md
[#1]: https://github.com/informalsystems/ibc-rs/issues/1
[contributing]: https://github.com/informalsystems/ibc-rs/blob/master/CONTRIBUTING.md
[#195]: https://github.com/informalsystems/ibc-rs/pull/195
[modules]: https://github.com/informalsystems/ibc-rs/tree/master/modules
[#198]: https://github.com/informalsystems/ibc-rs/issues/198
[modules/ics02]: https://github.com/informalsystems/ibc-rs/tree/master/modules/src/ics02_client
[#185]: https://github.com/informalsystems/ibc-rs/issues/185
[modules/ics03]: https://github.com/informalsystems/ibc-rs/tree/master/modules/src/ics03_connection
[#193]: https://github.com/informalsystems/ibc-rs/issues/193
[modules/ics04]: https://github.com/informalsystems/ibc-rs/tree/master/modules/src/ics04_channel
[#192]: https://github.com/informalsystems/ibc-rs/issues/192
[relayer-cli]: https://github.com/informalsystems/ibc-rs/tree/master/relayer-cli
[architecture/FSM-1]: https://github.com/informalsystems/ibc-rs/blob/master/docs/architecture/fsm-async-connection.md
[#122]: https://github.com/informalsystems/ibc-rs/issues/122
[architecture/ADR-003]: https://github.com/informalsystems/ibc-rs/blob/master/docs/architecture/adr-003-handler-implementation.md
[#119]: https://github.com/informalsystems/ibc-rs/issues/119
[#194]: https://github.com/informalsystems/ibc-rs/issues/194
[modules/ics24]: https://github.com/informalsystems/ibc-rs/tree/master/modules/src/ics24_host
[#168]: https://github.com/informalsystems/ibc-rs/issues/168
[modules/ics07]: https://github.com/informalsystems/ibc-rs/tree/master/modules/src/ics07_tendermint

## v0.0.2

*August 1, 2020*

This release is focused on updating the query system from amino to protobuf,
implementing a few queries from the CLI, and establishing an initial testing framework
that will support multiple chain types.

It does not target a stable release of Cosmos-SDK chains, but is tracking
the latest state of development towards the Cosmos-SDK Stargate release.

### BREAKING CHANGES:

- [modules|relayer] Refactor queries, paths, and Chain trait to reduce code and use
  protobuf instead of Amino.
        [\#152](https://github.com/informalsystems/ibc-rs/pull/152),
        [\#174](https://github.com/informalsystems/ibc-rs/pull/174),
        [\#155](https://github.com/informalsystems/ibc-rs/pull/155)
- [repo] Moved relayer/cli to relayer-cli, relayer/relay to relayer. [\#183](https://github.com/informalsystems/ibc-rs/pull/183)
  
### FEATURES:

- [relayer] Query connections given client id. [\#169](https://github.com/informalsystems/ibc-rs/pull/169)
- [relayer] Query connection given connection id. [\#136](https://github.com/informalsystems/ibc-rs/pull/136)
- [relayer] Query channel given channel id and port [\#163](https://github.com/informalsystems/ibc-rs/pull/163)
- [spec] Channel closing datagrams in TLA+ [\#141](https://github.com/informalsystems/ibc-rs/pull/141)

### IMPROVEMENTS:

- [ci] Framework (scripts and Github Actions) for integration testing the relayer queries against 
    the Cosmos-SDK's `simd` binary with prepopulated IBC state in the genesis
        [\#140](https://github.com/informalsystems/ibc-rs/pull/140),
        [\#184](https://github.com/informalsystems/ibc-rs/pull/184)
- [relayer|modules] Implemented better Raw type handling. [\#156](https://github.com/informalsystems/ibc-rs/pull/156)
- [repo] Add rust-toolchain file. [\#154](https://github.com/informalsystems/ibc-rs/pull/154)
   
### BUG FIXES:

- [modules] Fixed the identifiers limits according to updated ics spec. [\#189](https://github.com/informalsystems/ibc-rs/pull/189)
- [modules/relayer] Remove some warnings triggered during compilation due to dependency specification. [\#132](https://github.com/informalsystems/ibc-rs/pull/132)
- [modules] Fix nightly runs. [\#161](https://github.com/informalsystems/ibc-rs/pull/161)
- [repo] Fix for incomplete licence terms. [\#153](https://github.com/informalsystems/ibc-rs/pull/153)
  
## 0.0.1

*July 1st, 2020*

This is the initial prototype release of an IBC relayer and TLA+ specifications.
There are no compatibility guarantees until v0.1.0.

Includes:

- Configuration file definition and validation
- Client state, consensus state, connection, channel queries.
    - Note: deserialization is unimplemented as it has dependency on migration to protobuf for ABCI queries
- Per chain light clients threads are created and headers are periodically retrieved and verified.
- Per chain IBC event monitor threads are spawned and main event handler that receives them.
    - Note: the event handler just displays the events.
- IBC Modules partial implementation for datastructures, messages and queries.
- Some English and TLA+ specifications for Connection & Channel Handshake as well as naive relayer algorithm.<|MERGE_RESOLUTION|>--- conflicted
+++ resolved
@@ -9,16 +9,14 @@
 
 ### BUG FIXES:
 
+- `[ibc]`
+  - Fix panic in conn open try when no connection id is provided ([#626])
+
 - `[ibc-relayer-cli]`
   - Fix wrong acks sent with `tx raw packet-ack` in a 3-chain setup ([#614])
 
-<<<<<<< HEAD
+
 [#316]: https://github.com/informalsystems/ibc-rs/issues/316
-=======
-- [modules]
-  - Fix panic in conn open try when no connection id is provided ([#626])
-
->>>>>>> cf433cad
 [#614]: https://github.com/informalsystems/ibc-rs/issues/614
 [#626]: https://github.com/informalsystems/ibc-rs/issues/626
 
