--- conflicted
+++ resolved
@@ -1,18 +1,17 @@
 # Changelog
 
-<<<<<<< HEAD
-## Unreleased
-
-- [relayer-cli] Split tasks spawned by CLI commands into their own modules (#331)
-=======
 ## Unreleased Changes
 
 ### FEATURES
 
-- Added "unreleased" section in `CHANGELOG.MD` to help streamline releases ([#274]).
+- [changelog] Added "unreleased" section in `CHANGELOG.MD` to help streamline releases ([#274]).
+
+### IMPROVEMENTS
+
+- [relayer-cli] Split tasks spawned by CLI commands into their own modules ([#331])
 
 [#274]: https://github.com/informalsystems/ibc-rs/issues/274
->>>>>>> ab6cac1e
+[#331]: https://github.com/informalsystems/ibc-rs/pulls/331
 
 ## v0.0.4
 *October 19, 2020*
