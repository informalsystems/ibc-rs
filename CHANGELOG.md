# Changelog

## Unreleased

> [TODO: high level summary]

### FEATURES

- [ibc-relayer]
<<<<<<< HEAD
  - Add support for packet timeout based on timeout timestamp ([#937])
=======
  - Added support for Protobuf-based Keyring ([#925])
>>>>>>> 6fee8dab

### IMPROVEMENTS

- [ibc-relayer-cli]
  - Improve UX when querying non-existing connections and channels ([#875], [#920])
  - More details in error messages to increase debuggability ([#934])
  - Disallow creating a client with same source and destination chains ([#932])

### BUG FIXES

- [ibc]
  - Process raw `delay_period` field as nanoseconds instead of seconds. ([#927])

### BREAKING CHANGES


[#875]: https://github.com/informalsystems/ibc-rs/issues/875
[#920]: https://github.com/informalsystems/ibc-rs/issues/920
[#925]: https://github.com/informalsystems/ibc-rs/issues/925
[#927]: https://github.com/informalsystems/ibc-rs/issues/927
[#932]: https://github.com/informalsystems/ibc-rs/issues/932
[#934]: https://github.com/informalsystems/ibc-rs/issues/934
[#937]: https://github.com/informalsystems/ibc-rs/issues/937


## v0.3.0
*May 7h, 2021*

Special thanks to Jongwhan Lee (@leejw51crypto) for his contributions ([#878]).

This release mostly focuses on improving the UX and the experimental multi-paths relayer (`start-multi` command),
which has been made more resilient against nodes going down, and is now able to clear pending packets
and periodically refresh IBC clients. The relayer now also supports [ICS 027 (Interchain Accounts)][ics27].

[ics27]: https://github.com/cosmos/ibc/blob/master/spec/app/ics-027-interchain-accounts/README.md

### FEATURES

- [ibc-relayer]
  - Support for ICS27 ([#794])

- [ibc-relayer-cli]
  - Added packet clearing and client refresh capabilities for the `start-multi` command ([#784], [#786])

### IMPROVEMENTS

- [ibc]
  - Reinstated `ics23` dependency ([#854])
  - Use proper Timestamp type to track time ([#758])

- [ibc-relayer]
  - Change the default for client creation to allow governance recovery in case of expiration or misbehaviour ([#785])
  - Use a single supervisor in `start-multi` to subscribe to all configured chains ([#862])
  - The `start-multi` command is now more resilient to a node not being up or going down, and will attempt to reconnect ([#871])

### BUG FIXES

- [ibc]
  - Fix parsing in `chain_version` when chain identifier has multiple dashes ([#878])

- [ibc-relayer]
  - Fix pagination in gRPC query for clients ([#811])
  - Fix relayer crash when hermes starts in the same time as packets are being sent ([#851])
  - Fix missing port information in `hermes query channels` ([#840])
  - Fix crash during initialization of event monitor when node is down ([#863])
  - Spawn a single Tokio runtime for the whole supervisor instead of one per chain ([#909])

- [ibc-relayer-cli]
  - Fix for `ft-transfer` mismatching arguments ([#869])
  - Fix channel destination chain mismatch on unreceived-packets or unreceived-acks ([#873])

### BREAKING CHANGES

- [ibc-relayer]
  - `hermes -j query channels` command now returns `result` array with the format
    `[{"channel_id":"channel-0","port_id":"transfer"}, ...]` instead of `["channel-0", ...]` ([#840])


[#758]: https://github.com/informalsystems/ibc-rs/issues/758
[#784]: https://github.com/informalsystems/ibc-rs/issues/784
[#785]: https://github.com/informalsystems/ibc-rs/issues/785
[#786]: https://github.com/informalsystems/ibc-rs/issues/786
[#794]: https://github.com/informalsystems/ibc-rs/issues/794
[#811]: https://github.com/informalsystems/ibc-rs/issues/811
[#840]: https://github.com/informalsystems/ibc-rs/issues/840
[#851]: https://github.com/informalsystems/ibc-rs/issues/851
[#854]: https://github.com/informalsystems/ibc-rs/issues/854
[#862]: https://github.com/informalsystems/ibc-rs/issues/862
[#863]: https://github.com/informalsystems/ibc-rs/issues/863
[#869]: https://github.com/informalsystems/ibc-rs/issues/869
[#871]: https://github.com/informalsystems/ibc-rs/issues/871
[#873]: https://github.com/informalsystems/ibc-rs/issues/873
[#878]: https://github.com/informalsystems/ibc-rs/issues/878
[#909]: https://github.com/informalsystems/ibc-rs/issues/909

## v0.2.0
*April 14th, 2021*

This release includes initial support for relaying over multiple paths from a single `hermes` instance.
Adds support for relayer restart, where pending packets are cleared.
Includes support for ordered channels, packet delay, misbehaviour detection and evidence submission, client upgrade after counterparty chain upgrades.

This release brings improvements to the relayer UX by providing new and updated commands for keys, client, connection and channel management.
In addition, it simplifies the configuration of and integration with the light client.

This release also finalizes the initial implementation of all the ICS 004 handlers.

### FEATURES

- Update to `tendermint-rs` v0.19.0 ([#798])

- [ibc]
  - Added handler(s) for sending packets ([#695]), recv. and ack. packets ([#736]), and timeouts ([#362])

- [ibc-relayer]
  - Support for relayer restart ([#561])
  - Add support for ordered channels ([#599])
  - Misbehaviour detection and evidence submission ([#632])
  - Use a stateless light client without a runtime ([#673])

- [ibc-relayer-cli]
  - Added `create connection` and `create channel` CLIs ([#630], [#715])
  - Proposed ADR 006 to describe Hermes v0.2.0 use-cases ([#637])
  - Added `client-upgrade` CLI ([#357])
  - Added delay feature for packet relaying ([#640])
  - Update gaia to version 4.2.0 for e2e tests on CI ([#809])
  - Add `start-multi` command to relay on all paths defined in the configuration ([#748])
  - Add option to specify which events to listen for in `listen` command ([#550])
  - Add option to customise receiver address for `ft-transfer` command ([#806])
  - Add `keys restore` command to import a signing key from its mnemonic ([#813])

### IMPROVEMENTS

- [ibc]
  - Follow Rust guidelines naming conventions ([#689])
  - Per client structure modules ([#740])
  - MBT: use modelator crate ([#761])

- [ibc-relayer]
  - Consistent identifier handling across ICS 02, 03 and 04 ([#622])

- [ibc-relayer-cli]
  - Clarified success path for updating a client that is already up-to-date ([#734])
  - Added `create` and `update` wrappers for client raw commands ([#772])
  - Output by default is human-readable, and JSON is optional ([#805])

### BUG FIXES

- [ibc]
  - Fix overflow bug in ICS03 client consensus height verification method ([#685])
  - Allow a conn open ack to succeed in the happy case ([#699])

- [ibc-relayer]
  - Replaced `rust-crypto` & `bitcoin-wallet` deprecated dependencies ([#352])
  - Fix for hard-coded account number ([#752])
  - Fix for chains that don't have `cosmos` account prefix ([#416])
  - Fix for building the `trusted_validator_set` for the header used in client updates ([#770])
  - Don't send `MsgAcknowledgment` if channel is closed ([#675])
  - Fix a bug where the keys addresses had their account prefix overriden by the prefix in the configuration ([#751])

- [ibc-relayer-cli]
  - Hermes guide: improved installation guideline ([#672])
  - Make fee denom and amount configurable ([#754])

- [ibc-proto]
  - Fix for proto files re-compilation bug ([#801])

### BREAKING CHANGES

- [ibc]
  - `MsgConnectionOpenAck.counterparty_connection_id` is now a `ConnectionId` instead of an `Option<ConnectionId>`([#700])

- [ibc-relayer]
  - Remove the light client configuration from the global configuration ([#793])

- [ibc-relayer-cli]
    - Remove the light add and light rm commands ([#793])


[#352]: https://github.com/informalsystems/ibc-rs/issues/352
[#362]: https://github.com/informalsystems/ibc-rs/issues/362
[#357]: https://github.com/informalsystems/ibc-rs/issues/357
[#416]: https://github.com/informalsystems/ibc-rs/issues/416
[#561]: https://github.com/informalsystems/ibc-rs/issues/561
[#550]: https://github.com/informalsystems/ibc-rs/issues/550
[#599]: https://github.com/informalsystems/ibc-rs/issues/599
[#630]: https://github.com/informalsystems/ibc-rs/issues/630
[#632]: https://github.com/informalsystems/ibc-rs/issues/632
[#640]: https://github.com/informalsystems/ibc-rs/issues/640
[#672]: https://github.com/informalsystems/ibc-rs/issues/672
[#673]: https://github.com/informalsystems/ibc-rs/issues/673
[#675]: https://github.com/informalsystems/ibc-rs/issues/675
[#685]: https://github.com/informalsystems/ibc-rs/issues/685
[#689]: https://github.com/informalsystems/ibc-rs/issues/689
[#695]: https://github.com/informalsystems/ibc-rs/issues/695
[#699]: https://github.com/informalsystems/ibc-rs/issues/699
[#700]: https://github.com/informalsystems/ibc-rs/pull/700
[#715]: https://github.com/informalsystems/ibc-rs/issues/715
[#734]: https://github.com/informalsystems/ibc-rs/issues/734
[#736]: https://github.com/informalsystems/ibc-rs/issues/736
[#740]: https://github.com/informalsystems/ibc-rs/issues/740
[#748]: https://github.com/informalsystems/ibc-rs/issues/748
[#751]: https://github.com/informalsystems/ibc-rs/issues/751
[#752]: https://github.com/informalsystems/ibc-rs/issues/752
[#754]: https://github.com/informalsystems/ibc-rs/issues/754
[#761]: https://github.com/informalsystems/ibc-rs/issues/761
[#772]: https://github.com/informalsystems/ibc-rs/issues/772
[#770]: https://github.com/informalsystems/ibc-rs/issues/770
[#793]: https://github.com/informalsystems/ibc-rs/pull/793
[#798]: https://github.com/informalsystems/ibc-rs/issues/798
[#801]: https://github.com/informalsystems/ibc-rs/issues/801
[#805]: https://github.com/informalsystems/ibc-rs/issues/805
[#806]: https://github.com/informalsystems/ibc-rs/issues/806
[#809]: https://github.com/informalsystems/ibc-rs/issues/809


## v0.1.1
*February 17, 2021*

This release brings a quick fix for a problem with a dependency of crate
`ibc-relayer`, which causes build & installation issues. Many thanks to
@Fraccaman for bringing this problem to our attention! ([#672])


Additionally, this release also introduces initial implementation for most of
ICS 004 handlers, and several bug fixes and improvements, e.g., refactored
some CLI code, refactored the Height type in the IBC Events, and a bug fix
involving packet acks in a 3-chain setup. More details below.

### FEATURES
- [ibc-relayer]
  - Listen to channel close initialization event and perform the close handshake ([#560])
  - Updated to tendermint-rs `v0.18.1` ([#682], [#671])

### IMPROVEMENTS

- [ibc]
  - Change event height to ICS height ([#549])

- [ibc-relayer-cli]
  - Cleanup CLI code ([#572])

### BUG FIXES

- [ibc]
  - Fix panic in conn open try when no connection id is provided ([#626])
  - Disable MBT tests if the "mocks" feature is not enabled ([#643])

- [ibc-relayer]
  - Quick fix for `funty` breaking change bug ([#665])

- [ibc-relayer-cli]
  - Fix wrong acks sent with `tx raw packet-ack` in a 3-chain setup ([#614])

### BREAKING CHANGES

- [ibc]
  - Implementation of the `ChanOpenAck`, `ChanOpenConfirm`, `ChanCloseInit`, and `ChanCloseConfirm` handlers ([#316])
  - Remove dependency on `tendermint-rpc` ([#624])

- [ibc-relayer-cli]
  - Remove the `proof` option from CLI ([#572])

[#316]: https://github.com/informalsystems/ibc-rs/issues/316
[#549]: https://github.com/informalsystems/ibc-rs/issues/549
[#560]: https://github.com/informalsystems/ibc-rs/issues/560
[#572]: https://github.com/informalsystems/ibc-rs/issues/572
[#614]: https://github.com/informalsystems/ibc-rs/issues/614
[#622]: https://github.com/informalsystems/ibc-rs/issues/622
[#624]: https://github.com/informalsystems/ibc-rs/issues/624
[#626]: https://github.com/informalsystems/ibc-rs/issues/626
[#637]: https://github.com/informalsystems/ibc-rs/issues/637
[#643]: https://github.com/informalsystems/ibc-rs/issues/643
[#665]: https://github.com/informalsystems/ibc-rs/issues/665
[#671]: https://github.com/informalsystems/ibc-rs/pull/671
[#682]: https://github.com/informalsystems/ibc-rs/issues/682

[ibc]: https://github.com/informalsystems/ibc-rs/tree/master/modules
[ibc-relayer-cli]: https://github.com/informalsystems/ibc-rs/tree/master/relayer-cli

## v0.1.0
*February 4, 2021*

🎉 This release brings the first publication of `ibc-relayer` and
`ibc-relayer-cli` to [crates.io](https://crates.io).

Noteworthy changes in this release include:

- The binary in the `ibc-relayer-cli` crate was given the name Hermes.
- We published a comprehensive guide for Hermes at [hermes.informal.systems](https://hermes.informal.systems).
- Major improvements to user experience, in particular at CLI level: JSON output,
  configurable log output level, dedicated channel handshake command, as well as
  overall improvements to error display and output.

### FEATURES

- Continous Integration (CI) end-to-end (e2e) testing with gaia v4 ([#32], [#582], [#602])
- Add support for streamlining releases ([#507])

- [ibc-relayer-cli]
  - Implement command to query the channels associated with a connection ([#505])
  - JSON output for queries and txs ([#500])
  - Added 'required' annotation for CLIs queries & txs; better error display ([#555])
  - Implement commands for channel close init and confirm ([#538])
  - Implement command to perform the handshake for a new channel ([#557])
  - Query all clients command ([#552])
  - Query all connections command ([#553])
  - Query all channels command ([#568])
  - Added a relayer binary guide ([#542])
  - Split the dev-env script in `setup_chains` and `init_clients` ([#577])

- [ibc-relayer]
  - Added retry mechanism, restructured relayer ([#519])
  - Relay `MsgTimeoutOnClose` if counterparty channel state is `State::Closed`

- [ibc]
  - Add `MsgTimeoutOnClose` message type ([#563])
  - Implement `MsgChannelOpenTry` message handler ([#543])

### IMPROVEMENTS

- Update to `tendermint-rs` v0.18.0 ([#517], [#583])
- Update to `tokio` 1.0, `prost` 0.7 and `tonic` 0.4 ([#527])

- [ibc-relayer-cli]
  - Replace `ChannelConfig` in `Channel::new` ([#511])
  - Add `packet-send` CLI ([#470])
  - UX improvements for relayer txs ([#536], [#540], [#554])
  - Allow running standalone commands concurrently to the main relayer loop ([#501])
  - Remove the simd-based integration tests ([#593])

- [ibc-relayer]
  - Performance improvements ([#514], [#537])
  - Fix for mismatching `bitcoin` dep ([#525])

- [ibc]
  - Clean the `validate_basic` method ([#94])
  - `MsgConnectionOpenAck` testing improvements ([#306])

### BUG FIXES:
- [ibc-relayer-cli]
  - Help and usage commands show 'hermes' for executable name ([#590])

- [ibc]
  - Fix for storing `ClientType` upon 'create-client' ([#513])

### BREAKING CHANGES:

- [ibc]
  - The `ibc::handler::Event` is removed and handlers now produce `ibc::events::IBCEvent`s ([#535])

[#32]: https://github.com/informalsystems/ibc-rs/issues/32
[#94]: https://github.com/informalsystems/ibc-rs/issues/94
[#306]: https://github.com/informalsystems/ibc-rs/issues/306
[#470]: https://github.com/informalsystems/ibc-rs/issues/470
[#500]: https://github.com/informalsystems/ibc-rs/issues/500
[#501]: https://github.com/informalsystems/ibc-rs/issues/501
[#505]: https://github.com/informalsystems/ibc-rs/issues/505
[#507]: https://github.com/informalsystems/ibc-rs/issues/507
[#511]: https://github.com/informalsystems/ibc-rs/pull/511
[#513]: https://github.com/informalsystems/ibc-rs/issues/513
[#514]: https://github.com/informalsystems/ibc-rs/issues/514
[#517]: https://github.com/informalsystems/ibc-rs/issues/517
[#519]: https://github.com/informalsystems/ibc-rs/issues/519
[#525]: https://github.com/informalsystems/ibc-rs/issues/525
[#527]: https://github.com/informalsystems/ibc-rs/issues/527
[#535]: https://github.com/informalsystems/ibc-rs/issues/535
[#536]: https://github.com/informalsystems/ibc-rs/issues/536
[#537]: https://github.com/informalsystems/ibc-rs/issues/537
[#538]: https://github.com/informalsystems/ibc-rs/issues/538
[#540]: https://github.com/informalsystems/ibc-rs/issues/540
[#542]: https://github.com/informalsystems/ibc-rs/issues/542
[#543]: https://github.com/informalsystems/ibc-rs/issues/543
[#552]: https://github.com/informalsystems/ibc-rs/issues/553
[#553]: https://github.com/informalsystems/ibc-rs/issues/553
[#554]: https://github.com/informalsystems/ibc-rs/issues/554
[#555]: https://github.com/informalsystems/ibc-rs/issues/555
[#557]: https://github.com/informalsystems/ibc-rs/issues/557
[#563]: https://github.com/informalsystems/ibc-rs/issues/563
[#568]: https://github.com/informalsystems/ibc-rs/issues/568
[#577]: https://github.com/informalsystems/ibc-rs/issues/577
[#582]: https://github.com/informalsystems/ibc-rs/issues/582
[#583]: https://github.com/informalsystems/ibc-rs/issues/583
[#590]: https://github.com/informalsystems/ibc-rs/issues/590
[#593]: https://github.com/informalsystems/ibc-rs/issues/593
[#602]: https://github.com/informalsystems/ibc-rs/issues/602

## v0.0.6
*December 23, 2020*

This release focuses on upgrading the relayer and ibc modules to the latest interfaces from the ecosystem:
tendermint-rs `v0.17`, which brings the protobuf changes from tendermint `v0.34.0`, plus alignment with
the latest cosmos proto versions from `v0.40.0-rc5` (sometimes called 'stargate-5').

### FEATURES
- Update to tendermint-rs version `0.17` ([#451])
- Update to cosmos-sdk IBC proto version `v0.40.0-rc5` ([#451])

- [ibc-relayer]

- [ibc-relayer-cli]
  - Packet CLIs for recv_packet ([#443])
  - Packet CLIs for acknowledging packets ([#468])

### IMPROVEMENTS
- [ibc-relayer]
  - Mock chain (implementing IBC handlers) and integration against CLI ([#158])
  - Relayer tests for client update (ping pong) against MockChain ([#381])
  - Relayer refactor to improve testing and add semantic dependencies ([#447])

[#158]: https://github.com/informalsystems/ibc-rs/issues/158
[#379]: https://github.com/informalsystems/ibc-rs/issues/379
[#381]: https://github.com/informalsystems/ibc-rs/issues/381
[#443]: https://github.com/informalsystems/ibc-rs/issues/443
[#447]: https://github.com/informalsystems/ibc-rs/issues/447
[#451]: https://github.com/informalsystems/ibc-rs/issues/451
[#468]: https://github.com/informalsystems/ibc-rs/issues/468


## v0.0.5
*December 2, 2020*

This release focuses on implementing relayer and relayer-cli functionality towards a full v0 implementation.
We now have the full-stack implementation for supporting client creation & updates, as well as connection- and channel handshakes.
We also consolidated our TLA+ specs into an "IBC Core TLA+ specification," and added ICS 020 spec.

Special thanks to external contributors for this release: @CharlyCst ([#347], [#419]).

- [ibc-relayer-cli]
  - Add `--all` option to `light rm` command to remove all peers for a given chain ([#431])

[#431]: https://github.com/informalsystems/ibc-rs/issues/431

### FEATURES

- Update to tendermint-rs version `0.17-RC3` ([#403])
- [changelog] Added "unreleased" section in `CHANGELOG.MD` to help streamline releases ([#274])
- [ibc]
    - Implement flexible connection id selection ([#332])
    - ICS 4 Domain Types for channel handshakes and packets ([#315], [#95])
    - Introduce LightBlock support for MockContext ([#389])
- [ibc-relayer]
    - Retrieve account sequence information from a chain using a GRPC client (#337)
    - Implementation of chain runtime for v0 ([#330])
    - Integrate relayer spike into ibc-relayer crate ([#335])
    - Implement `query_header_at_height` via plain RPC queries (no light client verification) ([#336])
    - Implement the relayer logic for connection handshake messages ([#358], [#359], [#360])
    - Implement the relayer logic for channel handshake messages ([#371], [#372], [#373], [#374])
- [ibc-relayer-cli]
    - Merge light clients config in relayer config and add commands to add/remove light clients ([#348])
    - CLI for client update message ([#277])
    - Implement the relayer CLI for connection handshake messages ([#358], [#359], [#360])
    - Implement the relayer CLI for channel handshake messages ([#371], [#372], [#373], [#374])
    - Added basic client, connection, and channel lifecyle in relayer v0 ([#376], [#377], [#378])
    - Implement commands to add and list keys for a chain ([#363])
    - Allow overriding of peer_id, height and hash in light add command ([#428])
- [proto-compiler]
    - Refactor and allow specifying a commit at which the Cosmos SDK should be checked out ([#366])
    - Add a `--tag` option to the `clone-sdk` command to check out a tag instead of a commit ([#369])
    - Fix `--out` command line parameter (instead of `--path`) ([#419])
- [ibc/relayer-spec]
    - ICS 020 spec in TLA+ ([#386])
    - Prepare IBC Core TLA+ specs ([#404])

### IMPROVEMENTS

- [ibc-relayer]
    - Pin chain runtime against Tokio 0.2 by downgrading for 0.3 to avoid dependency hell ([#415], follow up to [#402])
- [ibc-relayer-cli]
    - Split tasks spawned by CLI commands into their own modules ([#331])
    - V0 command implementation ([#346])
- [ibc]
    - Split `msgs.rs` of ICS002 in separate modules ([#367])
    - Fixed inconsistent versioning for ICS003 and ICS004 ([#97])
    - Fixed `get_sign_bytes` method for messages ([#98])
    - Homogenize ConnectionReader trait so that all functions return owned objects ([#347])
    - Align with tendermint-rs in the domain type definition of `block::Id` ([#338])


[#95]: https://github.com/informalsystems/ibc-rs/issues/95
[#97]: https://github.com/informalsystems/ibc-rs/issues/97
[#98]: https://github.com/informalsystems/ibc-rs/issues/98
[#274]: https://github.com/informalsystems/ibc-rs/issues/274
[#277]: https://github.com/informalsystems/ibc-rs/issues/277
[#315]: https://github.com/informalsystems/ibc-rs/issues/315
[#330]: https://github.com/informalsystems/ibc-rs/issues/330
[#332]: https://github.com/informalsystems/ibc-rs/issues/332
[#335]: https://github.com/informalsystems/ibc-rs/pull/335
[#336]: https://github.com/informalsystems/ibc-rs/issues/336
[#337]: https://github.com/informalsystems/ibc-rs/issues/337
[#338]: https://github.com/informalsystems/ibc-rs/issues/338
[#346]: https://github.com/informalsystems/ibc-rs/issues/346
[#347]: https://github.com/informalsystems/ibc-rs/issues/347
[#348]: https://github.com/informalsystems/ibc-rs/pull/348
[#358]: https://github.com/informalsystems/ibc-rs/issues/358
[#359]: https://github.com/informalsystems/ibc-rs/issues/359
[#360]: https://github.com/informalsystems/ibc-rs/issues/360
[#363]: https://github.com/informalsystems/ibc-rs/issues/363
[#366]: https://github.com/informalsystems/ibc-rs/issues/366
[#367]: https://github.com/informalsystems/ibc-rs/issues/367
[#368]: https://github.com/informalsystems/ibc-rs/issues/368
[#369]: https://github.com/informalsystems/ibc-rs/pull/369
[#371]: https://github.com/informalsystems/ibc-rs/issues/371
[#372]: https://github.com/informalsystems/ibc-rs/issues/372
[#373]: https://github.com/informalsystems/ibc-rs/issues/373
[#374]: https://github.com/informalsystems/ibc-rs/issues/374
[#376]: https://github.com/informalsystems/ibc-rs/issues/376
[#377]: https://github.com/informalsystems/ibc-rs/issues/377
[#378]: https://github.com/informalsystems/ibc-rs/issues/378
[#386]: https://github.com/informalsystems/ibc-rs/issues/386
[#389]: https://github.com/informalsystems/ibc-rs/issues/389
[#402]: https://github.com/informalsystems/ibc-rs/issues/402
[#403]: https://github.com/informalsystems/ibc-rs/issues/403
[#404]: https://github.com/informalsystems/ibc-rs/issues/404
[#419]: https://github.com/informalsystems/ibc-rs/issues/419
[#415]: https://github.com/informalsystems/ibc-rs/issues/415
[#428]: https://github.com/informalsystems/ibc-rs/issues/428
[changelog]: https://github.com/informalsystems/ibc-rs/tree/master/CHANGELOG.md
[proto-compiler]: https://github.com/informalsystems/ibc-rs/tree/master/proto-compiler

## v0.0.4
*October 19, 2020*

This release focuses on alignment with the Cosmos ecosystem: adaptations to Tendermint-rs 0.16 and subsequently to 0.17 (`0.17.0-rc1`), and numerous protobuf updates following latest stargate releases.

Additional highlights:
- Adding DomainTypes and (de)serialization capability to ICS02 and ICS03 messages and structures.
- Improvements of the IBC message processor framework (handlers, contexts and mocks).
- Added initial implementations for the ICS26 (routing module) and ICS18 (basic relayer algorithms module) for use in testing.
- Also added support for packet handling in the relayer algorithm specifications.

### BREAKING CHANGES:
- [ibc-relayer] & [ibc] Alignment with ecosystem updates:
    - Compatibility with the latest protobuf (Gaia stargate-3 and stargate-4) ([#191], [#272], [#273], [#278])
    - Adaptations to tendermint 0.17 ([#286], [#293], [#300], [#302], [#308])
- [ibc-relayer] UX improvement: Remove proof option from client connections command ([#205])

### FEATURES:
- [ibc/ics03] ICS03 Ack and Confirm message processors ([#223])
- [ibc-relayer-cli]
    - Relayer CLIs for client messages ([#207])
    - Relayer CLIs for connection-open-init ([#206])
    - Queries for consensus state and client state ([#149], [#150])
- [ibc] Routing module minimal implementation for MVP ([#159], [#232])
- [ibc/relayer-spec] Relayer specification for packet handling ([#229], [#234], [#237])
- [ibc/relayer-spec] Basic packet handling in TLA+([#124])
- [ibc] Basic relayer functionality: a test with ClientUpdate ping-pong between two mocked chains ([#276])

### IMPROVEMENTS:
- [ibc] Implemented the `DomainType` trait for IBC proto structures ([#245], [#249]).
- [ibc] & [ibc-proto] Several improvements to message processors, among which ([#218]):
    - ICS03 connection handshake protocol initial implementation and tests ([#160])
    - Add capability to decode from protobuf Any* type into Tendermint and Mock client states
    - Cleanup Any* client wrappers related code
    - Migrate handlers to newer protobuf definitions ([#226])
    - Extend client context mock ([#221])
    - Context mock simplifications and cleanup ([#269], [#295], [#296], [#297])
- [ibc/ics03] Split `msgs.rs` in multiple files, implement `From` for all messages ([#253])
- [ibc-proto]
    - Move ibc-proto source code into ibc-rs ([#142]) and fixed code deduplication ([#282], [#284])
    - Consolidate proto-compiler logic [#241]
- [ibc/relayer-spec] Add support for APALACHE to the Relayer TLA+ spec ([#165])
- [ibc-relayer] Update to tendermint v.0.16 and integrate with the new light client implementation ([#90], [#243])

### BUG FIXES:
- [ibc] Removed "Uninitialized" state from connection ([#217])
- [ibc-relayer-cli] Fix for client query subcommands ([#231])
- [disclosure-log] & [spec/connection-handshake] Disclosed bugs in ICS3 version negotiation and proposed a fix ([#209], [#213])

[#90]: https://github.com/informalsystems/ibc-rs/issues/90
[#124]: https://github.com/informalsystems/ibc-rs/issues/124
[#142]: https://github.com/informalsystems/ibc-rs/issues/142
[#149]: https://github.com/informalsystems/ibc-rs/issues/149
[#150]: https://github.com/informalsystems/ibc-rs/issues/150
[#159]: https://github.com/informalsystems/ibc-rs/issues/159
[#160]: https://github.com/informalsystems/ibc-rs/issues/160
[#165]: https://github.com/informalsystems/ibc-rs/issues/165
[#191]: https://github.com/informalsystems/ibc-rs/issues/191
[#205]: https://github.com/informalsystems/ibc-rs/issues/205
[#206]: https://github.com/informalsystems/ibc-rs/issues/206
[#207]: https://github.com/informalsystems/ibc-rs/issues/207
[#209]: https://github.com/informalsystems/ibc-rs/issues/209
[#213]: https://github.com/informalsystems/ibc-rs/issues/213
[#217]: https://github.com/informalsystems/ibc-rs/issues/217
[#218]: https://github.com/informalsystems/ibc-rs/issues/218
[#221]: https://github.com/informalsystems/ibc-rs/issues/221
[#223]: https://github.com/informalsystems/ibc-rs/issues/223
[#226]: https://github.com/informalsystems/ibc-rs/issues/226
[#229]: https://github.com/informalsystems/ibc-rs/issues/229
[#231]: https://github.com/informalsystems/ibc-rs/issues/231
[#232]: https://github.com/informalsystems/ibc-rs/issues/232
[#234]: https://github.com/informalsystems/ibc-rs/issues/234
[#237]: https://github.com/informalsystems/ibc-rs/issues/237
[#241]: https://github.com/informalsystems/ibc-rs/issues/241
[#243]: https://github.com/informalsystems/ibc-rs/issues/243
[#245]: https://github.com/informalsystems/ibc-rs/issues/245
[#249]: https://github.com/informalsystems/ibc-rs/issues/249
[#253]: https://github.com/informalsystems/ibc-rs/issues/253
[#269]: https://github.com/informalsystems/ibc-rs/issues/269
[#272]: https://github.com/informalsystems/ibc-rs/issues/272
[#273]: https://github.com/informalsystems/ibc-rs/issues/273
[#276]: https://github.com/informalsystems/ibc-rs/issues/276
[#278]: https://github.com/informalsystems/ibc-rs/issues/278
[#282]: https://github.com/informalsystems/ibc-rs/issues/282
[#284]: https://github.com/informalsystems/ibc-rs/issues/284
[#286]: https://github.com/informalsystems/ibc-rs/issues/286
[#293]: https://github.com/informalsystems/ibc-rs/issues/293
[#295]: https://github.com/informalsystems/ibc-rs/issues/295
[#296]: https://github.com/informalsystems/ibc-rs/issues/296
[#297]: https://github.com/informalsystems/ibc-rs/issues/297
[#300]: https://github.com/informalsystems/ibc-rs/issues/300
[#302]: https://github.com/informalsystems/ibc-rs/issues/302
[#308]: https://github.com/informalsystems/ibc-rs/issues/308
[ibc-proto]: https://github.com/informalsystems/ibc-rs/tree/master/proto
[disclosure-log]: https://github.com/informalsystems/ibc-rs/blob/master/docs/disclosure-log.md
[spec/connection-handshake]: https://github.com/informalsystems/ibc-rs/tree/master/docs/spec/connection-handshake
[ibc-relayer]: https://github.com/informalsystems/ibc-rs/tree/master/relayer

## v0.0.3
*September 1, 2020*

This release focuses on the IBC message processor framework and initial
implementations in ICS02 and ICS07. It also introduces an initial specification for the relayer algorithm.

Other highlights:
- The ibc crate is published as [ibc](https://crates.io/crates/ibc) in crates.io
- ADR-001 and ADR-003 are complete. 🎉

### BREAKING CHANGES:
- [ibc] Renamed `modules` crate to `ibc` crate. Version number for the new crate is not reset. ([#198])
- [ibc/ics02] `ConnectionId`s are now decoded to `Vec<ConnectionId>` and validated instead of `Vec<String>` ([#185])
- [ibc/ics03] Removed `Connection` and `ConnectionCounterparty` traits ([#193])
- [ibc/ics04] Removed `Channel` and `ChannelCounterparty` traits ([#192])

### FEATURES:
- [ibc/ics02] partial implementation of message handler ([#119], [#194])
- [ibc/ics07] partial implementation of message handler ([#119], [#194])
- [architecture/ADR-003] Proposal for IBC handler (message processor) architecture ([#119], [#194])
- [ibc/relayer-spec] Detailed technical specification of the relayer algorithm with focus on client update ([#84])
- [architecture/ADR-001] Documentation for the repository structure ([#1])
- [architecture/FSM-1] Connection Handshake FSM English description ([#122])

### IMPROVEMENTS:
- [contributing] Updated CONTRIBUTING.md. Please read before opening PRs ([#195])
- [ibc-relayer-cli] Refactor ConnectionId decoding in `query client` ([#185])

### BUG FIXES:
- [ibc/ics24] Identifiers limit update according to ICS specs ([#168])

[ibc/relayer-spec]: https://github.com/informalsystems/ibc-rs/blob/master/docs/spec/relayer/Relayer.md
[#84]: https://github.com/informalsystems/ibc-rs/issues/84
[architecture/ADR-001]: https://github.com/informalsystems/ibc-rs/blob/master/docs/architecture/adr-001-repo.md
[#1]: https://github.com/informalsystems/ibc-rs/issues/1
[contributing]: https://github.com/informalsystems/ibc-rs/blob/master/CONTRIBUTING.md
[#195]: https://github.com/informalsystems/ibc-rs/pull/195
[ibc]: https://github.com/informalsystems/ibc-rs/tree/master/modules
[#198]: https://github.com/informalsystems/ibc-rs/issues/198
[ibc/ics02]: https://github.com/informalsystems/ibc-rs/tree/master/modules/src/ics02_client
[#185]: https://github.com/informalsystems/ibc-rs/issues/185
[ibc/ics03]: https://github.com/informalsystems/ibc-rs/tree/master/modules/src/ics03_connection
[#193]: https://github.com/informalsystems/ibc-rs/issues/193
[ibc/ics04]: https://github.com/informalsystems/ibc-rs/tree/master/modules/src/ics04_channel
[#192]: https://github.com/informalsystems/ibc-rs/issues/192
[ibc-relayer-cli]: https://github.com/informalsystems/ibc-rs/tree/master/relayer-cli
[architecture/FSM-1]: https://github.com/informalsystems/ibc-rs/blob/master/docs/architecture/fsm-async-connection.md
[#122]: https://github.com/informalsystems/ibc-rs/issues/122
[architecture/ADR-003]: https://github.com/informalsystems/ibc-rs/blob/master/docs/architecture/adr-003-handler-implementation.md
[#119]: https://github.com/informalsystems/ibc-rs/issues/119
[#194]: https://github.com/informalsystems/ibc-rs/issues/194
[ibc/ics24]: https://github.com/informalsystems/ibc-rs/tree/master/modules/src/ics24_host
[#168]: https://github.com/informalsystems/ibc-rs/issues/168
[ibc/ics07]: https://github.com/informalsystems/ibc-rs/tree/master/modules/src/ics07_tendermint

## v0.0.2

*August 1, 2020*

This release is focused on updating the query system from amino to protobuf,
implementing a few queries from the CLI, and establishing an initial testing framework
that will support multiple chain types.

It does not target a stable release of Cosmos-SDK chains, but is tracking
the latest state of development towards the Cosmos-SDK Stargate release.

### BREAKING CHANGES:

- [ibc|ibc-relayer] Refactor queries, paths, and Chain trait to reduce code and use
  protobuf instead of Amino.
        [\#152](https://github.com/informalsystems/ibc-rs/pull/152),
        [\#174](https://github.com/informalsystems/ibc-rs/pull/174),
        [\#155](https://github.com/informalsystems/ibc-rs/pull/155)
- [repo] Moved relayer/cli to relayer-cli, relayer/relay to relayer. [\#183](https://github.com/informalsystems/ibc-rs/pull/183)

### FEATURES:

- [ibc-relayer] Query connections given client id. [\#169](https://github.com/informalsystems/ibc-rs/pull/169)
- [ibc-relayer] Query connection given connection id. [\#136](https://github.com/informalsystems/ibc-rs/pull/136)
- [ibc-relayer] Query channel given channel id and port [\#163](https://github.com/informalsystems/ibc-rs/pull/163)
- [spec] Channel closing datagrams in TLA+ [\#141](https://github.com/informalsystems/ibc-rs/pull/141)

### IMPROVEMENTS:

- [ci] Framework (scripts and Github Actions) for integration testing the relayer queries against
    the Cosmos-SDK's `simd` binary with prepopulated IBC state in the genesis
        [\#140](https://github.com/informalsystems/ibc-rs/pull/140),
        [\#184](https://github.com/informalsystems/ibc-rs/pull/184)
- [ibc-relayer|ibc] Implemented better Raw type handling. [\#156](https://github.com/informalsystems/ibc-rs/pull/156)
- [repo] Add rust-toolchain file. [\#154](https://github.com/informalsystems/ibc-rs/pull/154)

### BUG FIXES:

- [ibc] Fixed the identifiers limits according to updated ics spec. [\#189](https://github.com/informalsystems/ibc-rs/pull/189)
- [ibc/relayer] Remove some warnings triggered during compilation due to dependency specification. [\#132](https://github.com/informalsystems/ibc-rs/pull/132)
- [ibc] Fix nightly runs. [\#161](https://github.com/informalsystems/ibc-rs/pull/161)
- [repo] Fix for incomplete licence terms. [\#153](https://github.com/informalsystems/ibc-rs/pull/153)

## 0.0.1

*July 1st, 2020*

This is the initial prototype release of an IBC relayer and TLA+ specifications.
There are no compatibility guarantees until v0.1.0.

Includes:

- Configuration file definition and validation
- Client state, consensus state, connection, channel queries.
    - Note: deserialization is unimplemented as it has dependency on migration to protobuf for ABCI queries
- Per chain light clients threads are created and headers are periodically retrieved and verified.
- Per chain IBC event monitor threads are spawned and main event handler that receives them.
    - Note: the event handler just displays the events.
- IBC Modules partial implementation for datastructures, messages and queries.
- Some English and TLA+ specifications for Connection & Channel Handshake as well as naive relayer algorithm.<|MERGE_RESOLUTION|>--- conflicted
+++ resolved
@@ -7,11 +7,8 @@
 ### FEATURES
 
 - [ibc-relayer]
-<<<<<<< HEAD
   - Add support for packet timeout based on timeout timestamp ([#937])
-=======
   - Added support for Protobuf-based Keyring ([#925])
->>>>>>> 6fee8dab
 
 ### IMPROVEMENTS
 
