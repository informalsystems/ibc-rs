--- conflicted
+++ resolved
@@ -17,11 +17,8 @@
   - [nothing yet]
 
 - [ibc-relayer-cli]
-<<<<<<< HEAD
   - Added `create connection` CLI ([#630])
-=======
   - Proposed ADR 006 to describe Hermes v0.2.0 use-cases ([#637])
->>>>>>> d3d49be4
 
 ### IMPROVEMENTS
 
