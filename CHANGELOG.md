--- conflicted
+++ resolved
@@ -4,18 +4,16 @@
 
 ### FEATURES
 
-<<<<<<< HEAD
 - [ibc-relayer-cli]
   - Add a `--key` option to the tx raw ft-transfer command to override the account used for sending messages ([#963])
 
 - [ibc-relayer]
   - Add support for multiple keys to the keyring ([#963])
 
+- [release]
+  - Official [Hermes image](https://hub.docker.com/r/informalsystems/hermes) on Docker Hub
+
 [#963]: https://github.com/informalsystems/ibc-rs/issues/963
-=======
-- [release]
-  - Official hermes image on Docker Hub.
->>>>>>> 294bc143
 
 ## v0.3.1
 *May 14h, 2021*
