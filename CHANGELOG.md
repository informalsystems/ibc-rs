# Changelog

## Unreleased

<<<<<<< HEAD
### FEATURES

- [ibc-relayer]
  - Add support for event based channel relaying ([#822])


[#822]: https://github.com/informalsystems/ibc-rs/issues/822
=======
### BREAKING CHANGES

- [ibc-relayer-cli]
  - Promote `start-multi` command to `start` ([#911])

[#911]: https://github.com/informalsystems/ibc-rs/issues/911
>>>>>>> 1f498e3c

## v0.3.2
*May 21st, 2021*

This is minor release which brings substantial performance improvements
to the relayer (relaying 1000 packets now takes 2-5min instead of 1h+),
better UX for the `ft-transfer` command, and automatic deployment of
Docker images to Docker Hub.

### FEATURES

- [ibc-relayer-cli]
  - Add a `--key` option to the tx raw ft-transfer command to override the account used for sending messages ([#963])

- [ibc-relayer]
  - Add support for multiple keys to the keyring ([#963])

- [release]
  - Released the official [Hermes image][hermes-docker] on Docker Hub ([#894])
  - Automatically deploy Docker Hub image during release ([#967])

### IMPROVEMENTS

- [ibc-relayer]
  - Batch together all events from all transactions included in a block ([#957])

### BUG FIXES

- [ibc-relayer-cli]
  - Prevent sending `ft-transfer` MsgTransfer on a non-Open channel ([#960])

### BREAKING CHANGES

> Nothing

[#894]: https://github.com/informalsystems/ibc-rs/pull/894
[#957]: https://github.com/informalsystems/ibc-rs/issues/957
[#960]: https://github.com/informalsystems/ibc-rs/issues/960
[#963]: https://github.com/informalsystems/ibc-rs/issues/963
[#967]: https://github.com/informalsystems/ibc-rs/issues/967

[hermes-docker]: https://hub.docker.com/r/informalsystems/hermes

## v0.3.1
*May 14h, 2021*

This release improves the UX of a couple commands, fixes a bug related
to delay periods, and adds support for packet timeouts based on timestamps,
as well as support Protobuf-encoded keys.

### FEATURES

- [scripts]
  - Created the Gaiad Manager `gm` CLI tool for managing gaiad instances on the local machine ([#902])

- [ibc-relayer]
  - Add support for packet timeout based on timeout timestamp ([#937])
  - Added support for Protobuf-based Keyring ([#925])

### IMPROVEMENTS

- [ibc-relayer-cli]
  - Improve UX when querying non-existing connections and channels ([#875], [#920])
  - More details in error messages to increase debuggability ([#921], [#934])
  - Disallow creating a client with same source and destination chains ([#932])
  - Make packet worker more resilient to nodes being unreachable for a short amount of time ([#943])

### BUG FIXES

- [ibc]
  - Process raw `delay_period` field as nanoseconds instead of seconds. ([#927])

### BREAKING CHANGES

> Nothing


[#875]: https://github.com/informalsystems/ibc-rs/issues/875
[#920]: https://github.com/informalsystems/ibc-rs/issues/920
[#902]: https://github.com/informalsystems/ibc-rs/issues/902
[#921]: https://github.com/informalsystems/ibc-rs/issues/921
[#925]: https://github.com/informalsystems/ibc-rs/issues/925
[#927]: https://github.com/informalsystems/ibc-rs/issues/927
[#932]: https://github.com/informalsystems/ibc-rs/issues/932
[#934]: https://github.com/informalsystems/ibc-rs/issues/934
[#937]: https://github.com/informalsystems/ibc-rs/issues/937
[#943]: https://github.com/informalsystems/ibc-rs/issues/943


## v0.3.0
*May 7h, 2021*

Special thanks to Jongwhan Lee (@leejw51crypto) for his contributions ([#878]).

This release mostly focuses on improving the UX and the experimental multi-paths relayer (`start-multi` command),
which has been made more resilient against nodes going down, and is now able to clear pending packets
and periodically refresh IBC clients. The relayer now also supports [ICS 027 (Interchain Accounts)][ics27].

[ics27]: https://github.com/cosmos/ibc/blob/master/spec/app/ics-027-interchain-accounts/README.md

### FEATURES

- [ibc-relayer]
  - Support for ICS27 ([#794])

- [ibc-relayer-cli]
  - Added packet clearing and client refresh capabilities for the `start-multi` command ([#784], [#786])

### IMPROVEMENTS

- [ibc]
  - Reinstated `ics23` dependency ([#854])
  - Use proper Timestamp type to track time ([#758])

- [ibc-relayer]
  - Change the default for client creation to allow governance recovery in case of expiration or misbehaviour ([#785])
  - Use a single supervisor in `start-multi` to subscribe to all configured chains ([#862])
  - The `start-multi` command is now more resilient to a node not being up or going down, and will attempt to reconnect ([#871])

### BUG FIXES

- [ibc]
  - Fix parsing in `chain_version` when chain identifier has multiple dashes ([#878])

- [ibc-relayer]
  - Fix pagination in gRPC query for clients ([#811])
  - Fix relayer crash when hermes starts in the same time as packets are being sent ([#851])
  - Fix missing port information in `hermes query channels` ([#840])
  - Fix crash during initialization of event monitor when node is down ([#863])
  - Spawn a single Tokio runtime for the whole supervisor instead of one per chain ([#909])

- [ibc-relayer-cli]
  - Fix for `ft-transfer` mismatching arguments ([#869])
  - Fix channel destination chain mismatch on unreceived-packets or unreceived-acks ([#873])

### BREAKING CHANGES

- [ibc-relayer]
  - `hermes -j query channels` command now returns `result` array with the format
    `[{"channel_id":"channel-0","port_id":"transfer"}, ...]` instead of `["channel-0", ...]` ([#840])


[#758]: https://github.com/informalsystems/ibc-rs/issues/758
[#784]: https://github.com/informalsystems/ibc-rs/issues/784
[#785]: https://github.com/informalsystems/ibc-rs/issues/785
[#786]: https://github.com/informalsystems/ibc-rs/issues/786
[#794]: https://github.com/informalsystems/ibc-rs/issues/794
[#811]: https://github.com/informalsystems/ibc-rs/issues/811
[#840]: https://github.com/informalsystems/ibc-rs/issues/840
[#851]: https://github.com/informalsystems/ibc-rs/issues/851
[#854]: https://github.com/informalsystems/ibc-rs/issues/854
[#862]: https://github.com/informalsystems/ibc-rs/issues/862
[#863]: https://github.com/informalsystems/ibc-rs/issues/863
[#869]: https://github.com/informalsystems/ibc-rs/issues/869
[#871]: https://github.com/informalsystems/ibc-rs/issues/871
[#873]: https://github.com/informalsystems/ibc-rs/issues/873
[#878]: https://github.com/informalsystems/ibc-rs/issues/878
[#909]: https://github.com/informalsystems/ibc-rs/issues/909

## v0.2.0
*April 14th, 2021*

This release includes initial support for relaying over multiple paths from a single `hermes` instance.
Adds support for relayer restart, where pending packets are cleared.
Includes support for ordered channels, packet delay, misbehaviour detection and evidence submission, client upgrade after counterparty chain upgrades.

This release brings improvements to the relayer UX by providing new and updated commands for keys, client, connection and channel management.
In addition, it simplifies the configuration of and integration with the light client.

This release also finalizes the initial implementation of all the ICS 004 handlers.

### FEATURES

- Update to `tendermint-rs` v0.19.0 ([#798])

- [ibc]
  - Added handler(s) for sending packets ([#695]), recv. and ack. packets ([#736]), and timeouts ([#362])

- [ibc-relayer]
  - Support for relayer restart ([#561])
  - Add support for ordered channels ([#599])
  - Misbehaviour detection and evidence submission ([#632])
  - Use a stateless light client without a runtime ([#673])

- [ibc-relayer-cli]
  - Added `create connection` and `create channel` CLIs ([#630], [#715])
  - Proposed ADR 006 to describe Hermes v0.2.0 use-cases ([#637])
  - Added `client-upgrade` CLI ([#357])
  - Added delay feature for packet relaying ([#640])
  - Update gaia to version 4.2.0 for e2e tests on CI ([#809])
  - Add `start-multi` command to relay on all paths defined in the configuration ([#748])
  - Add option to specify which events to listen for in `listen` command ([#550])
  - Add option to customise receiver address for `ft-transfer` command ([#806])
  - Add `keys restore` command to import a signing key from its mnemonic ([#813])

### IMPROVEMENTS

- [ibc]
  - Follow Rust guidelines naming conventions ([#689])
  - Per client structure modules ([#740])
  - MBT: use modelator crate ([#761])

- [ibc-relayer]
  - Consistent identifier handling across ICS 02, 03 and 04 ([#622])

- [ibc-relayer-cli]
  - Clarified success path for updating a client that is already up-to-date ([#734])
  - Added `create` and `update` wrappers for client raw commands ([#772])
  - Output by default is human-readable, and JSON is optional ([#805])

### BUG FIXES

- [ibc]
  - Fix overflow bug in ICS03 client consensus height verification method ([#685])
  - Allow a conn open ack to succeed in the happy case ([#699])

- [ibc-relayer]
  - Replaced `rust-crypto` & `bitcoin-wallet` deprecated dependencies ([#352])
  - Fix for hard-coded account number ([#752])
  - Fix for chains that don't have `cosmos` account prefix ([#416])
  - Fix for building the `trusted_validator_set` for the header used in client updates ([#770])
  - Don't send `MsgAcknowledgment` if channel is closed ([#675])
  - Fix a bug where the keys addresses had their account prefix overriden by the prefix in the configuration ([#751])

- [ibc-relayer-cli]
  - Hermes guide: improved installation guideline ([#672])
  - Make fee denom and amount configurable ([#754])

- [ibc-proto]
  - Fix for proto files re-compilation bug ([#801])

### BREAKING CHANGES

- [ibc]
  - `MsgConnectionOpenAck.counterparty_connection_id` is now a `ConnectionId` instead of an `Option<ConnectionId>`([#700])

- [ibc-relayer]
  - Remove the light client configuration from the global configuration ([#793])

- [ibc-relayer-cli]
    - Remove the light add and light rm commands ([#793])


[#352]: https://github.com/informalsystems/ibc-rs/issues/352
[#362]: https://github.com/informalsystems/ibc-rs/issues/362
[#357]: https://github.com/informalsystems/ibc-rs/issues/357
[#416]: https://github.com/informalsystems/ibc-rs/issues/416
[#561]: https://github.com/informalsystems/ibc-rs/issues/561
[#550]: https://github.com/informalsystems/ibc-rs/issues/550
[#599]: https://github.com/informalsystems/ibc-rs/issues/599
[#630]: https://github.com/informalsystems/ibc-rs/issues/630
[#632]: https://github.com/informalsystems/ibc-rs/issues/632
[#640]: https://github.com/informalsystems/ibc-rs/issues/640
[#672]: https://github.com/informalsystems/ibc-rs/issues/672
[#673]: https://github.com/informalsystems/ibc-rs/issues/673
[#675]: https://github.com/informalsystems/ibc-rs/issues/675
[#685]: https://github.com/informalsystems/ibc-rs/issues/685
[#689]: https://github.com/informalsystems/ibc-rs/issues/689
[#695]: https://github.com/informalsystems/ibc-rs/issues/695
[#699]: https://github.com/informalsystems/ibc-rs/issues/699
[#700]: https://github.com/informalsystems/ibc-rs/pull/700
[#715]: https://github.com/informalsystems/ibc-rs/issues/715
[#734]: https://github.com/informalsystems/ibc-rs/issues/734
[#736]: https://github.com/informalsystems/ibc-rs/issues/736
[#740]: https://github.com/informalsystems/ibc-rs/issues/740
[#748]: https://github.com/informalsystems/ibc-rs/issues/748
[#751]: https://github.com/informalsystems/ibc-rs/issues/751
[#752]: https://github.com/informalsystems/ibc-rs/issues/752
[#754]: https://github.com/informalsystems/ibc-rs/issues/754
[#761]: https://github.com/informalsystems/ibc-rs/issues/761
[#772]: https://github.com/informalsystems/ibc-rs/issues/772
[#770]: https://github.com/informalsystems/ibc-rs/issues/770
[#793]: https://github.com/informalsystems/ibc-rs/pull/793
[#798]: https://github.com/informalsystems/ibc-rs/issues/798
[#801]: https://github.com/informalsystems/ibc-rs/issues/801
[#805]: https://github.com/informalsystems/ibc-rs/issues/805
[#806]: https://github.com/informalsystems/ibc-rs/issues/806
[#809]: https://github.com/informalsystems/ibc-rs/issues/809


## v0.1.1
*February 17, 2021*

This release brings a quick fix for a problem with a dependency of crate
`ibc-relayer`, which causes build & installation issues. Many thanks to
@Fraccaman for bringing this problem to our attention! ([#672])


Additionally, this release also introduces initial implementation for most of
ICS 004 handlers, and several bug fixes and improvements, e.g., refactored
some CLI code, refactored the Height type in the IBC Events, and a bug fix
involving packet acks in a 3-chain setup. More details below.

### FEATURES
- [ibc-relayer]
  - Listen to channel close initialization event and perform the close handshake ([#560])
  - Updated to tendermint-rs `v0.18.1` ([#682], [#671])

### IMPROVEMENTS

- [ibc]
  - Change event height to ICS height ([#549])

- [ibc-relayer-cli]
  - Cleanup CLI code ([#572])

### BUG FIXES

- [ibc]
  - Fix panic in conn open try when no connection id is provided ([#626])
  - Disable MBT tests if the "mocks" feature is not enabled ([#643])

- [ibc-relayer]
  - Quick fix for `funty` breaking change bug ([#665])

- [ibc-relayer-cli]
  - Fix wrong acks sent with `tx raw packet-ack` in a 3-chain setup ([#614])

### BREAKING CHANGES

- [ibc]
  - Implementation of the `ChanOpenAck`, `ChanOpenConfirm`, `ChanCloseInit`, and `ChanCloseConfirm` handlers ([#316])
  - Remove dependency on `tendermint-rpc` ([#624])

- [ibc-relayer-cli]
  - Remove the `proof` option from CLI ([#572])

[#316]: https://github.com/informalsystems/ibc-rs/issues/316
[#549]: https://github.com/informalsystems/ibc-rs/issues/549
[#560]: https://github.com/informalsystems/ibc-rs/issues/560
[#572]: https://github.com/informalsystems/ibc-rs/issues/572
[#614]: https://github.com/informalsystems/ibc-rs/issues/614
[#622]: https://github.com/informalsystems/ibc-rs/issues/622
[#624]: https://github.com/informalsystems/ibc-rs/issues/624
[#626]: https://github.com/informalsystems/ibc-rs/issues/626
[#637]: https://github.com/informalsystems/ibc-rs/issues/637
[#643]: https://github.com/informalsystems/ibc-rs/issues/643
[#665]: https://github.com/informalsystems/ibc-rs/issues/665
[#671]: https://github.com/informalsystems/ibc-rs/pull/671
[#682]: https://github.com/informalsystems/ibc-rs/issues/682

[ibc]: https://github.com/informalsystems/ibc-rs/tree/master/modules
[ibc-relayer-cli]: https://github.com/informalsystems/ibc-rs/tree/master/relayer-cli

## v0.1.0
*February 4, 2021*

🎉 This release brings the first publication of `ibc-relayer` and
`ibc-relayer-cli` to [crates.io](https://crates.io).

Noteworthy changes in this release include:

- The binary in the `ibc-relayer-cli` crate was given the name Hermes.
- We published a comprehensive guide for Hermes at [hermes.informal.systems](https://hermes.informal.systems).
- Major improvements to user experience, in particular at CLI level: JSON output,
  configurable log output level, dedicated channel handshake command, as well as
  overall improvements to error display and output.

### FEATURES

- Continous Integration (CI) end-to-end (e2e) testing with gaia v4 ([#32], [#582], [#602])
- Add support for streamlining releases ([#507])

- [ibc-relayer-cli]
  - Implement command to query the channels associated with a connection ([#505])
  - JSON output for queries and txs ([#500])
  - Added 'required' annotation for CLIs queries & txs; better error display ([#555])
  - Implement commands for channel close init and confirm ([#538])
  - Implement command to perform the handshake for a new channel ([#557])
  - Query all clients command ([#552])
  - Query all connections command ([#553])
  - Query all channels command ([#568])
  - Added a relayer binary guide ([#542])
  - Split the dev-env script in `setup_chains` and `init_clients` ([#577])

- [ibc-relayer]
  - Added retry mechanism, restructured relayer ([#519])
  - Relay `MsgTimeoutOnClose` if counterparty channel state is `State::Closed`

- [ibc]
  - Add `MsgTimeoutOnClose` message type ([#563])
  - Implement `MsgChannelOpenTry` message handler ([#543])

### IMPROVEMENTS

- Update to `tendermint-rs` v0.18.0 ([#517], [#583])
- Update to `tokio` 1.0, `prost` 0.7 and `tonic` 0.4 ([#527])

- [ibc-relayer-cli]
  - Replace `ChannelConfig` in `Channel::new` ([#511])
  - Add `packet-send` CLI ([#470])
  - UX improvements for relayer txs ([#536], [#540], [#554])
  - Allow running standalone commands concurrently to the main relayer loop ([#501])
  - Remove the simd-based integration tests ([#593])

- [ibc-relayer]
  - Performance improvements ([#514], [#537])
  - Fix for mismatching `bitcoin` dep ([#525])

- [ibc]
  - Clean the `validate_basic` method ([#94])
  - `MsgConnectionOpenAck` testing improvements ([#306])

### BUG FIXES:
- [ibc-relayer-cli]
  - Help and usage commands show 'hermes' for executable name ([#590])

- [ibc]
  - Fix for storing `ClientType` upon 'create-client' ([#513])

### BREAKING CHANGES:

- [ibc]
  - The `ibc::handler::Event` is removed and handlers now produce `ibc::events::IBCEvent`s ([#535])

[#32]: https://github.com/informalsystems/ibc-rs/issues/32
[#94]: https://github.com/informalsystems/ibc-rs/issues/94
[#306]: https://github.com/informalsystems/ibc-rs/issues/306
[#470]: https://github.com/informalsystems/ibc-rs/issues/470
[#500]: https://github.com/informalsystems/ibc-rs/issues/500
[#501]: https://github.com/informalsystems/ibc-rs/issues/501
[#505]: https://github.com/informalsystems/ibc-rs/issues/505
[#507]: https://github.com/informalsystems/ibc-rs/issues/507
[#511]: https://github.com/informalsystems/ibc-rs/pull/511
[#513]: https://github.com/informalsystems/ibc-rs/issues/513
[#514]: https://github.com/informalsystems/ibc-rs/issues/514
[#517]: https://github.com/informalsystems/ibc-rs/issues/517
[#519]: https://github.com/informalsystems/ibc-rs/issues/519
[#525]: https://github.com/informalsystems/ibc-rs/issues/525
[#527]: https://github.com/informalsystems/ibc-rs/issues/527
[#535]: https://github.com/informalsystems/ibc-rs/issues/535
[#536]: https://github.com/informalsystems/ibc-rs/issues/536
[#537]: https://github.com/informalsystems/ibc-rs/issues/537
[#538]: https://github.com/informalsystems/ibc-rs/issues/538
[#540]: https://github.com/informalsystems/ibc-rs/issues/540
[#542]: https://github.com/informalsystems/ibc-rs/issues/542
[#543]: https://github.com/informalsystems/ibc-rs/issues/543
[#552]: https://github.com/informalsystems/ibc-rs/issues/553
[#553]: https://github.com/informalsystems/ibc-rs/issues/553
[#554]: https://github.com/informalsystems/ibc-rs/issues/554
[#555]: https://github.com/informalsystems/ibc-rs/issues/555
[#557]: https://github.com/informalsystems/ibc-rs/issues/557
[#563]: https://github.com/informalsystems/ibc-rs/issues/563
[#568]: https://github.com/informalsystems/ibc-rs/issues/568
[#577]: https://github.com/informalsystems/ibc-rs/issues/577
[#582]: https://github.com/informalsystems/ibc-rs/issues/582
[#583]: https://github.com/informalsystems/ibc-rs/issues/583
[#590]: https://github.com/informalsystems/ibc-rs/issues/590
[#593]: https://github.com/informalsystems/ibc-rs/issues/593
[#602]: https://github.com/informalsystems/ibc-rs/issues/602

## v0.0.6
*December 23, 2020*

This release focuses on upgrading the relayer and ibc modules to the latest interfaces from the ecosystem:
tendermint-rs `v0.17`, which brings the protobuf changes from tendermint `v0.34.0`, plus alignment with
the latest cosmos proto versions from `v0.40.0-rc5` (sometimes called 'stargate-5').

### FEATURES
- Update to tendermint-rs version `0.17` ([#451])
- Update to cosmos-sdk IBC proto version `v0.40.0-rc5` ([#451])

- [ibc-relayer]

- [ibc-relayer-cli]
  - Packet CLIs for recv_packet ([#443])
  - Packet CLIs for acknowledging packets ([#468])

### IMPROVEMENTS
- [ibc-relayer]
  - Mock chain (implementing IBC handlers) and integration against CLI ([#158])
  - Relayer tests for client update (ping pong) against MockChain ([#381])
  - Relayer refactor to improve testing and add semantic dependencies ([#447])

[#158]: https://github.com/informalsystems/ibc-rs/issues/158
[#379]: https://github.com/informalsystems/ibc-rs/issues/379
[#381]: https://github.com/informalsystems/ibc-rs/issues/381
[#443]: https://github.com/informalsystems/ibc-rs/issues/443
[#447]: https://github.com/informalsystems/ibc-rs/issues/447
[#451]: https://github.com/informalsystems/ibc-rs/issues/451
[#468]: https://github.com/informalsystems/ibc-rs/issues/468


## v0.0.5
*December 2, 2020*

This release focuses on implementing relayer and relayer-cli functionality towards a full v0 implementation.
We now have the full-stack implementation for supporting client creation & updates, as well as connection- and channel handshakes.
We also consolidated our TLA+ specs into an "IBC Core TLA+ specification," and added ICS 020 spec.

Special thanks to external contributors for this release: @CharlyCst ([#347], [#419]).

- [ibc-relayer-cli]
  - Add `--all` option to `light rm` command to remove all peers for a given chain ([#431])

[#431]: https://github.com/informalsystems/ibc-rs/issues/431

### FEATURES

- Update to tendermint-rs version `0.17-RC3` ([#403])
- [changelog] Added "unreleased" section in `CHANGELOG.MD` to help streamline releases ([#274])
- [ibc]
    - Implement flexible connection id selection ([#332])
    - ICS 4 Domain Types for channel handshakes and packets ([#315], [#95])
    - Introduce LightBlock support for MockContext ([#389])
- [ibc-relayer]
    - Retrieve account sequence information from a chain using a GRPC client (#337)
    - Implementation of chain runtime for v0 ([#330])
    - Integrate relayer spike into ibc-relayer crate ([#335])
    - Implement `query_header_at_height` via plain RPC queries (no light client verification) ([#336])
    - Implement the relayer logic for connection handshake messages ([#358], [#359], [#360])
    - Implement the relayer logic for channel handshake messages ([#371], [#372], [#373], [#374])
- [ibc-relayer-cli]
    - Merge light clients config in relayer config and add commands to add/remove light clients ([#348])
    - CLI for client update message ([#277])
    - Implement the relayer CLI for connection handshake messages ([#358], [#359], [#360])
    - Implement the relayer CLI for channel handshake messages ([#371], [#372], [#373], [#374])
    - Added basic client, connection, and channel lifecyle in relayer v0 ([#376], [#377], [#378])
    - Implement commands to add and list keys for a chain ([#363])
    - Allow overriding of peer_id, height and hash in light add command ([#428])
- [proto-compiler]
    - Refactor and allow specifying a commit at which the Cosmos SDK should be checked out ([#366])
    - Add a `--tag` option to the `clone-sdk` command to check out a tag instead of a commit ([#369])
    - Fix `--out` command line parameter (instead of `--path`) ([#419])
- [ibc/relayer-spec]
    - ICS 020 spec in TLA+ ([#386])
    - Prepare IBC Core TLA+ specs ([#404])

### IMPROVEMENTS

- [ibc-relayer]
    - Pin chain runtime against Tokio 0.2 by downgrading for 0.3 to avoid dependency hell ([#415], follow up to [#402])
- [ibc-relayer-cli]
    - Split tasks spawned by CLI commands into their own modules ([#331])
    - V0 command implementation ([#346])
- [ibc]
    - Split `msgs.rs` of ICS002 in separate modules ([#367])
    - Fixed inconsistent versioning for ICS003 and ICS004 ([#97])
    - Fixed `get_sign_bytes` method for messages ([#98])
    - Homogenize ConnectionReader trait so that all functions return owned objects ([#347])
    - Align with tendermint-rs in the domain type definition of `block::Id` ([#338])


[#95]: https://github.com/informalsystems/ibc-rs/issues/95
[#97]: https://github.com/informalsystems/ibc-rs/issues/97
[#98]: https://github.com/informalsystems/ibc-rs/issues/98
[#274]: https://github.com/informalsystems/ibc-rs/issues/274
[#277]: https://github.com/informalsystems/ibc-rs/issues/277
[#315]: https://github.com/informalsystems/ibc-rs/issues/315
[#330]: https://github.com/informalsystems/ibc-rs/issues/330
[#332]: https://github.com/informalsystems/ibc-rs/issues/332
[#335]: https://github.com/informalsystems/ibc-rs/pull/335
[#336]: https://github.com/informalsystems/ibc-rs/issues/336
[#337]: https://github.com/informalsystems/ibc-rs/issues/337
[#338]: https://github.com/informalsystems/ibc-rs/issues/338
[#346]: https://github.com/informalsystems/ibc-rs/issues/346
[#347]: https://github.com/informalsystems/ibc-rs/issues/347
[#348]: https://github.com/informalsystems/ibc-rs/pull/348
[#358]: https://github.com/informalsystems/ibc-rs/issues/358
[#359]: https://github.com/informalsystems/ibc-rs/issues/359
[#360]: https://github.com/informalsystems/ibc-rs/issues/360
[#363]: https://github.com/informalsystems/ibc-rs/issues/363
[#366]: https://github.com/informalsystems/ibc-rs/issues/366
[#367]: https://github.com/informalsystems/ibc-rs/issues/367
[#368]: https://github.com/informalsystems/ibc-rs/issues/368
[#369]: https://github.com/informalsystems/ibc-rs/pull/369
[#371]: https://github.com/informalsystems/ibc-rs/issues/371
[#372]: https://github.com/informalsystems/ibc-rs/issues/372
[#373]: https://github.com/informalsystems/ibc-rs/issues/373
[#374]: https://github.com/informalsystems/ibc-rs/issues/374
[#376]: https://github.com/informalsystems/ibc-rs/issues/376
[#377]: https://github.com/informalsystems/ibc-rs/issues/377
[#378]: https://github.com/informalsystems/ibc-rs/issues/378
[#386]: https://github.com/informalsystems/ibc-rs/issues/386
[#389]: https://github.com/informalsystems/ibc-rs/issues/389
[#402]: https://github.com/informalsystems/ibc-rs/issues/402
[#403]: https://github.com/informalsystems/ibc-rs/issues/403
[#404]: https://github.com/informalsystems/ibc-rs/issues/404
[#419]: https://github.com/informalsystems/ibc-rs/issues/419
[#415]: https://github.com/informalsystems/ibc-rs/issues/415
[#428]: https://github.com/informalsystems/ibc-rs/issues/428
[changelog]: https://github.com/informalsystems/ibc-rs/tree/master/CHANGELOG.md
[proto-compiler]: https://github.com/informalsystems/ibc-rs/tree/master/proto-compiler

## v0.0.4
*October 19, 2020*

This release focuses on alignment with the Cosmos ecosystem: adaptations to Tendermint-rs 0.16 and subsequently to 0.17 (`0.17.0-rc1`), and numerous protobuf updates following latest stargate releases.

Additional highlights:
- Adding DomainTypes and (de)serialization capability to ICS02 and ICS03 messages and structures.
- Improvements of the IBC message processor framework (handlers, contexts and mocks).
- Added initial implementations for the ICS26 (routing module) and ICS18 (basic relayer algorithms module) for use in testing.
- Also added support for packet handling in the relayer algorithm specifications.

### BREAKING CHANGES:
- [ibc-relayer] & [ibc] Alignment with ecosystem updates:
    - Compatibility with the latest protobuf (Gaia stargate-3 and stargate-4) ([#191], [#272], [#273], [#278])
    - Adaptations to tendermint 0.17 ([#286], [#293], [#300], [#302], [#308])
- [ibc-relayer] UX improvement: Remove proof option from client connections command ([#205])

### FEATURES:
- [ibc/ics03] ICS03 Ack and Confirm message processors ([#223])
- [ibc-relayer-cli]
    - Relayer CLIs for client messages ([#207])
    - Relayer CLIs for connection-open-init ([#206])
    - Queries for consensus state and client state ([#149], [#150])
- [ibc] Routing module minimal implementation for MVP ([#159], [#232])
- [ibc/relayer-spec] Relayer specification for packet handling ([#229], [#234], [#237])
- [ibc/relayer-spec] Basic packet handling in TLA+([#124])
- [ibc] Basic relayer functionality: a test with ClientUpdate ping-pong between two mocked chains ([#276])

### IMPROVEMENTS:
- [ibc] Implemented the `DomainType` trait for IBC proto structures ([#245], [#249]).
- [ibc] & [ibc-proto] Several improvements to message processors, among which ([#218]):
    - ICS03 connection handshake protocol initial implementation and tests ([#160])
    - Add capability to decode from protobuf Any* type into Tendermint and Mock client states
    - Cleanup Any* client wrappers related code
    - Migrate handlers to newer protobuf definitions ([#226])
    - Extend client context mock ([#221])
    - Context mock simplifications and cleanup ([#269], [#295], [#296], [#297])
- [ibc/ics03] Split `msgs.rs` in multiple files, implement `From` for all messages ([#253])
- [ibc-proto]
    - Move ibc-proto source code into ibc-rs ([#142]) and fixed code deduplication ([#282], [#284])
    - Consolidate proto-compiler logic [#241]
- [ibc/relayer-spec] Add support for APALACHE to the Relayer TLA+ spec ([#165])
- [ibc-relayer] Update to tendermint v.0.16 and integrate with the new light client implementation ([#90], [#243])

### BUG FIXES:
- [ibc] Removed "Uninitialized" state from connection ([#217])
- [ibc-relayer-cli] Fix for client query subcommands ([#231])
- [disclosure-log] & [spec/connection-handshake] Disclosed bugs in ICS3 version negotiation and proposed a fix ([#209], [#213])

[#90]: https://github.com/informalsystems/ibc-rs/issues/90
[#124]: https://github.com/informalsystems/ibc-rs/issues/124
[#142]: https://github.com/informalsystems/ibc-rs/issues/142
[#149]: https://github.com/informalsystems/ibc-rs/issues/149
[#150]: https://github.com/informalsystems/ibc-rs/issues/150
[#159]: https://github.com/informalsystems/ibc-rs/issues/159
[#160]: https://github.com/informalsystems/ibc-rs/issues/160
[#165]: https://github.com/informalsystems/ibc-rs/issues/165
[#191]: https://github.com/informalsystems/ibc-rs/issues/191
[#205]: https://github.com/informalsystems/ibc-rs/issues/205
[#206]: https://github.com/informalsystems/ibc-rs/issues/206
[#207]: https://github.com/informalsystems/ibc-rs/issues/207
[#209]: https://github.com/informalsystems/ibc-rs/issues/209
[#213]: https://github.com/informalsystems/ibc-rs/issues/213
[#217]: https://github.com/informalsystems/ibc-rs/issues/217
[#218]: https://github.com/informalsystems/ibc-rs/issues/218
[#221]: https://github.com/informalsystems/ibc-rs/issues/221
[#223]: https://github.com/informalsystems/ibc-rs/issues/223
[#226]: https://github.com/informalsystems/ibc-rs/issues/226
[#229]: https://github.com/informalsystems/ibc-rs/issues/229
[#231]: https://github.com/informalsystems/ibc-rs/issues/231
[#232]: https://github.com/informalsystems/ibc-rs/issues/232
[#234]: https://github.com/informalsystems/ibc-rs/issues/234
[#237]: https://github.com/informalsystems/ibc-rs/issues/237
[#241]: https://github.com/informalsystems/ibc-rs/issues/241
[#243]: https://github.com/informalsystems/ibc-rs/issues/243
[#245]: https://github.com/informalsystems/ibc-rs/issues/245
[#249]: https://github.com/informalsystems/ibc-rs/issues/249
[#253]: https://github.com/informalsystems/ibc-rs/issues/253
[#269]: https://github.com/informalsystems/ibc-rs/issues/269
[#272]: https://github.com/informalsystems/ibc-rs/issues/272
[#273]: https://github.com/informalsystems/ibc-rs/issues/273
[#276]: https://github.com/informalsystems/ibc-rs/issues/276
[#278]: https://github.com/informalsystems/ibc-rs/issues/278
[#282]: https://github.com/informalsystems/ibc-rs/issues/282
[#284]: https://github.com/informalsystems/ibc-rs/issues/284
[#286]: https://github.com/informalsystems/ibc-rs/issues/286
[#293]: https://github.com/informalsystems/ibc-rs/issues/293
[#295]: https://github.com/informalsystems/ibc-rs/issues/295
[#296]: https://github.com/informalsystems/ibc-rs/issues/296
[#297]: https://github.com/informalsystems/ibc-rs/issues/297
[#300]: https://github.com/informalsystems/ibc-rs/issues/300
[#302]: https://github.com/informalsystems/ibc-rs/issues/302
[#308]: https://github.com/informalsystems/ibc-rs/issues/308
[ibc-proto]: https://github.com/informalsystems/ibc-rs/tree/master/proto
[disclosure-log]: https://github.com/informalsystems/ibc-rs/blob/master/docs/disclosure-log.md
[spec/connection-handshake]: https://github.com/informalsystems/ibc-rs/tree/master/docs/spec/connection-handshake
[ibc-relayer]: https://github.com/informalsystems/ibc-rs/tree/master/relayer

## v0.0.3
*September 1, 2020*

This release focuses on the IBC message processor framework and initial
implementations in ICS02 and ICS07. It also introduces an initial specification for the relayer algorithm.

Other highlights:
- The ibc crate is published as [ibc](https://crates.io/crates/ibc) in crates.io
- ADR-001 and ADR-003 are complete. 🎉

### BREAKING CHANGES:
- [ibc] Renamed `modules` crate to `ibc` crate. Version number for the new crate is not reset. ([#198])
- [ibc/ics02] `ConnectionId`s are now decoded to `Vec<ConnectionId>` and validated instead of `Vec<String>` ([#185])
- [ibc/ics03] Removed `Connection` and `ConnectionCounterparty` traits ([#193])
- [ibc/ics04] Removed `Channel` and `ChannelCounterparty` traits ([#192])

### FEATURES:
- [ibc/ics02] partial implementation of message handler ([#119], [#194])
- [ibc/ics07] partial implementation of message handler ([#119], [#194])
- [architecture/ADR-003] Proposal for IBC handler (message processor) architecture ([#119], [#194])
- [ibc/relayer-spec] Detailed technical specification of the relayer algorithm with focus on client update ([#84])
- [architecture/ADR-001] Documentation for the repository structure ([#1])
- [architecture/FSM-1] Connection Handshake FSM English description ([#122])

### IMPROVEMENTS:
- [contributing] Updated CONTRIBUTING.md. Please read before opening PRs ([#195])
- [ibc-relayer-cli] Refactor ConnectionId decoding in `query client` ([#185])

### BUG FIXES:
- [ibc/ics24] Identifiers limit update according to ICS specs ([#168])

[ibc/relayer-spec]: https://github.com/informalsystems/ibc-rs/blob/master/docs/spec/relayer/Relayer.md
[#84]: https://github.com/informalsystems/ibc-rs/issues/84
[architecture/ADR-001]: https://github.com/informalsystems/ibc-rs/blob/master/docs/architecture/adr-001-repo.md
[#1]: https://github.com/informalsystems/ibc-rs/issues/1
[contributing]: https://github.com/informalsystems/ibc-rs/blob/master/CONTRIBUTING.md
[#195]: https://github.com/informalsystems/ibc-rs/pull/195
[ibc]: https://github.com/informalsystems/ibc-rs/tree/master/modules
[#198]: https://github.com/informalsystems/ibc-rs/issues/198
[ibc/ics02]: https://github.com/informalsystems/ibc-rs/tree/master/modules/src/ics02_client
[#185]: https://github.com/informalsystems/ibc-rs/issues/185
[ibc/ics03]: https://github.com/informalsystems/ibc-rs/tree/master/modules/src/ics03_connection
[#193]: https://github.com/informalsystems/ibc-rs/issues/193
[ibc/ics04]: https://github.com/informalsystems/ibc-rs/tree/master/modules/src/ics04_channel
[#192]: https://github.com/informalsystems/ibc-rs/issues/192
[ibc-relayer-cli]: https://github.com/informalsystems/ibc-rs/tree/master/relayer-cli
[architecture/FSM-1]: https://github.com/informalsystems/ibc-rs/blob/master/docs/architecture/fsm-async-connection.md
[#122]: https://github.com/informalsystems/ibc-rs/issues/122
[architecture/ADR-003]: https://github.com/informalsystems/ibc-rs/blob/master/docs/architecture/adr-003-handler-implementation.md
[#119]: https://github.com/informalsystems/ibc-rs/issues/119
[#194]: https://github.com/informalsystems/ibc-rs/issues/194
[ibc/ics24]: https://github.com/informalsystems/ibc-rs/tree/master/modules/src/ics24_host
[#168]: https://github.com/informalsystems/ibc-rs/issues/168
[ibc/ics07]: https://github.com/informalsystems/ibc-rs/tree/master/modules/src/ics07_tendermint

## v0.0.2

*August 1, 2020*

This release is focused on updating the query system from amino to protobuf,
implementing a few queries from the CLI, and establishing an initial testing framework
that will support multiple chain types.

It does not target a stable release of Cosmos-SDK chains, but is tracking
the latest state of development towards the Cosmos-SDK Stargate release.

### BREAKING CHANGES:

- [ibc|ibc-relayer] Refactor queries, paths, and Chain trait to reduce code and use
  protobuf instead of Amino.
        [\#152](https://github.com/informalsystems/ibc-rs/pull/152),
        [\#174](https://github.com/informalsystems/ibc-rs/pull/174),
        [\#155](https://github.com/informalsystems/ibc-rs/pull/155)
- [repo] Moved relayer/cli to relayer-cli, relayer/relay to relayer. [\#183](https://github.com/informalsystems/ibc-rs/pull/183)

### FEATURES:

- [ibc-relayer] Query connections given client id. [\#169](https://github.com/informalsystems/ibc-rs/pull/169)
- [ibc-relayer] Query connection given connection id. [\#136](https://github.com/informalsystems/ibc-rs/pull/136)
- [ibc-relayer] Query channel given channel id and port [\#163](https://github.com/informalsystems/ibc-rs/pull/163)
- [spec] Channel closing datagrams in TLA+ [\#141](https://github.com/informalsystems/ibc-rs/pull/141)

### IMPROVEMENTS:

- [ci] Framework (scripts and Github Actions) for integration testing the relayer queries against
    the Cosmos-SDK's `simd` binary with prepopulated IBC state in the genesis
        [\#140](https://github.com/informalsystems/ibc-rs/pull/140),
        [\#184](https://github.com/informalsystems/ibc-rs/pull/184)
- [ibc-relayer|ibc] Implemented better Raw type handling. [\#156](https://github.com/informalsystems/ibc-rs/pull/156)
- [repo] Add rust-toolchain file. [\#154](https://github.com/informalsystems/ibc-rs/pull/154)

### BUG FIXES:

- [ibc] Fixed the identifiers limits according to updated ics spec. [\#189](https://github.com/informalsystems/ibc-rs/pull/189)
- [ibc/relayer] Remove some warnings triggered during compilation due to dependency specification. [\#132](https://github.com/informalsystems/ibc-rs/pull/132)
- [ibc] Fix nightly runs. [\#161](https://github.com/informalsystems/ibc-rs/pull/161)
- [repo] Fix for incomplete licence terms. [\#153](https://github.com/informalsystems/ibc-rs/pull/153)

## 0.0.1

*July 1st, 2020*

This is the initial prototype release of an IBC relayer and TLA+ specifications.
There are no compatibility guarantees until v0.1.0.

Includes:

- Configuration file definition and validation
- Client state, consensus state, connection, channel queries.
    - Note: deserialization is unimplemented as it has dependency on migration to protobuf for ABCI queries
- Per chain light clients threads are created and headers are periodically retrieved and verified.
- Per chain IBC event monitor threads are spawned and main event handler that receives them.
    - Note: the event handler just displays the events.
- IBC Modules partial implementation for datastructures, messages and queries.
- Some English and TLA+ specifications for Connection & Channel Handshake as well as naive relayer algorithm.<|MERGE_RESOLUTION|>--- conflicted
+++ resolved
@@ -2,22 +2,18 @@
 
 ## Unreleased
 
-<<<<<<< HEAD
 ### FEATURES
 
 - [ibc-relayer]
   - Add support for event based channel relaying ([#822])
 
+### BREAKING CHANGES
+
+- [ibc-relayer-cli]
+  - Promote `start-multi` command to `start` ([#911])
 
 [#822]: https://github.com/informalsystems/ibc-rs/issues/822
-=======
-### BREAKING CHANGES
-
-- [ibc-relayer-cli]
-  - Promote `start-multi` command to `start` ([#911])
-
 [#911]: https://github.com/informalsystems/ibc-rs/issues/911
->>>>>>> 1f498e3c
 
 ## v0.3.2
 *May 21st, 2021*
