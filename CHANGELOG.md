--- conflicted
+++ resolved
@@ -4,16 +4,14 @@
 
 ### FEATURES
 
-<<<<<<< HEAD
 - [ibc-relayer]
   - Add support for event based channel relaying ([#822])
 
-- [relayer]
-  - Official hermes image on Docker Hub ([#894])
-
 [#822]: https://github.com/informalsystems/ibc-rs/issues/822
-[#894]: https://github.com/informalsystems/ibc-rs/pull/894
-=======
+
+
+## Unreleased
+
 - [ibc-relayer-cli]
   - Add a `--key` option to the tx raw ft-transfer command to override the account used for sending messages ([#963])
 
@@ -43,7 +41,6 @@
 [#960]: https://github.com/informalsystems/ibc-rs/issues/960
 [#963]: https://github.com/informalsystems/ibc-rs/issues/963
 [#967]: https://github.com/informalsystems/ibc-rs/issues/967
->>>>>>> cb38919f
 
 ## v0.3.1
 *May 14h, 2021*
