# Changelog

## Unreleased

### FEATURES

- [ibc-relayer-cli]
  - Add `--hd-path` option to `keys restore` and `keys add` commands to specify
    derivation path when importing keys ([#1049])
    
### IMPROVEMENTS

- [ibc-relayer]
  - Enable TLS support for gRPC client ([#877])

- [ibc-relayer]
  - Update the on-chain IBC client with supporting headers when light client verification
    does bisection when verifying a header for a client update or a misbehaviour detection ([#673])

### BUG FIXES

<<<<<<< HEAD
- [gaiad-manager]
  - Removed the testnet command as not all networks support it.
  - Update to compatibility with hermes's new `--hd-path` option.
=======
- [ibc-relayer-cli]
  - Fix for chain impersonation bug. ([#1038])
  - Fix for partially open handshake bug of `channel create` CLI. ([#1064])
>>>>>>> cc08a5d5

### BREAKING CHANGES

- [ibc-relayer-cli]
  - Removed `--coin-type` option from `keys restore` command. Use `--hd-path` instead. ([#1049])
  
[#1038]: https://github.com/informalsystems/ibc-rs/issues/1038
[#1049]: https://github.com/informalsystems/ibc-rs/issues/1049
[#1064]: https://github.com/informalsystems/ibc-rs/issues/1064
[#673]: https://github.com/informalsystems/ibc-rs/issues/673
[#868]: https://github.com/informalsystems/ibc-rs/issues/1049
[#877]: https://github.com/informalsystems/ibc-rs/issues/877
[#1049]: https://github.com/informalsystems/ibc-rs/issues/1049

## v0.4.0
*June 3rd, 2021*

- This release of Hermes features an internal [telemetry service][telemetry]
  which can export metrics about the relayer to Prometheus.
- A new [relaying strategy][strategy] is now available, which enables Hermes to
  complete channel handshakes in an event-based fashion.
- Hermes now checks if another relayer may have already processed a packet event,
  and will not attempt to process it itself, which improves performance.
- The startup time of the relayer has been substantially improved.
- The `start-multi` command has been promoted to `start`, which means
  that the worker-based relayer is not experimental anymore.
- A regression where Hermes would not recover after a node went down and up again was fixed.

[telemetry]: https://hermes.informal.systems/telemetry.html
[strategy]: http://hermes.informal.systems/config.html?highlight=strategy#global

> Special thanks to Colin Axnér (@colin-axner) and Jongwhan Lee (@leejw51crypto)
> for raising multiple issues that helped us improve the reliability of Hermes.

### FEATURES

- [ibc-relayer]
  - Add telemetry and Prometheus endpoint ([#868], [#1032])
  - Add support for event based channel relaying ([#822])
  - Graceful handling of packet events in the presence of multiple relayers ([#983])

### IMPROVEMENTS

- [ibc]
  - Started `unwrap` cleanup ([#871])

- [ibc-relayer-cli]
  - Include chain-id in `query clients` command, and sort output by client counter ([#992])
  - Improve config loading message ([#996])
  - Improve Hermes worker spawn time for `start` command ([#998])
  - Better Hermes help message when command is unrecognized ([#1003])

### BUG FIXES

- [ibc-relayer]
  - Fix client worker initialization error ([#972])
  - Fix `hermes start` panic when all chains are unreachable ([#972])
  - Ensure expired or frozen client worker logs message and terminates ([#1022])
  - Fix regression where Hermes would not recover after a node went down and up again ([#1026])

- [gaiad-manager]
  - Import hermes keys properly even if wallet HD derivation path is set ([#975])
  - Apply default values to missing configuration parameters ([#993])
  - `gm hermes config` now creates hermes 0.4.0 compatible configuration ([#1039])

### BREAKING CHANGES

- [ibc-relayer-cli]
  - Promote `start-multi` command to `start` ([#911])

[#822]: https://github.com/informalsystems/ibc-rs/issues/822
[#868]: https://github.com/informalsystems/ibc-rs/issues/868
[#871]: https://github.com/informalsystems/ibc-rs/issues/871
[#911]: https://github.com/informalsystems/ibc-rs/issues/911
[#972]: https://github.com/informalsystems/ibc-rs/issues/972
[#975]: https://github.com/informalsystems/ibc-rs/issues/975
[#983]: https://github.com/informalsystems/ibc-rs/issues/983
[#992]: https://github.com/informalsystems/ibc-rs/issues/992
[#996]: https://github.com/informalsystems/ibc-rs/issues/996
[#993]: https://github.com/informalsystems/ibc-rs/issues/993
[#998]: https://github.com/informalsystems/ibc-rs/issues/998
[#1003]: https://github.com/informalsystems/ibc-rs/issues/1003
[#1022]: https://github.com/informalsystems/ibc-rs/issues/1022
[#1026]: https://github.com/informalsystems/ibc-rs/issues/1026
[#1032]: https://github.com/informalsystems/ibc-rs/issues/1032
[gaiad-manager]: https://github.com/informalsystems/ibc-rs/blob/master/scripts/gm/README.md
[#1039]: https://github.com/informalsystems/ibc-rs/issues/1039

## v0.3.2
*May 21st, 2021*

This is minor release which brings substantial performance improvements
to the relayer (relaying 1000 packets now takes 2-5min instead of 1h+),
better UX for the `ft-transfer` command, and automatic deployment of
Docker images to Docker Hub.

### FEATURES

- [ibc-relayer-cli]
  - Add a `--key` option to the tx raw ft-transfer command to override the account used for sending messages ([#963])

- [ibc-relayer]
  - Add support for multiple keys to the keyring ([#963])

- [release]
  - Released the official [Hermes image][hermes-docker] on Docker Hub ([#894])
  - Automatically deploy Docker Hub image during release ([#967])

### IMPROVEMENTS

- [ibc-relayer]
  - Batch together all events from all transactions included in a block ([#957])

### BUG FIXES

- [ibc-relayer-cli]
  - Prevent sending `ft-transfer` MsgTransfer on a non-Open channel ([#960])

### BREAKING CHANGES

> Nothing

[#868]: https://github.com/informalsystems/ibc-rs/issues/868
[#894]: https://github.com/informalsystems/ibc-rs/pull/894
[#957]: https://github.com/informalsystems/ibc-rs/issues/957
[#960]: https://github.com/informalsystems/ibc-rs/issues/960
[#963]: https://github.com/informalsystems/ibc-rs/issues/963
[#967]: https://github.com/informalsystems/ibc-rs/issues/967

[hermes-docker]: https://hub.docker.com/r/informalsystems/hermes

## v0.3.1
*May 14h, 2021*

This release improves the UX of a couple commands, fixes a bug related
to delay periods, and adds support for packet timeouts based on timestamps,
as well as support Protobuf-encoded keys.

### FEATURES

- [scripts]
  - Created the Gaiad Manager `gm` CLI tool for managing gaiad instances on the local machine ([#902])

- [ibc-relayer]
  - Add support for packet timeout based on timeout timestamp ([#937])
  - Added support for Protobuf-based Keyring ([#925])

### IMPROVEMENTS

- [ibc-relayer-cli]
  - Improve UX when querying non-existing connections and channels ([#875], [#920])
  - More details in error messages to increase debuggability ([#921], [#934])
  - Disallow creating a client with same source and destination chains ([#932])
  - Make packet worker more resilient to nodes being unreachable for a short amount of time ([#943])

### BUG FIXES

- [ibc]
  - Process raw `delay_period` field as nanoseconds instead of seconds. ([#927])

### BREAKING CHANGES

> Nothing


[#875]: https://github.com/informalsystems/ibc-rs/issues/875
[#920]: https://github.com/informalsystems/ibc-rs/issues/920
[#902]: https://github.com/informalsystems/ibc-rs/issues/902
[#921]: https://github.com/informalsystems/ibc-rs/issues/921
[#925]: https://github.com/informalsystems/ibc-rs/issues/925
[#927]: https://github.com/informalsystems/ibc-rs/issues/927
[#932]: https://github.com/informalsystems/ibc-rs/issues/932
[#934]: https://github.com/informalsystems/ibc-rs/issues/934
[#937]: https://github.com/informalsystems/ibc-rs/issues/937
[#943]: https://github.com/informalsystems/ibc-rs/issues/943


## v0.3.0
*May 7h, 2021*

Special thanks to Jongwhan Lee (@leejw51crypto) for his contributions ([#878]).

This release mostly focuses on improving the UX and the experimental multi-paths relayer (`start-multi` command),
which has been made more resilient against nodes going down, and is now able to clear pending packets
and periodically refresh IBC clients. The relayer now also supports [ICS 027 (Interchain Accounts)][ics27].

[ics27]: https://github.com/cosmos/ibc/blob/master/spec/app/ics-027-interchain-accounts/README.md

### FEATURES

- [ibc-relayer]
  - Support for ICS27 ([#794])

- [ibc-relayer-cli]
  - Added packet clearing and client refresh capabilities for the `start-multi` command ([#784], [#786])

### IMPROVEMENTS

- [ibc]
  - Reinstated `ics23` dependency ([#854])
  - Use proper Timestamp type to track time ([#758])

- [ibc-relayer]
  - Change the default for client creation to allow governance recovery in case of expiration or misbehaviour ([#785])
  - Use a single supervisor in `start-multi` to subscribe to all configured chains ([#862])
  - The `start-multi` command is now more resilient to a node not being up or going down, and will attempt to reconnect ([#871])

### BUG FIXES

- [ibc]
  - Fix parsing in `chain_version` when chain identifier has multiple dashes ([#878])

- [ibc-relayer]
  - Fix pagination in gRPC query for clients ([#811])
  - Fix relayer crash when hermes starts in the same time as packets are being sent ([#851])
  - Fix missing port information in `hermes query channels` ([#840])
  - Fix crash during initialization of event monitor when node is down ([#863])
  - Spawn a single Tokio runtime for the whole supervisor instead of one per chain ([#909])

- [ibc-relayer-cli]
  - Fix for `ft-transfer` mismatching arguments ([#869])
  - Fix channel destination chain mismatch on unreceived-packets or unreceived-acks ([#873])

### BREAKING CHANGES

- [ibc-relayer]
  - `hermes -j query channels` command now returns `result` array with the format
    `[{"channel_id":"channel-0","port_id":"transfer"}, ...]` instead of `["channel-0", ...]` ([#840])


[#758]: https://github.com/informalsystems/ibc-rs/issues/758
[#784]: https://github.com/informalsystems/ibc-rs/issues/784
[#785]: https://github.com/informalsystems/ibc-rs/issues/785
[#786]: https://github.com/informalsystems/ibc-rs/issues/786
[#794]: https://github.com/informalsystems/ibc-rs/issues/794
[#811]: https://github.com/informalsystems/ibc-rs/issues/811
[#840]: https://github.com/informalsystems/ibc-rs/issues/840
[#851]: https://github.com/informalsystems/ibc-rs/issues/851
[#854]: https://github.com/informalsystems/ibc-rs/issues/854
[#862]: https://github.com/informalsystems/ibc-rs/issues/862
[#863]: https://github.com/informalsystems/ibc-rs/issues/863
[#869]: https://github.com/informalsystems/ibc-rs/issues/869
[#871]: https://github.com/informalsystems/ibc-rs/issues/871
[#873]: https://github.com/informalsystems/ibc-rs/issues/873
[#878]: https://github.com/informalsystems/ibc-rs/issues/878
[#909]: https://github.com/informalsystems/ibc-rs/issues/909

## v0.2.0
*April 14th, 2021*

This release includes initial support for relaying over multiple paths from a single `hermes` instance.
Adds support for relayer restart, where pending packets are cleared.
Includes support for ordered channels, packet delay, misbehaviour detection and evidence submission, client upgrade after counterparty chain upgrades.

This release brings improvements to the relayer UX by providing new and updated commands for keys, client, connection and channel management.
In addition, it simplifies the configuration of and integration with the light client.

This release also finalizes the initial implementation of all the ICS 004 handlers.

### FEATURES

- Update to `tendermint-rs` v0.19.0 ([#798])

- [ibc]
  - Added handler(s) for sending packets ([#695]), recv. and ack. packets ([#736]), and timeouts ([#362])

- [ibc-relayer]
  - Support for relayer restart ([#561])
  - Add support for ordered channels ([#599])
  - Misbehaviour detection and evidence submission ([#632])
  - Use a stateless light client without a runtime ([#673])

- [ibc-relayer-cli]
  - Added `create connection` and `create channel` CLIs ([#630], [#715])
  - Proposed ADR 006 to describe Hermes v0.2.0 use-cases ([#637])
  - Added `client-upgrade` CLI ([#357])
  - Added delay feature for packet relaying ([#640])
  - Update gaia to version 4.2.0 for e2e tests on CI ([#809])
  - Add `start-multi` command to relay on all paths defined in the configuration ([#748])
  - Add option to specify which events to listen for in `listen` command ([#550])
  - Add option to customise receiver address for `ft-transfer` command ([#806])
  - Add `keys restore` command to import a signing key from its mnemonic ([#813])

### IMPROVEMENTS

- [ibc]
  - Follow Rust guidelines naming conventions ([#689])
  - Per client structure modules ([#740])
  - MBT: use modelator crate ([#761])

- [ibc-relayer]
  - Consistent identifier handling across ICS 02, 03 and 04 ([#622])

- [ibc-relayer-cli]
  - Clarified success path for updating a client that is already up-to-date ([#734])
  - Added `create` and `update` wrappers for client raw commands ([#772])
  - Output by default is human-readable, and JSON is optional ([#805])

### BUG FIXES

- [ibc]
  - Fix overflow bug in ICS03 client consensus height verification method ([#685])
  - Allow a conn open ack to succeed in the happy case ([#699])

- [ibc-relayer]
  - Replaced `rust-crypto` & `bitcoin-wallet` deprecated dependencies ([#352])
  - Fix for hard-coded account number ([#752])
  - Fix for chains that don't have `cosmos` account prefix ([#416])
  - Fix for building the `trusted_validator_set` for the header used in client updates ([#770])
  - Don't send `MsgAcknowledgment` if channel is closed ([#675])
  - Fix a bug where the keys addresses had their account prefix overriden by the prefix in the configuration ([#751])

- [ibc-relayer-cli]
  - Hermes guide: improved installation guideline ([#672])
  - Make fee denom and amount configurable ([#754])

- [ibc-proto]
  - Fix for proto files re-compilation bug ([#801])

### BREAKING CHANGES

- [ibc]
  - `MsgConnectionOpenAck.counterparty_connection_id` is now a `ConnectionId` instead of an `Option<ConnectionId>`([#700])

- [ibc-relayer]
  - Remove the light client configuration from the global configuration ([#793])

- [ibc-relayer-cli]
    - Remove the light add and light rm commands ([#793])


[#352]: https://github.com/informalsystems/ibc-rs/issues/352
[#362]: https://github.com/informalsystems/ibc-rs/issues/362
[#357]: https://github.com/informalsystems/ibc-rs/issues/357
[#416]: https://github.com/informalsystems/ibc-rs/issues/416
[#561]: https://github.com/informalsystems/ibc-rs/issues/561
[#550]: https://github.com/informalsystems/ibc-rs/issues/550
[#599]: https://github.com/informalsystems/ibc-rs/issues/599
[#630]: https://github.com/informalsystems/ibc-rs/issues/630
[#632]: https://github.com/informalsystems/ibc-rs/issues/632
[#640]: https://github.com/informalsystems/ibc-rs/issues/640
[#672]: https://github.com/informalsystems/ibc-rs/issues/672
[#673]: https://github.com/informalsystems/ibc-rs/issues/673
[#675]: https://github.com/informalsystems/ibc-rs/issues/675
[#685]: https://github.com/informalsystems/ibc-rs/issues/685
[#689]: https://github.com/informalsystems/ibc-rs/issues/689
[#695]: https://github.com/informalsystems/ibc-rs/issues/695
[#699]: https://github.com/informalsystems/ibc-rs/issues/699
[#700]: https://github.com/informalsystems/ibc-rs/pull/700
[#715]: https://github.com/informalsystems/ibc-rs/issues/715
[#734]: https://github.com/informalsystems/ibc-rs/issues/734
[#736]: https://github.com/informalsystems/ibc-rs/issues/736
[#740]: https://github.com/informalsystems/ibc-rs/issues/740
[#748]: https://github.com/informalsystems/ibc-rs/issues/748
[#751]: https://github.com/informalsystems/ibc-rs/issues/751
[#752]: https://github.com/informalsystems/ibc-rs/issues/752
[#754]: https://github.com/informalsystems/ibc-rs/issues/754
[#761]: https://github.com/informalsystems/ibc-rs/issues/761
[#772]: https://github.com/informalsystems/ibc-rs/issues/772
[#770]: https://github.com/informalsystems/ibc-rs/issues/770
[#793]: https://github.com/informalsystems/ibc-rs/pull/793
[#798]: https://github.com/informalsystems/ibc-rs/issues/798
[#801]: https://github.com/informalsystems/ibc-rs/issues/801
[#805]: https://github.com/informalsystems/ibc-rs/issues/805
[#806]: https://github.com/informalsystems/ibc-rs/issues/806
[#809]: https://github.com/informalsystems/ibc-rs/issues/809


## v0.1.1
*February 17, 2021*

This release brings a quick fix for a problem with a dependency of crate
`ibc-relayer`, which causes build & installation issues. Many thanks to
@Fraccaman for bringing this problem to our attention! ([#672])


Additionally, this release also introduces initial implementation for most of
ICS 004 handlers, and several bug fixes and improvements, e.g., refactored
some CLI code, refactored the Height type in the IBC Events, and a bug fix
involving packet acks in a 3-chain setup. More details below.

### FEATURES
- [ibc-relayer]
  - Listen to channel close initialization event and perform the close handshake ([#560])
  - Updated to tendermint-rs `v0.18.1` ([#682], [#671])

### IMPROVEMENTS

- [ibc]
  - Change event height to ICS height ([#549])

- [ibc-relayer-cli]
  - Cleanup CLI code ([#572])

### BUG FIXES

- [ibc]
  - Fix panic in conn open try when no connection id is provided ([#626])
  - Disable MBT tests if the "mocks" feature is not enabled ([#643])

- [ibc-relayer]
  - Quick fix for `funty` breaking change bug ([#665])

- [ibc-relayer-cli]
  - Fix wrong acks sent with `tx raw packet-ack` in a 3-chain setup ([#614])

### BREAKING CHANGES

- [ibc]
  - Implementation of the `ChanOpenAck`, `ChanOpenConfirm`, `ChanCloseInit`, and `ChanCloseConfirm` handlers ([#316])
  - Remove dependency on `tendermint-rpc` ([#624])

- [ibc-relayer-cli]
  - Remove the `proof` option from CLI ([#572])

[#316]: https://github.com/informalsystems/ibc-rs/issues/316
[#549]: https://github.com/informalsystems/ibc-rs/issues/549
[#560]: https://github.com/informalsystems/ibc-rs/issues/560
[#572]: https://github.com/informalsystems/ibc-rs/issues/572
[#614]: https://github.com/informalsystems/ibc-rs/issues/614
[#622]: https://github.com/informalsystems/ibc-rs/issues/622
[#624]: https://github.com/informalsystems/ibc-rs/issues/624
[#626]: https://github.com/informalsystems/ibc-rs/issues/626
[#637]: https://github.com/informalsystems/ibc-rs/issues/637
[#643]: https://github.com/informalsystems/ibc-rs/issues/643
[#665]: https://github.com/informalsystems/ibc-rs/issues/665
[#671]: https://github.com/informalsystems/ibc-rs/pull/671
[#682]: https://github.com/informalsystems/ibc-rs/issues/682

[ibc]: https://github.com/informalsystems/ibc-rs/tree/master/modules
[ibc-relayer-cli]: https://github.com/informalsystems/ibc-rs/tree/master/relayer-cli

## v0.1.0
*February 4, 2021*

🎉 This release brings the first publication of `ibc-relayer` and
`ibc-relayer-cli` to [crates.io](https://crates.io).

Noteworthy changes in this release include:

- The binary in the `ibc-relayer-cli` crate was given the name Hermes.
- We published a comprehensive guide for Hermes at [hermes.informal.systems](https://hermes.informal.systems).
- Major improvements to user experience, in particular at CLI level: JSON output,
  configurable log output level, dedicated channel handshake command, as well as
  overall improvements to error display and output.

### FEATURES

- Continous Integration (CI) end-to-end (e2e) testing with gaia v4 ([#32], [#582], [#602])
- Add support for streamlining releases ([#507])

- [ibc-relayer-cli]
  - Implement command to query the channels associated with a connection ([#505])
  - JSON output for queries and txs ([#500])
  - Added 'required' annotation for CLIs queries & txs; better error display ([#555])
  - Implement commands for channel close init and confirm ([#538])
  - Implement command to perform the handshake for a new channel ([#557])
  - Query all clients command ([#552])
  - Query all connections command ([#553])
  - Query all channels command ([#568])
  - Added a relayer binary guide ([#542])
  - Split the dev-env script in `setup_chains` and `init_clients` ([#577])

- [ibc-relayer]
  - Added retry mechanism, restructured relayer ([#519])
  - Relay `MsgTimeoutOnClose` if counterparty channel state is `State::Closed`

- [ibc]
  - Add `MsgTimeoutOnClose` message type ([#563])
  - Implement `MsgChannelOpenTry` message handler ([#543])

### IMPROVEMENTS

- Update to `tendermint-rs` v0.18.0 ([#517], [#583])
- Update to `tokio` 1.0, `prost` 0.7 and `tonic` 0.4 ([#527])

- [ibc-relayer-cli]
  - Replace `ChannelConfig` in `Channel::new` ([#511])
  - Add `packet-send` CLI ([#470])
  - UX improvements for relayer txs ([#536], [#540], [#554])
  - Allow running standalone commands concurrently to the main relayer loop ([#501])
  - Remove the simd-based integration tests ([#593])

- [ibc-relayer]
  - Performance improvements ([#514], [#537])
  - Fix for mismatching `bitcoin` dep ([#525])

- [ibc]
  - Clean the `validate_basic` method ([#94])
  - `MsgConnectionOpenAck` testing improvements ([#306])

### BUG FIXES:
- [ibc-relayer-cli]
  - Help and usage commands show 'hermes' for executable name ([#590])

- [ibc]
  - Fix for storing `ClientType` upon 'create-client' ([#513])

### BREAKING CHANGES:

- [ibc]
  - The `ibc::handler::Event` is removed and handlers now produce `ibc::events::IBCEvent`s ([#535])

[#32]: https://github.com/informalsystems/ibc-rs/issues/32
[#94]: https://github.com/informalsystems/ibc-rs/issues/94
[#306]: https://github.com/informalsystems/ibc-rs/issues/306
[#470]: https://github.com/informalsystems/ibc-rs/issues/470
[#500]: https://github.com/informalsystems/ibc-rs/issues/500
[#501]: https://github.com/informalsystems/ibc-rs/issues/501
[#505]: https://github.com/informalsystems/ibc-rs/issues/505
[#507]: https://github.com/informalsystems/ibc-rs/issues/507
[#511]: https://github.com/informalsystems/ibc-rs/pull/511
[#513]: https://github.com/informalsystems/ibc-rs/issues/513
[#514]: https://github.com/informalsystems/ibc-rs/issues/514
[#517]: https://github.com/informalsystems/ibc-rs/issues/517
[#519]: https://github.com/informalsystems/ibc-rs/issues/519
[#525]: https://github.com/informalsystems/ibc-rs/issues/525
[#527]: https://github.com/informalsystems/ibc-rs/issues/527
[#535]: https://github.com/informalsystems/ibc-rs/issues/535
[#536]: https://github.com/informalsystems/ibc-rs/issues/536
[#537]: https://github.com/informalsystems/ibc-rs/issues/537
[#538]: https://github.com/informalsystems/ibc-rs/issues/538
[#540]: https://github.com/informalsystems/ibc-rs/issues/540
[#542]: https://github.com/informalsystems/ibc-rs/issues/542
[#543]: https://github.com/informalsystems/ibc-rs/issues/543
[#552]: https://github.com/informalsystems/ibc-rs/issues/553
[#553]: https://github.com/informalsystems/ibc-rs/issues/553
[#554]: https://github.com/informalsystems/ibc-rs/issues/554
[#555]: https://github.com/informalsystems/ibc-rs/issues/555
[#557]: https://github.com/informalsystems/ibc-rs/issues/557
[#563]: https://github.com/informalsystems/ibc-rs/issues/563
[#568]: https://github.com/informalsystems/ibc-rs/issues/568
[#577]: https://github.com/informalsystems/ibc-rs/issues/577
[#582]: https://github.com/informalsystems/ibc-rs/issues/582
[#583]: https://github.com/informalsystems/ibc-rs/issues/583
[#590]: https://github.com/informalsystems/ibc-rs/issues/590
[#593]: https://github.com/informalsystems/ibc-rs/issues/593
[#602]: https://github.com/informalsystems/ibc-rs/issues/602

## v0.0.6
*December 23, 2020*

This release focuses on upgrading the relayer and ibc modules to the latest interfaces from the ecosystem:
tendermint-rs `v0.17`, which brings the protobuf changes from tendermint `v0.34.0`, plus alignment with
the latest cosmos proto versions from `v0.40.0-rc5` (sometimes called 'stargate-5').

### FEATURES
- Update to tendermint-rs version `0.17` ([#451])
- Update to cosmos-sdk IBC proto version `v0.40.0-rc5` ([#451])

- [ibc-relayer]

- [ibc-relayer-cli]
  - Packet CLIs for recv_packet ([#443])
  - Packet CLIs for acknowledging packets ([#468])

### IMPROVEMENTS
- [ibc-relayer]
  - Mock chain (implementing IBC handlers) and integration against CLI ([#158])
  - Relayer tests for client update (ping pong) against MockChain ([#381])
  - Relayer refactor to improve testing and add semantic dependencies ([#447])

[#158]: https://github.com/informalsystems/ibc-rs/issues/158
[#379]: https://github.com/informalsystems/ibc-rs/issues/379
[#381]: https://github.com/informalsystems/ibc-rs/issues/381
[#443]: https://github.com/informalsystems/ibc-rs/issues/443
[#447]: https://github.com/informalsystems/ibc-rs/issues/447
[#451]: https://github.com/informalsystems/ibc-rs/issues/451
[#468]: https://github.com/informalsystems/ibc-rs/issues/468


## v0.0.5
*December 2, 2020*

This release focuses on implementing relayer and relayer-cli functionality towards a full v0 implementation.
We now have the full-stack implementation for supporting client creation & updates, as well as connection- and channel handshakes.
We also consolidated our TLA+ specs into an "IBC Core TLA+ specification," and added ICS 020 spec.

Special thanks to external contributors for this release: @CharlyCst ([#347], [#419]).

- [ibc-relayer-cli]
  - Add `--all` option to `light rm` command to remove all peers for a given chain ([#431])

[#431]: https://github.com/informalsystems/ibc-rs/issues/431

### FEATURES

- Update to tendermint-rs version `0.17-RC3` ([#403])
- [changelog] Added "unreleased" section in `CHANGELOG.MD` to help streamline releases ([#274])
- [ibc]
    - Implement flexible connection id selection ([#332])
    - ICS 4 Domain Types for channel handshakes and packets ([#315], [#95])
    - Introduce LightBlock support for MockContext ([#389])
- [ibc-relayer]
    - Retrieve account sequence information from a chain using a GRPC client (#337)
    - Implementation of chain runtime for v0 ([#330])
    - Integrate relayer spike into ibc-relayer crate ([#335])
    - Implement `query_header_at_height` via plain RPC queries (no light client verification) ([#336])
    - Implement the relayer logic for connection handshake messages ([#358], [#359], [#360])
    - Implement the relayer logic for channel handshake messages ([#371], [#372], [#373], [#374])
- [ibc-relayer-cli]
    - Merge light clients config in relayer config and add commands to add/remove light clients ([#348])
    - CLI for client update message ([#277])
    - Implement the relayer CLI for connection handshake messages ([#358], [#359], [#360])
    - Implement the relayer CLI for channel handshake messages ([#371], [#372], [#373], [#374])
    - Added basic client, connection, and channel lifecyle in relayer v0 ([#376], [#377], [#378])
    - Implement commands to add and list keys for a chain ([#363])
    - Allow overriding of peer_id, height and hash in light add command ([#428])
- [proto-compiler]
    - Refactor and allow specifying a commit at which the Cosmos SDK should be checked out ([#366])
    - Add a `--tag` option to the `clone-sdk` command to check out a tag instead of a commit ([#369])
    - Fix `--out` command line parameter (instead of `--path`) ([#419])
- [ibc/relayer-spec]
    - ICS 020 spec in TLA+ ([#386])
    - Prepare IBC Core TLA+ specs ([#404])

### IMPROVEMENTS

- [ibc-relayer]
    - Pin chain runtime against Tokio 0.2 by downgrading for 0.3 to avoid dependency hell ([#415], follow up to [#402])
- [ibc-relayer-cli]
    - Split tasks spawned by CLI commands into their own modules ([#331])
    - V0 command implementation ([#346])
- [ibc]
    - Split `msgs.rs` of ICS002 in separate modules ([#367])
    - Fixed inconsistent versioning for ICS003 and ICS004 ([#97])
    - Fixed `get_sign_bytes` method for messages ([#98])
    - Homogenize ConnectionReader trait so that all functions return owned objects ([#347])
    - Align with tendermint-rs in the domain type definition of `block::Id` ([#338])


[#95]: https://github.com/informalsystems/ibc-rs/issues/95
[#97]: https://github.com/informalsystems/ibc-rs/issues/97
[#98]: https://github.com/informalsystems/ibc-rs/issues/98
[#274]: https://github.com/informalsystems/ibc-rs/issues/274
[#277]: https://github.com/informalsystems/ibc-rs/issues/277
[#315]: https://github.com/informalsystems/ibc-rs/issues/315
[#330]: https://github.com/informalsystems/ibc-rs/issues/330
[#332]: https://github.com/informalsystems/ibc-rs/issues/332
[#335]: https://github.com/informalsystems/ibc-rs/pull/335
[#336]: https://github.com/informalsystems/ibc-rs/issues/336
[#337]: https://github.com/informalsystems/ibc-rs/issues/337
[#338]: https://github.com/informalsystems/ibc-rs/issues/338
[#346]: https://github.com/informalsystems/ibc-rs/issues/346
[#347]: https://github.com/informalsystems/ibc-rs/issues/347
[#348]: https://github.com/informalsystems/ibc-rs/pull/348
[#358]: https://github.com/informalsystems/ibc-rs/issues/358
[#359]: https://github.com/informalsystems/ibc-rs/issues/359
[#360]: https://github.com/informalsystems/ibc-rs/issues/360
[#363]: https://github.com/informalsystems/ibc-rs/issues/363
[#366]: https://github.com/informalsystems/ibc-rs/issues/366
[#367]: https://github.com/informalsystems/ibc-rs/issues/367
[#368]: https://github.com/informalsystems/ibc-rs/issues/368
[#369]: https://github.com/informalsystems/ibc-rs/pull/369
[#371]: https://github.com/informalsystems/ibc-rs/issues/371
[#372]: https://github.com/informalsystems/ibc-rs/issues/372
[#373]: https://github.com/informalsystems/ibc-rs/issues/373
[#374]: https://github.com/informalsystems/ibc-rs/issues/374
[#376]: https://github.com/informalsystems/ibc-rs/issues/376
[#377]: https://github.com/informalsystems/ibc-rs/issues/377
[#378]: https://github.com/informalsystems/ibc-rs/issues/378
[#386]: https://github.com/informalsystems/ibc-rs/issues/386
[#389]: https://github.com/informalsystems/ibc-rs/issues/389
[#402]: https://github.com/informalsystems/ibc-rs/issues/402
[#403]: https://github.com/informalsystems/ibc-rs/issues/403
[#404]: https://github.com/informalsystems/ibc-rs/issues/404
[#419]: https://github.com/informalsystems/ibc-rs/issues/419
[#415]: https://github.com/informalsystems/ibc-rs/issues/415
[#428]: https://github.com/informalsystems/ibc-rs/issues/428
[changelog]: https://github.com/informalsystems/ibc-rs/tree/master/CHANGELOG.md
[proto-compiler]: https://github.com/informalsystems/ibc-rs/tree/master/proto-compiler

## v0.0.4
*October 19, 2020*

This release focuses on alignment with the Cosmos ecosystem: adaptations to Tendermint-rs 0.16 and subsequently to 0.17 (`0.17.0-rc1`), and numerous protobuf updates following latest stargate releases.

Additional highlights:
- Adding DomainTypes and (de)serialization capability to ICS02 and ICS03 messages and structures.
- Improvements of the IBC message processor framework (handlers, contexts and mocks).
- Added initial implementations for the ICS26 (routing module) and ICS18 (basic relayer algorithms module) for use in testing.
- Also added support for packet handling in the relayer algorithm specifications.

### BREAKING CHANGES:
- [ibc-relayer] & [ibc] Alignment with ecosystem updates:
    - Compatibility with the latest protobuf (Gaia stargate-3 and stargate-4) ([#191], [#272], [#273], [#278])
    - Adaptations to tendermint 0.17 ([#286], [#293], [#300], [#302], [#308])
- [ibc-relayer] UX improvement: Remove proof option from client connections command ([#205])

### FEATURES:
- [ibc/ics03] ICS03 Ack and Confirm message processors ([#223])
- [ibc-relayer-cli]
    - Relayer CLIs for client messages ([#207])
    - Relayer CLIs for connection-open-init ([#206])
    - Queries for consensus state and client state ([#149], [#150])
- [ibc] Routing module minimal implementation for MVP ([#159], [#232])
- [ibc/relayer-spec] Relayer specification for packet handling ([#229], [#234], [#237])
- [ibc/relayer-spec] Basic packet handling in TLA+([#124])
- [ibc] Basic relayer functionality: a test with ClientUpdate ping-pong between two mocked chains ([#276])

### IMPROVEMENTS:
- [ibc] Implemented the `DomainType` trait for IBC proto structures ([#245], [#249]).
- [ibc] & [ibc-proto] Several improvements to message processors, among which ([#218]):
    - ICS03 connection handshake protocol initial implementation and tests ([#160])
    - Add capability to decode from protobuf Any* type into Tendermint and Mock client states
    - Cleanup Any* client wrappers related code
    - Migrate handlers to newer protobuf definitions ([#226])
    - Extend client context mock ([#221])
    - Context mock simplifications and cleanup ([#269], [#295], [#296], [#297])
- [ibc/ics03] Split `msgs.rs` in multiple files, implement `From` for all messages ([#253])
- [ibc-proto]
    - Move ibc-proto source code into ibc-rs ([#142]) and fixed code deduplication ([#282], [#284])
    - Consolidate proto-compiler logic [#241]
- [ibc/relayer-spec] Add support for APALACHE to the Relayer TLA+ spec ([#165])
- [ibc-relayer] Update to tendermint v.0.16 and integrate with the new light client implementation ([#90], [#243])

### BUG FIXES:
- [ibc] Removed "Uninitialized" state from connection ([#217])
- [ibc-relayer-cli] Fix for client query subcommands ([#231])
- [disclosure-log] & [spec/connection-handshake] Disclosed bugs in ICS3 version negotiation and proposed a fix ([#209], [#213])

[#90]: https://github.com/informalsystems/ibc-rs/issues/90
[#124]: https://github.com/informalsystems/ibc-rs/issues/124
[#142]: https://github.com/informalsystems/ibc-rs/issues/142
[#149]: https://github.com/informalsystems/ibc-rs/issues/149
[#150]: https://github.com/informalsystems/ibc-rs/issues/150
[#159]: https://github.com/informalsystems/ibc-rs/issues/159
[#160]: https://github.com/informalsystems/ibc-rs/issues/160
[#165]: https://github.com/informalsystems/ibc-rs/issues/165
[#191]: https://github.com/informalsystems/ibc-rs/issues/191
[#205]: https://github.com/informalsystems/ibc-rs/issues/205
[#206]: https://github.com/informalsystems/ibc-rs/issues/206
[#207]: https://github.com/informalsystems/ibc-rs/issues/207
[#209]: https://github.com/informalsystems/ibc-rs/issues/209
[#213]: https://github.com/informalsystems/ibc-rs/issues/213
[#217]: https://github.com/informalsystems/ibc-rs/issues/217
[#218]: https://github.com/informalsystems/ibc-rs/issues/218
[#221]: https://github.com/informalsystems/ibc-rs/issues/221
[#223]: https://github.com/informalsystems/ibc-rs/issues/223
[#226]: https://github.com/informalsystems/ibc-rs/issues/226
[#229]: https://github.com/informalsystems/ibc-rs/issues/229
[#231]: https://github.com/informalsystems/ibc-rs/issues/231
[#232]: https://github.com/informalsystems/ibc-rs/issues/232
[#234]: https://github.com/informalsystems/ibc-rs/issues/234
[#237]: https://github.com/informalsystems/ibc-rs/issues/237
[#241]: https://github.com/informalsystems/ibc-rs/issues/241
[#243]: https://github.com/informalsystems/ibc-rs/issues/243
[#245]: https://github.com/informalsystems/ibc-rs/issues/245
[#249]: https://github.com/informalsystems/ibc-rs/issues/249
[#253]: https://github.com/informalsystems/ibc-rs/issues/253
[#269]: https://github.com/informalsystems/ibc-rs/issues/269
[#272]: https://github.com/informalsystems/ibc-rs/issues/272
[#273]: https://github.com/informalsystems/ibc-rs/issues/273
[#276]: https://github.com/informalsystems/ibc-rs/issues/276
[#278]: https://github.com/informalsystems/ibc-rs/issues/278
[#282]: https://github.com/informalsystems/ibc-rs/issues/282
[#284]: https://github.com/informalsystems/ibc-rs/issues/284
[#286]: https://github.com/informalsystems/ibc-rs/issues/286
[#293]: https://github.com/informalsystems/ibc-rs/issues/293
[#295]: https://github.com/informalsystems/ibc-rs/issues/295
[#296]: https://github.com/informalsystems/ibc-rs/issues/296
[#297]: https://github.com/informalsystems/ibc-rs/issues/297
[#300]: https://github.com/informalsystems/ibc-rs/issues/300
[#302]: https://github.com/informalsystems/ibc-rs/issues/302
[#308]: https://github.com/informalsystems/ibc-rs/issues/308
[ibc-proto]: https://github.com/informalsystems/ibc-rs/tree/master/proto
[disclosure-log]: https://github.com/informalsystems/ibc-rs/blob/master/docs/disclosure-log.md
[spec/connection-handshake]: https://github.com/informalsystems/ibc-rs/tree/master/docs/spec/connection-handshake
[ibc-relayer]: https://github.com/informalsystems/ibc-rs/tree/master/relayer

## v0.0.3
*September 1, 2020*

This release focuses on the IBC message processor framework and initial
implementations in ICS02 and ICS07. It also introduces an initial specification for the relayer algorithm.

Other highlights:
- The ibc crate is published as [ibc](https://crates.io/crates/ibc) in crates.io
- ADR-001 and ADR-003 are complete. 🎉

### BREAKING CHANGES:
- [ibc] Renamed `modules` crate to `ibc` crate. Version number for the new crate is not reset. ([#198])
- [ibc/ics02] `ConnectionId`s are now decoded to `Vec<ConnectionId>` and validated instead of `Vec<String>` ([#185])
- [ibc/ics03] Removed `Connection` and `ConnectionCounterparty` traits ([#193])
- [ibc/ics04] Removed `Channel` and `ChannelCounterparty` traits ([#192])

### FEATURES:
- [ibc/ics02] partial implementation of message handler ([#119], [#194])
- [ibc/ics07] partial implementation of message handler ([#119], [#194])
- [architecture/ADR-003] Proposal for IBC handler (message processor) architecture ([#119], [#194])
- [ibc/relayer-spec] Detailed technical specification of the relayer algorithm with focus on client update ([#84])
- [architecture/ADR-001] Documentation for the repository structure ([#1])
- [architecture/FSM-1] Connection Handshake FSM English description ([#122])

### IMPROVEMENTS:
- [contributing] Updated CONTRIBUTING.md. Please read before opening PRs ([#195])
- [ibc-relayer-cli] Refactor ConnectionId decoding in `query client` ([#185])

### BUG FIXES:
- [ibc/ics24] Identifiers limit update according to ICS specs ([#168])

[ibc/relayer-spec]: https://github.com/informalsystems/ibc-rs/blob/master/docs/spec/relayer/Relayer.md
[#84]: https://github.com/informalsystems/ibc-rs/issues/84
[architecture/ADR-001]: https://github.com/informalsystems/ibc-rs/blob/master/docs/architecture/adr-001-repo.md
[#1]: https://github.com/informalsystems/ibc-rs/issues/1
[contributing]: https://github.com/informalsystems/ibc-rs/blob/master/CONTRIBUTING.md
[#195]: https://github.com/informalsystems/ibc-rs/pull/195
[ibc]: https://github.com/informalsystems/ibc-rs/tree/master/modules
[#198]: https://github.com/informalsystems/ibc-rs/issues/198
[ibc/ics02]: https://github.com/informalsystems/ibc-rs/tree/master/modules/src/ics02_client
[#185]: https://github.com/informalsystems/ibc-rs/issues/185
[ibc/ics03]: https://github.com/informalsystems/ibc-rs/tree/master/modules/src/ics03_connection
[#193]: https://github.com/informalsystems/ibc-rs/issues/193
[ibc/ics04]: https://github.com/informalsystems/ibc-rs/tree/master/modules/src/ics04_channel
[#192]: https://github.com/informalsystems/ibc-rs/issues/192
[ibc-relayer-cli]: https://github.com/informalsystems/ibc-rs/tree/master/relayer-cli
[architecture/FSM-1]: https://github.com/informalsystems/ibc-rs/blob/master/docs/architecture/fsm-async-connection.md
[#122]: https://github.com/informalsystems/ibc-rs/issues/122
[architecture/ADR-003]: https://github.com/informalsystems/ibc-rs/blob/master/docs/architecture/adr-003-handler-implementation.md
[#119]: https://github.com/informalsystems/ibc-rs/issues/119
[#194]: https://github.com/informalsystems/ibc-rs/issues/194
[ibc/ics24]: https://github.com/informalsystems/ibc-rs/tree/master/modules/src/ics24_host
[#168]: https://github.com/informalsystems/ibc-rs/issues/168
[ibc/ics07]: https://github.com/informalsystems/ibc-rs/tree/master/modules/src/ics07_tendermint

## v0.0.2

*August 1, 2020*

This release is focused on updating the query system from amino to protobuf,
implementing a few queries from the CLI, and establishing an initial testing framework
that will support multiple chain types.

It does not target a stable release of Cosmos-SDK chains, but is tracking
the latest state of development towards the Cosmos-SDK Stargate release.

### BREAKING CHANGES:

- [ibc|ibc-relayer] Refactor queries, paths, and Chain trait to reduce code and use
  protobuf instead of Amino.
        [\#152](https://github.com/informalsystems/ibc-rs/pull/152),
        [\#174](https://github.com/informalsystems/ibc-rs/pull/174),
        [\#155](https://github.com/informalsystems/ibc-rs/pull/155)
- [repo] Moved relayer/cli to relayer-cli, relayer/relay to relayer. [\#183](https://github.com/informalsystems/ibc-rs/pull/183)

### FEATURES:

- [ibc-relayer] Query connections given client id. [\#169](https://github.com/informalsystems/ibc-rs/pull/169)
- [ibc-relayer] Query connection given connection id. [\#136](https://github.com/informalsystems/ibc-rs/pull/136)
- [ibc-relayer] Query channel given channel id and port [\#163](https://github.com/informalsystems/ibc-rs/pull/163)
- [spec] Channel closing datagrams in TLA+ [\#141](https://github.com/informalsystems/ibc-rs/pull/141)

### IMPROVEMENTS:

- [ci] Framework (scripts and Github Actions) for integration testing the relayer queries against
    the Cosmos-SDK's `simd` binary with prepopulated IBC state in the genesis
        [\#140](https://github.com/informalsystems/ibc-rs/pull/140),
        [\#184](https://github.com/informalsystems/ibc-rs/pull/184)
- [ibc-relayer|ibc] Implemented better Raw type handling. [\#156](https://github.com/informalsystems/ibc-rs/pull/156)
- [repo] Add rust-toolchain file. [\#154](https://github.com/informalsystems/ibc-rs/pull/154)

### BUG FIXES:

- [ibc] Fixed the identifiers limits according to updated ics spec. [\#189](https://github.com/informalsystems/ibc-rs/pull/189)
- [ibc/relayer] Remove some warnings triggered during compilation due to dependency specification. [\#132](https://github.com/informalsystems/ibc-rs/pull/132)
- [ibc] Fix nightly runs. [\#161](https://github.com/informalsystems/ibc-rs/pull/161)
- [repo] Fix for incomplete licence terms. [\#153](https://github.com/informalsystems/ibc-rs/pull/153)

## 0.0.1

*July 1st, 2020*

This is the initial prototype release of an IBC relayer and TLA+ specifications.
There are no compatibility guarantees until v0.1.0.

Includes:

- Configuration file definition and validation
- Client state, consensus state, connection, channel queries.
    - Note: deserialization is unimplemented as it has dependency on migration to protobuf for ABCI queries
- Per chain light clients threads are created and headers are periodically retrieved and verified.
- Per chain IBC event monitor threads are spawned and main event handler that receives them.
    - Note: the event handler just displays the events.
- IBC Modules partial implementation for datastructures, messages and queries.
- Some English and TLA+ specifications for Connection & Channel Handshake as well as naive relayer algorithm.<|MERGE_RESOLUTION|>--- conflicted
+++ resolved
@@ -7,7 +7,7 @@
 - [ibc-relayer-cli]
   - Add `--hd-path` option to `keys restore` and `keys add` commands to specify
     derivation path when importing keys ([#1049])
-    
+
 ### IMPROVEMENTS
 
 - [ibc-relayer]
@@ -19,15 +19,13 @@
 
 ### BUG FIXES
 
-<<<<<<< HEAD
 - [gaiad-manager]
   - Removed the testnet command as not all networks support it.
   - Update to compatibility with hermes's new `--hd-path` option.
-=======
+
 - [ibc-relayer-cli]
   - Fix for chain impersonation bug. ([#1038])
   - Fix for partially open handshake bug of `channel create` CLI. ([#1064])
->>>>>>> cc08a5d5
 
 ### BREAKING CHANGES
 
@@ -38,7 +36,6 @@
 [#1049]: https://github.com/informalsystems/ibc-rs/issues/1049
 [#1064]: https://github.com/informalsystems/ibc-rs/issues/1064
 [#673]: https://github.com/informalsystems/ibc-rs/issues/673
-[#868]: https://github.com/informalsystems/ibc-rs/issues/1049
 [#877]: https://github.com/informalsystems/ibc-rs/issues/877
 [#1049]: https://github.com/informalsystems/ibc-rs/issues/1049
 
