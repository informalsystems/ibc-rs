--- conflicted
+++ resolved
@@ -6,12 +6,9 @@
 
 - [ibc-relayer-cli]
   - Added `config validate` CLI to Hermes ([#600])
-<<<<<<< HEAD
   - Added filtering capability to deny or allow for specific channels ([#1140], [#1141], [#69])
-=======
   - Added basic channel filter ([#1140])
   - Added `query channel ends` CLI command ([#1062])
->>>>>>> 95cfbfd6
 
 ### IMPROVEMENTS
 
