--- conflicted
+++ resolved
@@ -24,7 +24,7 @@
 serde_json = { version = "1" }
 bytes = "0.5.6"
 prost = "0.6.1"
-<<<<<<< HEAD
+prost-types = { version = "0.6.1" }
 futures = "0.3.5"
 
 [dependencies.tendermint]
@@ -42,8 +42,5 @@
 version = "0.16.0"
 git = "https://github.com/informalsystems/tendermint-rs"
 branch = "romac/light-client-ibc"
-=======
-prost-types = { version = "0.6.1" }
->>>>>>> 2438ede7
 
 [dev-dependencies]