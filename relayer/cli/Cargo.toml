[package]
name = "relayer-cli"
version = "0.1.0"
edition = "2018"
authors = [
  "Anca Zamfir <anca@interchain.io>",
  "Romain Ruetschi <romain@informal.systems>"
]

[dependencies]
relayer = { path = "../relay" }
<<<<<<< HEAD
relayer-modules = { path = "../../modules" }

tendermint = { git = "https://github.com/interchainio/tendermint-rs.git" }
tokio = "0.2"
=======
tendermint = { git = "https://github.com/informalsystems/tendermint-rs.git" }
>>>>>>> 18a98e1e

anomaly = "0.2.0"
gumdrop = "0.7"
serde = { version = "1", features = ["serde_derive"] }
thiserror = "1"
abscissa_tokio = "0.5.1"
tokio = "0.2.13"
tracing-subscriber = "0.2.3"
tracing = "0.1.13"

[dependencies.abscissa_core]
version = "0.5.2"
# optional: use `gimli` to capture backtraces
# see https://github.com/rust-lang/backtrace-rs/issues/189
# features = ["gimli-backtrace"]

[dev-dependencies]
abscissa_core = { version = "0.5.2", features = ["testing"] }
once_cell = "1.2"<|MERGE_RESOLUTION|>--- conflicted
+++ resolved
@@ -9,14 +9,8 @@
 
 [dependencies]
 relayer = { path = "../relay" }
-<<<<<<< HEAD
 relayer-modules = { path = "../../modules" }
-
-tendermint = { git = "https://github.com/interchainio/tendermint-rs.git" }
-tokio = "0.2"
-=======
 tendermint = { git = "https://github.com/informalsystems/tendermint-rs.git" }
->>>>>>> 18a98e1e
 
 anomaly = "0.2.0"
 gumdrop = "0.7"
