//! `query` subcommand

use abscissa_core::{Command, Options, Runnable};

mod channel;
mod client;
mod connection;

/// `query` subcommand
#[derive(Command, Debug, Options, Runnable)]
pub enum QueryCmd {
    /// The `query client` subcommand
    #[options(help = "query client")]
    Client(QueryClientCmds),
<<<<<<< HEAD

    /// The `query connection` subcommand
    #[options(help = "query connection")]
    Connection(QueryConnectionCmds),

=======
>>>>>>> e8cf7616
    /// The `query channel` subcommand
    #[options(help = "query channel")]
    Channel(QueryChannelCmds),
}

#[derive(Command, Debug, Options, Runnable)]
pub enum QueryClientCmds {
    /// The `query client state` subcommand
    #[options(help = "query client full state")]
    State(client::QueryClientStateCmd),
<<<<<<< HEAD
    
=======
>>>>>>> e8cf7616
    /// The `query client consensus` subcommand
    #[options(help = "query client consensus")]
    Consensus(client::QueryClientConsensusCmd),
}

#[derive(Command, Debug, Options, Runnable)]
<<<<<<< HEAD
pub enum QueryConnectionCmds {
    /// The `query connection end` subcommand
    #[options(help = "query connection end")]
    End(connection::QueryConnectionEndCmd),
}

#[derive(Command, Debug, Options, Runnable)]
=======
>>>>>>> e8cf7616
pub enum QueryChannelCmds {
    /// The `query channel ends` subcommand
    #[options(help = "query channel ends")]
    Ends(channel::QueryChannelEndsCmd),
}<|MERGE_RESOLUTION|>--- conflicted
+++ resolved
@@ -12,17 +12,13 @@
     /// The `query client` subcommand
     #[options(help = "query client")]
     Client(QueryClientCmds),
-<<<<<<< HEAD
+    /// The `query channel` subcommand
+    #[options(help = "query channel")]
+    Channel(QueryChannelCmds),
 
     /// The `query connection` subcommand
     #[options(help = "query connection")]
     Connection(QueryConnectionCmds),
-
-=======
->>>>>>> e8cf7616
-    /// The `query channel` subcommand
-    #[options(help = "query channel")]
-    Channel(QueryChannelCmds),
 }
 
 #[derive(Command, Debug, Options, Runnable)]
@@ -30,28 +26,23 @@
     /// The `query client state` subcommand
     #[options(help = "query client full state")]
     State(client::QueryClientStateCmd),
-<<<<<<< HEAD
-    
-=======
->>>>>>> e8cf7616
+    /// The `query client consensus` subcommand
+
     /// The `query client consensus` subcommand
     #[options(help = "query client consensus")]
     Consensus(client::QueryClientConsensusCmd),
 }
 
 #[derive(Command, Debug, Options, Runnable)]
-<<<<<<< HEAD
+pub enum QueryChannelCmds {
+    /// The `query channel ends` subcommand
+    #[options(help = "query channel ends")]
+    Ends(channel::QueryChannelEndsCmd),
+}
+
+#[derive(Command, Debug, Options, Runnable)]
 pub enum QueryConnectionCmds {
     /// The `query connection end` subcommand
     #[options(help = "query connection end")]
     End(connection::QueryConnectionEndCmd),
 }
-
-#[derive(Command, Debug, Options, Runnable)]
-=======
->>>>>>> e8cf7616
-pub enum QueryChannelCmds {
-    /// The `query channel ends` subcommand
-    #[options(help = "query channel ends")]
-    Ends(channel::QueryChannelEndsCmd),
-}