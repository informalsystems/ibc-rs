use std::{sync::Arc, thread};

use crossbeam_channel as channel;
use prost_types::Any;
// TODO - tendermint deps should not be here
use tendermint::account::Id as AccountId;
use tendermint::block::Height;
use tokio::runtime::Runtime as TokioRuntime;

pub use cosmos::CosmosSdkChain;
use ibc::events::IbcEvent;
use ibc::ics02_client::header::Header;
use ibc::ics02_client::state::{ClientState, ConsensusState};
use ibc::ics03_connection::connection::{ConnectionEnd, State};
use ibc::ics03_connection::version::{get_compatible_versions, Version};
use ibc::ics04_channel::channel::{ChannelEnd, QueryPacketEventDataRequest};
use ibc::ics04_channel::packet::{PacketMsgType, Sequence};
use ibc::ics23_commitment::commitment::{CommitmentPrefix, CommitmentProofBytes};
use ibc::ics24_host::identifier::{ChainId, ChannelId, ClientId, ConnectionId, PortId};
use ibc::proofs::{ConsensusProof, Proofs};
use ibc::Height as ICSHeight;
use ibc_proto::ibc::core::channel::v1::{
    PacketState, QueryChannelsRequest, QueryConnectionChannelsRequest,
    QueryNextSequenceReceiveRequest, QueryPacketAcknowledgementsRequest,
    QueryPacketCommitmentsRequest, QueryUnreceivedAcksRequest, QueryUnreceivedPacketsRequest,
};
use ibc_proto::ibc::core::client::v1::QueryClientStatesRequest;
use ibc_proto::ibc::core::commitment::v1::MerkleProof;
use ibc_proto::ibc::core::connection::v1::{
    QueryClientConnectionsRequest, QueryConnectionsRequest,
};

use crate::config::ChainConfig;
use crate::connection::ConnectionMsgType;
use crate::error::{Error, Kind};
use crate::event::monitor::EventBatch;
use crate::keyring::store::{KeyEntry, KeyRing};
use crate::light_client::LightClient;

pub(crate) mod cosmos;
pub mod handle;
pub mod runtime;

#[cfg(test)]
pub mod mock;

/// Generic query response type
/// TODO - will slowly move to GRPC protobuf specs for queries
#[derive(Clone, Debug, PartialEq)]
pub struct QueryResponse {
    pub value: Vec<u8>,
    pub proof: Option<MerkleProof>,
    pub height: Height,
}

/// Packet query options
#[derive(Debug)]
pub struct QueryPacketOptions {
    pub port_id: PortId,
    pub channel_id: ChannelId,
    pub height: u64,
}

/// Defines a blockchain as understood by the relayer
pub trait Chain: Sized {
    /// Type of light blocks for this chain
    type LightBlock: Send + Sync;

    /// Type of headers for this chain
    type Header: Header;

    /// Type of consensus state for this chain
    type ConsensusState: ConsensusState;

    /// Type of the client state for this chain
    type ClientState: ClientState;

    /// Constructs the chain
    fn bootstrap(config: ChainConfig, rt: Arc<TokioRuntime>) -> Result<Self, Error>;

    #[allow(clippy::type_complexity)]
    /// Initializes and returns the light client (if any) associated with this chain.
    fn init_light_client(
        &self,
    ) -> Result<(Box<dyn LightClient<Self>>, Option<thread::JoinHandle<()>>), Error>;

    /// Initializes and returns the event monitor (if any) associated with this chain.
    fn init_event_monitor(
        &self,
        rt: Arc<TokioRuntime>,
    ) -> Result<
        (
            channel::Receiver<EventBatch>,
            Option<thread::JoinHandle<()>>,
        ),
        Error,
    >;

    /// Returns the chain's identifier
    fn id(&self) -> &ChainId;

    /// Returns the chain's keybase
    fn keybase(&self) -> &KeyRing;

    /// Sends one or more transactions with `msgs` to chain.
    fn send_msgs(&mut self, proto_msgs: Vec<Any>) -> Result<Vec<IbcEvent>, Error>;

    fn get_signer(&mut self) -> Result<AccountId, Error>;

    fn get_key(&mut self) -> Result<KeyEntry, Error>;

    // Queries

    fn query_commitment_prefix(&self) -> Result<CommitmentPrefix, Error>;

    fn query_compatible_versions(&self) -> Result<Vec<Version>, Error> {
        // TODO - do a real chain query
        Ok(get_compatible_versions())
    }

    /// Query the latest height the chain is at
    fn query_latest_height(&self) -> Result<ICSHeight, Error>;

    /// Performs a query to retrieve the identifiers of all clients associated with a chain.
    fn query_clients(&self, request: QueryClientStatesRequest) -> Result<Vec<ClientId>, Error>;

    fn query_client_state(
        &self,
        client_id: &ClientId,
        height: ICSHeight,
    ) -> Result<Self::ClientState, Error>;

    /// Performs a query to retrieve the identifiers of all connections.
    fn query_connections(
        &self,
        request: QueryConnectionsRequest,
    ) -> Result<Vec<ConnectionId>, Error>;

    /// Performs a query to retrieve the identifiers of all connections.
    fn query_client_connections(
        &self,
        request: QueryClientConnectionsRequest,
    ) -> Result<Vec<ConnectionId>, Error>;

    fn query_connection(
        &self,
        connection_id: &ConnectionId,
        height: ICSHeight,
    ) -> Result<ConnectionEnd, Error>;

    /// Performs a query to retrieve the identifiers of all channels associated with a connection.
    fn query_connection_channels(
        &self,
        request: QueryConnectionChannelsRequest,
    ) -> Result<Vec<ChannelId>, Error>;

    /// Performs a query to retrieve the identifiers of all channels.
    fn query_channels(&self, request: QueryChannelsRequest) -> Result<Vec<ChannelId>, Error>;

    fn query_channel(
        &self,
        port_id: &PortId,
        channel_id: &ChannelId,
        height: ICSHeight,
    ) -> Result<ChannelEnd, Error>;

    // TODO: Introduce a newtype for the module version string
    fn query_module_version(&self, port_id: &PortId) -> String {
        // TODO - query the chain, currently hardcoded
        if port_id.as_str() == "transfer" {
            "ics20-1".to_string()
        } else {
            "".to_string()
        }
    }

    fn query_packet_commitments(
        &self,
        request: QueryPacketCommitmentsRequest,
    ) -> Result<(Vec<PacketState>, ICSHeight), Error>;

    fn query_unreceived_packets(
        &self,
        request: QueryUnreceivedPacketsRequest,
    ) -> Result<Vec<u64>, Error>;

    fn query_packet_acknowledgements(
        &self,
        request: QueryPacketAcknowledgementsRequest,
    ) -> Result<(Vec<PacketState>, ICSHeight), Error>;

    fn query_unreceived_acknowledgements(
        &self,
        request: QueryUnreceivedAcksRequest,
    ) -> Result<Vec<u64>, Error>;

<<<<<<< HEAD
    fn query_next_sequence_receive(
        &self,
        request: QueryNextSequenceReceiveRequest,
    ) -> Result<Sequence, Error>;

    fn query_txs(&self, request: QueryPacketEventDataRequest) -> Result<Vec<IBCEvent>, Error>;
=======
    fn query_txs(&self, request: QueryPacketEventDataRequest) -> Result<Vec<IbcEvent>, Error>;
>>>>>>> 02aef9cf

    // Provable queries
    fn proven_client_state(
        &self,
        client_id: &ClientId,
        height: ICSHeight,
    ) -> Result<(Self::ClientState, MerkleProof), Error>;

    fn proven_connection(
        &self,
        connection_id: &ConnectionId,
        height: ICSHeight,
    ) -> Result<(ConnectionEnd, MerkleProof), Error>;

    fn proven_client_consensus(
        &self,
        client_id: &ClientId,
        consensus_height: ICSHeight,
        height: ICSHeight,
    ) -> Result<(Self::ConsensusState, MerkleProof), Error>;

    fn proven_channel(
        &self,
        port_id: &PortId,
        channel_id: &ChannelId,
        height: ICSHeight,
    ) -> Result<(ChannelEnd, MerkleProof), Error>;

    fn proven_packet(
        &self,
        packet_type: PacketMsgType,
        port_id: PortId,
        channel_id: ChannelId,
        sequence: Sequence,
        height: ICSHeight,
    ) -> Result<(Vec<u8>, MerkleProof), Error>;

    fn build_client_state(&self, height: ICSHeight) -> Result<Self::ClientState, Error>;

    fn build_consensus_state(
        &self,
        light_block: Self::LightBlock,
    ) -> Result<Self::ConsensusState, Error>;

    fn build_header(
        &self,
        trusted_light_block: Self::LightBlock,
        target_light_block: Self::LightBlock,
    ) -> Result<Self::Header, Error>;

    /// Builds the required proofs and the client state for connection handshake messages.
    /// The proofs and client state must be obtained from queries at same height.
    fn build_connection_proofs_and_client_state(
        &self,
        message_type: ConnectionMsgType,
        connection_id: &ConnectionId,
        client_id: &ClientId,
        height: ICSHeight,
    ) -> Result<(Option<Self::ClientState>, Proofs), Error> {
        let (connection_end, connection_proof) = self.proven_connection(&connection_id, height)?;

        // Check that the connection state is compatible with the message
        match message_type {
            ConnectionMsgType::OpenTry => {
                if !connection_end.state_matches(&State::Init)
                    && !connection_end.state_matches(&State::TryOpen)
                {
                    return Err(Kind::ConnOpenTry("bad connection state".to_string()).into());
                }
            }
            ConnectionMsgType::OpenAck => {
                if !connection_end.state_matches(&State::TryOpen)
                    && !connection_end.state_matches(&State::Open)
                {
                    return Err(Kind::ConnOpenTry("bad connection state".to_string()).into());
                }
            }
            ConnectionMsgType::OpenConfirm => {
                if !connection_end.state_matches(&State::Open) {
                    return Err(Kind::ConnOpenTry("bad connection state".to_string()).into());
                }
            }
        }

        let mut client_state = None;
        let mut client_proof = None;
        let mut consensus_proof = None;

        match message_type {
            ConnectionMsgType::OpenTry | ConnectionMsgType::OpenAck => {
                let (client_state_value, client_state_proof) =
                    self.proven_client_state(&client_id, height)?;

                client_proof = Some(CommitmentProofBytes::from(client_state_proof));

                let consensus_state_proof = self
                    .proven_client_consensus(
                        &client_id,
                        client_state_value.latest_height(),
                        height,
                    )?
                    .1;

                consensus_proof = Option::from(
                    ConsensusProof::new(
                        CommitmentProofBytes::from(consensus_state_proof),
                        client_state_value.latest_height(),
                    )
                    .map_err(|e| {
                        Kind::ConnOpenTry("failed to build consensus proof".to_string()).context(e)
                    })?,
                );

                client_state = Some(client_state_value);
            }
            _ => {}
        }

        Ok((
            client_state,
            Proofs::new(
                CommitmentProofBytes::from(connection_proof),
                client_proof,
                consensus_proof,
                None,
                height.increment(),
            )
            .map_err(|_| Kind::MalformedProof)?,
        ))
    }

    /// Builds the proof for channel handshake messages.
    fn build_channel_proofs(
        &self,
        port_id: &PortId,
        channel_id: &ChannelId,
        height: ICSHeight,
    ) -> Result<Proofs, Error> {
        // Collect all proofs as required
        let channel_proof =
            CommitmentProofBytes::from(self.proven_channel(port_id, channel_id, height)?.1);

        Ok(
            Proofs::new(channel_proof, None, None, None, height.increment())
                .map_err(|_| Kind::MalformedProof)?,
        )
    }

    /// Builds the proof for packet messages.
    fn build_packet_proofs(
        &self,
        packet_type: PacketMsgType,
        port_id: PortId,
        channel_id: ChannelId,
        sequence: Sequence,
        height: ICSHeight,
    ) -> Result<(Vec<u8>, Proofs), Error> {
        let channel_proof = if packet_type == PacketMsgType::TimeoutOnClose {
            Some(CommitmentProofBytes::from(
                self.proven_channel(&port_id, &channel_id, height)?.1,
            ))
        } else {
            None
        };

        let (bytes, packet_proof) =
            self.proven_packet(packet_type, port_id, channel_id, sequence, height)?;

        let proofs = Proofs::new(
            CommitmentProofBytes::from(packet_proof),
            None,
            None,
            channel_proof,
            height.increment(),
        )
        .map_err(|_| Kind::MalformedProof)?;

        Ok((bytes, proofs))
    }
}<|MERGE_RESOLUTION|>--- conflicted
+++ resolved
@@ -194,16 +194,12 @@
         request: QueryUnreceivedAcksRequest,
     ) -> Result<Vec<u64>, Error>;
 
-<<<<<<< HEAD
     fn query_next_sequence_receive(
         &self,
         request: QueryNextSequenceReceiveRequest,
     ) -> Result<Sequence, Error>;
 
-    fn query_txs(&self, request: QueryPacketEventDataRequest) -> Result<Vec<IBCEvent>, Error>;
-=======
     fn query_txs(&self, request: QueryPacketEventDataRequest) -> Result<Vec<IbcEvent>, Error>;
->>>>>>> 02aef9cf
 
     // Provable queries
     fn proven_client_state(
