--- conflicted
+++ resolved
@@ -444,7 +444,6 @@
             commit_sequences
         );
 
-<<<<<<< HEAD
         // Get the packets that have not been received on destination chain
         let request = QueryUnreceivedPacketsRequest {
             port_id: self.opts.packet_dst_port_id.to_string(),
@@ -462,13 +461,6 @@
             "recv packets to send out of the ones with commitments on source {:?}",
             self.recv_seqs
         );
-=======
-    let mut packet_sequences = vec![];
-    for event in events.iter() {
-        let send_event = downcast!(event => IBCEvent::SendPacketChannel).ok_or_else(|| {
-            Kind::Query("packet events".into()).context("unexpected query tx response")
-        })?;
->>>>>>> 239fd6f7
 
         Ok(())
     }
@@ -523,18 +515,9 @@
         // have not been received on destination chain (i.e. ack was not seen on source chain)
         self.target_height_and_sequences_of_recv_packets()?;
 
-<<<<<<< HEAD
         if self.recv_seqs.is_empty() {
             return Ok(());
         }
-=======
-    let mut packet_sequences = vec![];
-    for event in events.iter() {
-        let write_ack_event = downcast!(event => IBCEvent::WriteAcknowledgementChannel)
-            .ok_or_else(|| {
-                Kind::Query("packet events".into()).context("unexpected query tx response")
-            })?;
->>>>>>> 239fd6f7
 
         let mut events = self
             .packet_src_chain
@@ -548,9 +531,9 @@
 
         let mut packet_sequences = vec![];
         for event in events.iter() {
-            let send_event = downcast!(event => IBCEvent::SendPacketChannel)
-                .ok_or_else(|| Kind::Query.context("unexpected query tx response"))?;
-
+            let send_event = downcast!(event => IBCEvent::SendPacketChannel).ok_or_else(|| {
+                Kind::Query("packet events".into()).context("unexpected query tx response")
+            })?;
             packet_sequences.append(&mut vec![send_event.packet.sequence]);
         }
         info!("received from query_txs {:?}", packet_sequences);
@@ -598,8 +581,9 @@
         let mut packet_sequences = vec![];
         for event in events.iter() {
             let write_ack_event = downcast!(event => IBCEvent::WriteAcknowledgementChannel)
-                .ok_or_else(|| Kind::Query.context("unexpected query tx response"))?;
-
+                .ok_or_else(|| {
+                    Kind::Query("packet events".into()).context("unexpected query tx response")
+                })?;
             packet_sequences.append(&mut vec![write_ack_event.packet.sequence]);
         }
         info!("received from query_txs {:?}", packet_sequences);
