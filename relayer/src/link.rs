#![allow(clippy::borrowed_box)]

use std::collections::HashMap;
use std::fmt;
use std::thread;
use std::time::Instant;

use prost_types::Any;
use thiserror::Error;
use tracing::{debug, error, info, trace, warn};

use ibc::events::VecIbcEvents;
use ibc::{
    downcast,
    events::{IbcEvent, IbcEventType},
    ics03_connection::connection::State as ConnectionState,
    ics04_channel::{
        channel::{ChannelEnd, Order, QueryPacketEventDataRequest, State as ChannelState},
        events::{SendPacket, WriteAcknowledgement},
        msgs::{
            acknowledgement::MsgAcknowledgement, chan_close_confirm::MsgChannelCloseConfirm,
            recv_packet::MsgRecvPacket, timeout::MsgTimeout, timeout_on_close::MsgTimeoutOnClose,
        },
        packet::{Packet, PacketMsgType, Sequence},
    },
    ics24_host::identifier::{ChainId, ChannelId, ClientId, ConnectionId, PortId},
    query::QueryTxRequest,
    signer::Signer,
    timestamp::ZERO_DURATION,
    tx_msg::Msg,
    Height,
};

use ibc_proto::ibc::core::channel::v1::{
    QueryNextSequenceReceiveRequest, QueryPacketAcknowledgementsRequest,
    QueryPacketCommitmentsRequest, QueryUnreceivedAcksRequest, QueryUnreceivedPacketsRequest,
};

use crate::chain::handle::ChainHandle;
use crate::channel::{Channel, ChannelError, ChannelSide};
use crate::connection::ConnectionError;
use crate::error::Error;
use crate::event::monitor::EventBatch;
use crate::foreign_client::{ForeignClient, ForeignClientError};
use crate::transfer::PacketError;

const MAX_RETRIES: usize = 5;

#[derive(Debug, Error)]
pub enum LinkError {
    #[error("failed with underlying error: {0}")]
    Failed(String),

    #[error("failed with underlying error: {0}")]
    Generic(#[from] Error),

    #[error("failed to construct packet proofs for chain {0} with error: {1}")]
    PacketProofsConstructor(ChainId, Error),

    #[error("failed during query to chain id {0} with underlying error: {1}")]
    QueryError(ChainId, Error),

    #[error("connection error: {0}:")]
    ConnectionError(#[from] ConnectionError),

    #[error("channel error:  {0}:")]
    ChannelError(#[from] ChannelError),

    #[error("failed during a client operation: {0}:")]
    ClientError(ForeignClientError),

    #[error("packet error: {0}:")]
    PacketError(#[from] PacketError),

    #[error("clearing of old packets failed")]
    OldPacketClearingFailed,

    #[error("chain error when sending messages: {0}")]
    SendError(Box<IbcEvent>),
}

#[derive(Clone, Copy, PartialEq)]
pub enum OperationalDataTarget {
    Source,
    Destination,
}

impl fmt::Display for OperationalDataTarget {
    fn fmt(&self, f: &mut fmt::Formatter<'_>) -> fmt::Result {
        match self {
            OperationalDataTarget::Source => write!(f, "Source"),
            OperationalDataTarget::Destination => write!(f, "Destination"),
        }
    }
}

/// A packet messages that is prepared for sending to a chain, but has not been sent yet.
/// Comprises both the proto-encoded packet message, alongside the event which generated it.
#[derive(Clone)]
pub struct TransitMessage {
    event: IbcEvent,
    msg: Any,
}

/// Holds all the necessary information for handling a set of in-transit messages.
///
/// Each `OperationalData` item is uniquely identified by the combination of two attributes:
///     - `target`: represents the target of the packet messages, either source or destination chain,
///     - `proofs_height`: represents the height for the proofs in all the messages.
///       Note: this is the height at which the proofs are queried. A client consensus state at
///       `proofs_height + 1` must exist on-chain in order to verify the proofs.
#[derive(Clone)]
pub struct OperationalData {
    proofs_height: Height,
    batch: Vec<TransitMessage>,
    target: OperationalDataTarget,
    /// Stores the time when the clients on the target chain has been updated, i.e., when this data
    /// was scheduled. Necessary for packet delays.
    scheduled_time: Instant,
}

impl OperationalData {
    pub fn new(proofs_height: Height, target: OperationalDataTarget) -> Self {
        OperationalData {
            proofs_height,
            batch: vec![],
            target,
            scheduled_time: Instant::now(),
        }
    }

    fn events(&self) -> Vec<IbcEvent> {
        self.batch.iter().map(|gm| gm.event.clone()).collect()
    }

    /// Returns all the messages in this operational data, plus prepending the client update message
    /// if necessary.
    fn assemble_msgs(&self, relay_path: &RelayPath) -> Result<Vec<Any>, LinkError> {
        if self.batch.is_empty() {
            warn!("assemble_msgs() method call on an empty OperationalData!");
            return Ok(vec![]);
        }

        let mut msgs: Vec<Any> = self.batch.iter().map(|gm| gm.msg.clone()).collect();

        // For zero delay we prepend the client update msgs.
        if relay_path.zero_delay() {
            let update_height = self.proofs_height.increment();

            info!(
                "[{}] prepending {} client update @ height {}",
                relay_path, self.target, update_height
            );

            // Fetch the client update message. Vector may be empty if the client already has the header
            // for the requested height.
            let mut client_update_opt = match self.target {
                OperationalDataTarget::Source => {
                    relay_path.build_update_client_on_src(update_height)?
                }
                OperationalDataTarget::Destination => {
                    relay_path.build_update_client_on_dst(update_height)?
                }
            };

            if let Some(client_update) = client_update_opt.pop() {
                msgs.insert(0, client_update);
            }
        }

        info!(
            "[{}] assembled batch of {} message(s)",
            relay_path,
            msgs.len()
        );

        Ok(msgs)
    }
}

impl fmt::Display for OperationalData {
    fn fmt(&self, f: &mut fmt::Formatter<'_>) -> fmt::Result {
        write!(
            f,
            "Op.Data [->{} @{}; {} event(s) & msg(s) in batch]",
            self.target,
            self.proofs_height,
            self.batch.len(),
        )
    }
}

pub struct RelayPath {
    channel: Channel,
    clear_packets: bool,

    // Operational data, targeting both the source and destination chain.
    // These vectors of operational data are ordered decreasingly by their age, with element at
    // position `0` being the oldest.
    // The operational data targeting the source chain comprises mostly timeout packet messages.
    src_operational_data: Vec<OperationalData>,
    // The operational data targeting the destination chain comprises mostly RecvPacket and Ack msgs.
    dst_operational_data: Vec<OperationalData>,
}

impl RelayPath {
    pub fn new(channel: Channel) -> Self {
        Self {
            channel,
            clear_packets: true,
            src_operational_data: vec![],
            dst_operational_data: vec![],
        }
    }

    pub fn src_chain(&self) -> &Box<dyn ChainHandle> {
        &self.channel.src_chain()
    }

    pub fn dst_chain(&self) -> &Box<dyn ChainHandle> {
        &self.channel.dst_chain()
    }

    pub fn src_client_id(&self) -> &ClientId {
        &self.channel.src_client_id()
    }

    pub fn dst_client_id(&self) -> &ClientId {
        &self.channel.dst_client_id()
    }

    pub fn src_connection_id(&self) -> &ConnectionId {
        &self.channel.src_connection_id()
    }

    pub fn dst_connection_id(&self) -> &ConnectionId {
        &self.channel.dst_connection_id()
    }

    pub fn src_port_id(&self) -> &PortId {
        &self.channel.src_port_id()
    }

    pub fn dst_port_id(&self) -> &PortId {
        &self.channel.dst_port_id()
    }

    pub fn src_channel_id(&self) -> Result<&ChannelId, LinkError> {
        self.channel.src_channel_id().ok_or_else(|| {
            LinkError::Failed(format!(
                "channel_id on source chain '{}' is 'None'",
                self.src_chain().id()
            ))
        })
    }

    pub fn dst_channel_id(&self) -> Result<&ChannelId, LinkError> {
        self.channel.dst_channel_id().ok_or_else(|| {
            LinkError::Failed(format!(
                "channel_id on destination chain '{}' is 'None'",
                self.dst_chain().id()
            ))
        })
    }

    pub fn channel(&self) -> &Channel {
        &self.channel
    }

    fn src_channel(&self, height: Height) -> Result<ChannelEnd, LinkError> {
        Ok(self
            .src_chain()
            .query_channel(self.src_port_id(), self.src_channel_id()?, height)
            .map_err(|e| ChannelError::QueryError(self.src_chain().id(), e))?)
    }

    fn dst_channel(&self, height: Height) -> Result<ChannelEnd, LinkError> {
        Ok(self
            .dst_chain()
            .query_channel(self.dst_port_id(), self.dst_channel_id()?, height)
            .map_err(|e| ChannelError::QueryError(self.src_chain().id(), e))?)
    }

    fn src_signer(&self) -> Result<Signer, LinkError> {
        self.src_chain().get_signer().map_err(|e| {
            LinkError::Failed(format!(
                "could not retrieve signer from src chain {} with error: {}",
                self.src_chain().id(),
                e
            ))
        })
    }

    fn dst_signer(&self) -> Result<Signer, LinkError> {
        self.dst_chain().get_signer().map_err(|e| {
            LinkError::Failed(format!(
                "could not retrieve signer from dst chain {} with error: {}",
                self.dst_chain().id(),
                e
            ))
        })
    }

    pub fn dst_latest_height(&self) -> Result<Height, LinkError> {
        self.dst_chain()
            .query_latest_height()
            .map_err(|e| LinkError::QueryError(self.dst_chain().id(), e))
    }

    fn unordered_channel(&self) -> bool {
        self.channel.ordering == Order::Unordered
    }

    fn ordered_channel(&self) -> bool {
        self.channel.ordering == Order::Ordered
    }

    pub fn build_update_client_on_dst(&self, height: Height) -> Result<Vec<Any>, LinkError> {
        let client = self.restore_dst_client();
        client
            .build_update_client(height)
            .map_err(LinkError::ClientError)
    }

    pub fn build_update_client_on_src(&self, height: Height) -> Result<Vec<Any>, LinkError> {
        let client = self.restore_src_client();
        client
            .build_update_client(height)
            .map_err(LinkError::ClientError)
    }

    fn build_chan_close_confirm_from_event(&self, event: &IbcEvent) -> Result<Any, LinkError> {
        let src_channel_id = self.src_channel_id()?;
        let proofs = self
            .src_chain()
            .build_channel_proofs(self.src_port_id(), src_channel_id, event.height())
            .map_err(|e| ChannelError::Failed(format!("failed to build channel proofs: {}", e)))?;

        // Build the domain type message
        let new_msg = MsgChannelCloseConfirm {
            port_id: self.dst_port_id().clone(),
            channel_id: src_channel_id.clone(),
            proofs,
            signer: self.dst_signer()?,
        };

        Ok(new_msg.to_any())
    }

    // Determines if the events received are relevant and should be processed.
    // Only events for a port/channel matching one of the channel ends should be processed.
    fn filter_events(&self, events: &[IbcEvent]) -> Vec<IbcEvent> {
        let mut result = vec![];

        let src_channel_id = if let Ok(some_id) = self.src_channel_id() {
            some_id
        } else {
            return vec![];
        };

        for event in events.iter() {
            match event {
                IbcEvent::SendPacket(send_packet_ev) => {
                    if src_channel_id == send_packet_ev.src_channel_id()
                        && self.src_port_id() == send_packet_ev.src_port_id()
                    {
                        result.push(event.clone());
                    }
                }
                IbcEvent::WriteAcknowledgement(write_ack_ev) => {
                    if src_channel_id == write_ack_ev.dst_channel_id()
                        && self.src_port_id() == write_ack_ev.dst_port_id()
                    {
                        result.push(event.clone());
                    }
                }
                IbcEvent::CloseInitChannel(chan_close_ev) => {
                    if src_channel_id == chan_close_ev.channel_id()
                        && self.src_port_id() == chan_close_ev.port_id()
                    {
                        result.push(event.clone());
                    }
                }
                IbcEvent::TimeoutPacket(timeout_ev) => {
                    if src_channel_id == timeout_ev.src_channel_id()
                        && self.channel.src_port_id() == timeout_ev.src_port_id()
                    {
                        result.push(event.clone());
                    }
                }
                _ => {}
            }
        }
        result
    }

    fn relay_pending_packets(&mut self, height: Height) -> Result<(), LinkError> {
        info!("[{}] clearing old packets", self);
        for _ in 0..MAX_RETRIES {
            if self
                .build_recv_packet_and_timeout_msgs(Some(height))
                .is_ok()
                && self.build_packet_ack_msgs(Some(height)).is_ok()
            {
                return Ok(());
            }
        }
        Err(LinkError::OldPacketClearingFailed)
    }

    /// Should not run more than once per execution.
    pub fn clear_packets(&mut self, above_height: Height) -> Result<(), LinkError> {
        if self.clear_packets {
            info!(
                "[{}] clearing pending packets from events before height {:?}",
                self, above_height
            );

            let clear_height = above_height.decrement().map_err(|e| LinkError::Failed(
                format!("Cannot clear packets @height {}, because this height cannot be decremented: {}", above_height, e.to_string())))?;

            self.relay_pending_packets(clear_height)?;

            info!("[{}] finished clearing pending packets", self);

            self.clear_packets = false;
        }

        Ok(())
    }

    /// Generate & schedule operational data from the input `batch` of IBC events.
    pub fn update_schedule(&mut self, batch: EventBatch) -> Result<(), LinkError> {
        self.clear_packets(batch.height)?;

        // Collect relevant events from the incoming batch & adjust their height.
        let events = self.filter_events(&batch.events);

        // Transform the events into operational data items
        self.events_to_operational_data(events)
    }

    /// Produces and schedules operational data for this relaying path based on the input events.
    fn events_to_operational_data(&mut self, events: Vec<IbcEvent>) -> Result<(), LinkError> {
        // Obtain the operational data for the source chain (mostly timeout packets) and for the
        // destination chain (e.g., receive packet messages).
        let (src_opt, dst_opt) = self.generate_operational_data(events)?;

        if let Some(src_od) = src_opt {
            self.schedule_operational_data(src_od)?;
        }
        if let Some(dst_od) = dst_opt {
            self.schedule_operational_data(dst_od)?;
        }

        Ok(())
    }

    /// Generates operational data out of a set of events.
    /// Handles building operational data targeting both the destination and source chains.
    ///
    /// For the destination chain, the op. data will contain `RecvPacket` messages,
    /// as well as channel close handshake (`ChanCloseConfirm`), `WriteAck` messages.
    ///
    /// For the source chain, the op. data will contain timeout packet messages (`MsgTimeoutOnClose`
    /// or `MsgTimeout`).
    fn generate_operational_data(
        &self,
        input: Vec<IbcEvent>,
    ) -> Result<(Option<OperationalData>, Option<OperationalData>), LinkError> {
        if !input.is_empty() {
            info!(
                "[{}] generate messages from batch with {} events",
                self,
                input.len()
            );
        }
        let src_height = match input.get(0) {
            None => return Ok((None, None)),
            Some(ev) => ev.height(),
        };

        let dst_height = self.dst_latest_height()?;
        // Operational data targeting the source chain (e.g., Timeout packets)
        let mut src_od = OperationalData::new(dst_height, OperationalDataTarget::Source);
        // Operational data targeting the destination chain (e.g., SendPacket messages)
        let mut dst_od = OperationalData::new(src_height, OperationalDataTarget::Destination);

        for event in input {
            debug!("[{}] {} => {}", self, self.src_chain().id(), event);
            let (dst_msg, src_msg) = match event {
                IbcEvent::CloseInitChannel(_) => (
                    Some(self.build_chan_close_confirm_from_event(&event)?),
                    None,
                ),
                IbcEvent::TimeoutPacket(ref timeout_ev) => {
                    // When a timeout packet for an ordered channel is processed on-chain (src here)
                    // the chain closes the channel but no close init event is emitted, instead
                    // we get a timeout packet event (this happens for both unordered and ordered channels)
                    // Here we check that the channel is closed on src and send a channel close confirm
                    // to the counterparty.
                    if self.ordered_channel()
                        && self
                            .src_channel(timeout_ev.height)?
                            .state_matches(&ChannelState::Closed)
                    {
                        (
                            Some(self.build_chan_close_confirm_from_event(&event)?),
                            None,
                        )
                    } else {
                        (None, None)
                    }
                }
                IbcEvent::SendPacket(ref send_packet_ev) => {
                    if self.send_packet_event_handled(&send_packet_ev)? {
                        debug!("[{}] {} already handled", self, send_packet_ev);
                        (None, None)
                    } else {
                        self.build_recv_or_timeout_from_send_packet_event(
                            &send_packet_ev,
                            dst_height,
                        )?
                    }
                }
                IbcEvent::WriteAcknowledgement(ref write_ack_ev) => {
                    if self
                        .dst_channel(Height::zero())?
                        .state_matches(&ChannelState::Closed)
                    {
                        (None, None)
                    } else if self.write_ack_event_handled(write_ack_ev)? {
                        debug!("[{}] {} already handled", self, write_ack_ev);
                        (None, None)
                    } else {
                        (self.build_ack_from_recv_event(&write_ack_ev)?, None)
                    }
                }
                _ => (None, None),
            };

            // Collect messages to be sent to the destination chain (e.g., RecvPacket)
            if let Some(msg) = dst_msg {
                debug!(
                    "[{}] {} <= {} from {}",
                    self,
                    self.dst_chain().id(),
                    msg.type_url,
                    event
                );
                dst_od.batch.push(TransitMessage {
                    event: event.clone(),
                    msg,
                });
            }

            // Collect timeout messages, to be sent to the source chain
            if let Some(msg) = src_msg {
                // For Ordered channels a single timeout event should be sent as this closes the channel.
                // Otherwise a multi message transaction will fail.
                if self.unordered_channel() || src_od.batch.is_empty() {
                    debug!(
                        "[{}] {} <= {} from {}",
                        self,
                        self.src_chain().id(),
                        msg.type_url,
                        event
                    );
                    src_od.batch.push(TransitMessage { event, msg });
                }
            }
        }

        let src_od_res = if src_od.batch.is_empty() {
            None
        } else {
            Some(src_od)
        };

        let dst_od_res = if dst_od.batch.is_empty() {
            None
        } else {
            Some(dst_od)
        };

        Ok((src_od_res, dst_od_res))
    }

    /// Returns the events generated by the target chain
    fn relay_from_operational_data(
        &mut self,
        initial_od: OperationalData,
    ) -> Result<Vec<IbcEvent>, LinkError> {
        // We will operate on potentially different operational data if the initial one fails.
        let mut odata = initial_od;

        for i in 0..MAX_RETRIES {
            info!(
                "[{}] relay op. data to {}, proofs height {}, (delayed by: {:?}) [try {}/{}]",
                self,
                odata.target,
                odata.proofs_height,
                odata.scheduled_time.elapsed(),
                i + 1,
                MAX_RETRIES
            );

            // Consume the operational data by attempting to send its messages
            match self.send_from_operational_data(odata.clone()) {
                Ok(events) => {
                    // Done with this op. data
                    info!("[{}] success", self);
                    return Ok(events);
                }
                Err(LinkError::SendError(ev)) => {
                    // This error means we can retry
                    error!("[{}] error {}", self, ev);
                    match self.regenerate_operational_data(odata.clone()) {
                        None => return Ok(vec![]), // Nothing to retry
                        Some(new_od) => odata = new_od,
                    }
                }
                Err(e) => {
                    // Unrecoverable error, propagate up the stack
                    return Err(e);
                }
            }
        }
        Ok(vec![])
    }

    /// Helper for managing retries of the `relay_from_operational_data` method.
    /// Expects as input the initial operational data that failed to send.
    ///
    /// Return value:
    ///   - `Some(..)`: a new operational data from which to retry sending,
    ///   - `None`: all the events in the initial operational data were exhausted (i.e., turned
    ///   into timeouts), so there is nothing to retry.
    ///
    /// Side effects: may schedule a new operational data targeting the source chain, comprising
    /// new timeout messages.
    fn regenerate_operational_data(
        &mut self,
        initial_odata: OperationalData,
    ) -> Option<OperationalData> {
        info!(
            "[{}] failed. Regenerate operational data from {} events",
            self,
            initial_odata.events().len()
        );

        // Retry by re-generating the operational data using the initial events
        let (src_opt, dst_opt) = match self.generate_operational_data(initial_odata.events()) {
            Ok(new_operational_data) => new_operational_data,
            Err(e) => {
                error!(
                    "[{}] failed to regenerate operational data from initial data: {} \
                    with error {}, discarding this op. data",
                    self, initial_odata, e
                );
                return None;
            } // Cannot retry, contain the error by reporting a None
        };

        if let Some(src_od) = src_opt {
            if src_od.target == initial_odata.target {
                // Our target is the _source_ chain, retry these messages
                info!("[{}] will retry with op data {}", self, src_od);
                return Some(src_od);
            } else {
                // Our target is the _destination_ chain, the data in `src_od` contains
                // potentially new timeout messages that have to be handled separately.
                if let Err(e) = self.schedule_operational_data(src_od) {
                    error!(
                        "[{}] failed to schedule newly-generated operational data from \
                    initial data: {} with error {}, discarding this op. data",
                        self, initial_odata, e
                    );
                    return None;
                }
            }
        }

        if let Some(dst_od) = dst_opt {
            if dst_od.target == initial_odata.target {
                // Our target is the _destination_ chain, retry these messages
                info!("[{}] will retry with op data {}", self, dst_od);
                return Some(dst_od);
            } else {
                // Our target is the _source_ chain, but `dst_od` has new messages
                // intended for the destination chain, this should never be the case
                error!(
                    "[{}] generated new messages for destination chain while handling \
                    failed events targeting the source chain!",
                    self
                );
            }
        } else {
            // There is no message intended for the destination chain
            if initial_odata.target == OperationalDataTarget::Destination {
                info!("[{}] exhausted all events from this operational data", self);
                return None;
            }
        }

        None
    }

    /// Sends a transaction to the chain targeted by the operational data `odata`.
    /// If the transaction generates an error, returns the error as well as  `LinkError::SendError` if  input events if a sending failure occurs.
    /// Returns the events generated by the target chain upon success.
    fn send_from_operational_data(
        &mut self,
        odata: OperationalData,
    ) -> Result<Vec<IbcEvent>, LinkError> {
        if odata.batch.is_empty() {
            error!("[{}] ignoring empty operational data!", self);
            return Ok(vec![]);
        }

        let target = match odata.target {
            OperationalDataTarget::Source => self.src_chain(),
            OperationalDataTarget::Destination => self.dst_chain(),
        };

        let msgs = odata.assemble_msgs(self)?;

        let tx_events = target.send_msgs(msgs)?;
        info!("[{}] result {}\n", self, VecIbcEvents(tx_events.clone()));

        let ev = tx_events
            .clone()
            .into_iter()
            .find(|event| matches!(event, IbcEvent::ChainError(_)));

        match ev {
            Some(ev) => Err(LinkError::SendError(Box::new(ev))),
            None => Ok(tx_events),
        }
    }

    /// Checks if a sent packet has been received on destination.
    fn send_packet_received_on_dst(&self, packet: &Packet) -> Result<bool, LinkError> {
        let unreceived_packet =
            self.dst_chain()
                .query_unreceived_packets(QueryUnreceivedPacketsRequest {
                    port_id: self.dst_port_id().to_string(),
                    channel_id: self.dst_channel_id().to_string(),
                    packet_commitment_sequences: vec![packet.sequence.into()],
                })?;

        Ok(unreceived_packet.is_empty())
    }

    /// Checks if a packet commitment has been cleared on source.
    /// The packet commitment is cleared when either an acknowledgment or a timeout is received on source.
    fn send_packet_commitment_cleared_on_src(&self, packet: &Packet) -> Result<bool, LinkError> {
        let (bytes, _) = self.src_chain().build_packet_proofs(
            PacketMsgType::Recv,
            self.src_port_id(),
            self.src_channel_id(),
            packet.sequence,
            Height::zero(),
        )?;

        Ok(bytes.is_empty())
    }

    /// Checks if a send packet event has already been handled (e.g. by another relayer).
    fn send_packet_event_handled(&self, sp: &SendPacket) -> Result<bool, LinkError> {
        Ok(self.send_packet_received_on_dst(&sp.packet)?
            || self.send_packet_commitment_cleared_on_src(&sp.packet)?)
    }

    /// Checks if an acknowledgement for the given packet has been received on
    /// source chain of the packet, ie. the destination chain of the relay path
    /// that sends the acknowledgment.
    fn recv_packet_acknowledged_on_src(&self, packet: &Packet) -> Result<bool, LinkError> {
        let unreceived_ack =
            self.dst_chain()
                .query_unreceived_acknowledgement(QueryUnreceivedAcksRequest {
                    port_id: self.dst_port_id().to_string(),
                    channel_id: self.dst_channel_id().to_string(),
                    packet_ack_sequences: vec![packet.sequence.into()],
                })?;

        Ok(unreceived_ack.is_empty())
    }

    /// Checks if a receive packet event has already been handled (e.g. by another relayer).
    fn write_ack_event_handled(&self, rp: &WriteAcknowledgement) -> Result<bool, LinkError> {
        self.recv_packet_acknowledged_on_src(&rp.packet)
    }

    /// Returns `true` if the delay for this relaying path is zero.
    /// Conversely, returns `false` if the delay is non-zero.
    fn zero_delay(&self) -> bool {
        self.channel.connection_delay == ZERO_DURATION
    }

    /// Handles updating the client on the destination chain
    fn update_client_dst(&self, src_chain_height: Height) -> Result<(), LinkError> {
        // Handle the update on the destination chain
        // Check if a consensus state at update_height exists on destination chain already
        if self
            .dst_chain()
            .proven_client_consensus(self.dst_client_id(), src_chain_height, Height::zero())
            .is_ok()
        {
            return Ok(());
        }

        let mut dst_err_ev = None;
        for i in 0..MAX_RETRIES {
            let dst_update = self.build_update_client_on_dst(src_chain_height)?;
            info!(
                "[{}] sending updateClient to client hosted on dest. chain {} for height {} [try {}/{}]",
                self,
                self.dst_chain().id(),
                src_chain_height,
                i + 1, MAX_RETRIES,
            );

            let dst_tx_events = self.dst_chain().send_msgs(dst_update)?;
            info!(
                "[{}] result {}\n",
                self,
                VecIbcEvents(dst_tx_events.clone())
            );

            dst_err_ev = dst_tx_events
                .into_iter()
                .find(|event| matches!(event, IbcEvent::ChainError(_)));

            if dst_err_ev.is_none() {
                return Ok(());
            }
        }

        Err(LinkError::ClientError(ForeignClientError::ClientUpdate(
            format!(
                "Failed to update client on destination {} with err: {}",
                self.dst_chain().id(),
                dst_err_ev.unwrap()
            ),
        )))
    }

    /// Handles updating the client on the source chain
    fn update_client_src(&self, dst_chain_height: Height) -> Result<(), LinkError> {
        if self
            .src_chain()
            .proven_client_consensus(self.src_client_id(), dst_chain_height, Height::zero())
            .is_ok()
        {
            return Ok(());
        }

        let mut src_err_ev = None;
        for _ in 0..MAX_RETRIES {
            let src_update = self.build_update_client_on_src(dst_chain_height)?;
            info!(
                "[{}] sending updateClient to client hosted on src. chain {} for height {}",
                self,
                self.src_chain().id(),
                dst_chain_height,
            );

            let src_tx_events = self.src_chain().send_msgs(src_update)?;
            info!(
                "[{}] result {}\n",
                self,
                VecIbcEvents(src_tx_events.clone())
            );

            src_err_ev = src_tx_events
                .into_iter()
                .find(|event| matches!(event, IbcEvent::ChainError(_)));

            if src_err_ev.is_none() {
                return Ok(());
            }
        }

        Err(LinkError::ClientError(ForeignClientError::ClientUpdate(
            format!(
                "Failed to update client on source {} with err: {}",
                self.src_chain().id(),
                src_err_ev.unwrap()
            ),
        )))
    }

    /// Returns relevant packet events for building RecvPacket and timeout messages.
    /// Additionally returns the height (on source chain) corresponding to these events.
    fn target_height_and_send_packet_events(
        &self,
        opt_query_height: Option<Height>,
    ) -> Result<(Vec<IbcEvent>, Height), LinkError> {
        let mut events_result = vec![];

        let src_channel_id = self.src_channel_id()?;

        // Query packet commitments on source chain that have not been acknowledged
        let pc_request = QueryPacketCommitmentsRequest {
            port_id: self.src_port_id().to_string(),
            channel_id: src_channel_id.to_string(),
            pagination: ibc_proto::cosmos::base::query::pagination::all(),
        };
        let (packet_commitments, src_response_height) =
            self.src_chain().query_packet_commitments(pc_request)?;

        let query_height = opt_query_height.unwrap_or(src_response_height);

        if packet_commitments.is_empty() {
            return Ok((events_result, query_height));
        }
        let commit_sequences = packet_commitments.iter().map(|p| p.sequence).collect();
        debug!(
            "[{}] packets that still have commitments on {}: {:?}",
            self,
            self.src_chain().id(),
            commit_sequences
        );

        // Get the packets that have not been received on destination chain
        let request = QueryUnreceivedPacketsRequest {
            port_id: self.dst_port_id().to_string(),
            channel_id: self.dst_channel_id()?.to_string(),
            packet_commitment_sequences: commit_sequences,
        };

        let sequences: Vec<Sequence> = self
            .dst_chain()
            .query_unreceived_packets(request)?
            .into_iter()
            .map(From::from)
            .collect();

        debug!(
            "[{}] recv packets to send out to {} of the ones with commitments on source {}: {:?}",
            self,
            self.dst_chain().id(),
            self.src_chain().id(),
            sequences
        );

        if sequences.is_empty() {
            return Ok((events_result, query_height));
        }

        let query = QueryTxRequest::Packet(QueryPacketEventDataRequest {
            event_id: IbcEventType::SendPacket,
            source_port_id: self.src_port_id().clone(),
            source_channel_id: src_channel_id.clone(),
            destination_port_id: self.dst_port_id().clone(),
            destination_channel_id: self.dst_channel_id()?.clone(),
            sequences,
            height: query_height,
        });

        events_result = self.src_chain().query_txs(query)?;

        let mut packet_sequences = vec![];
        for event in events_result.iter() {
            let send_event = downcast!(event => IbcEvent::SendPacket)
                .ok_or_else(|| LinkError::Failed("unexpected query tx response".into()))?;
            packet_sequences.push(send_event.packet.sequence);
        }
        debug!("[{}] received from query_txs {:?}", self, packet_sequences);

        Ok((events_result, query_height))
    }

    /// Returns relevant packet events for building ack messages.
    /// Additionally returns the height (on source chain) corresponding to these events.
    fn target_height_and_write_ack_events(
        &self,
        opt_query_height: Option<Height>,
    ) -> Result<(Vec<IbcEvent>, Height), LinkError> {
        let mut events_result = vec![];

        let src_channel_id = self.src_channel_id()?;
        let dst_channel_id = self.dst_channel_id()?;

        // Get the sequences of packets that have been acknowledged on source
        let pc_request = QueryPacketAcknowledgementsRequest {
            port_id: self.src_port_id().to_string(),
            channel_id: src_channel_id.to_string(),
            pagination: ibc_proto::cosmos::base::query::pagination::all(),
        };
        let (acks_on_source, src_response_height) = self
            .src_chain()
            .query_packet_acknowledgements(pc_request)
            .map_err(|e| LinkError::QueryError(self.src_chain().id(), e))?;

        let query_height = opt_query_height.unwrap_or(src_response_height);

        if acks_on_source.is_empty() {
            return Ok((events_result, query_height));
        }

        let acked_sequences = acks_on_source.iter().map(|p| p.sequence).collect();
        debug!(
            "[{}] packets that have acknowledgments on {} {:?}",
            self,
            self.src_chain().id(),
            acked_sequences
        );

        let request = QueryUnreceivedAcksRequest {
            port_id: self.dst_port_id().to_string(),
            channel_id: dst_channel_id.to_string(),
            packet_ack_sequences: acked_sequences,
        };

        let sequences: Vec<Sequence> = self
            .dst_chain()
            .query_unreceived_acknowledgement(request)
            .map_err(|e| LinkError::QueryError(self.dst_chain().id(), e))?
            .into_iter()
            .map(From::from)
            .collect();
        debug!(
            "[{}] ack packets to send out to {} of the ones with acknowledgments on {}: {:?}",
            self,
            self.dst_chain().id(),
            self.src_chain().id(),
            sequences
        );

        if sequences.is_empty() {
            return Ok((events_result, query_height));
        }

        events_result = self
            .src_chain()
            .query_txs(QueryTxRequest::Packet(QueryPacketEventDataRequest {
                event_id: IbcEventType::WriteAck,
                source_port_id: self.dst_port_id().clone(),
                source_channel_id: dst_channel_id.clone(),
                destination_port_id: self.src_port_id().clone(),
                destination_channel_id: src_channel_id.clone(),
                sequences,
                height: query_height,
            }))
            .map_err(|e| LinkError::QueryError(self.src_chain().id(), e))?;

        let mut packet_sequences = vec![];
        for event in events_result.iter() {
            let write_ack_event = downcast!(event => IbcEvent::WriteAcknowledgement)
                .ok_or_else(|| LinkError::Failed("unexpected query tx response".into()))?;
            packet_sequences.push(write_ack_event.packet.sequence);
        }
        info!("[{}] received from query_txs {:?}", self, packet_sequences);

        Ok((events_result, query_height))
    }

    /// Schedules the relaying of RecvPacket and Timeout messages.
    /// The `opt_query_height` parameter allows to optionally use a specific height on the source
    /// chain where to query for packet data. If `None`, the latest available height on the source
    /// chain is used.
    pub fn build_recv_packet_and_timeout_msgs(
        &mut self,
        opt_query_height: Option<Height>,
    ) -> Result<(), LinkError> {
        // Get the events for the send packets on source chain that have not been received on
        // destination chain (i.e. ack was not seen on source chain).
        let (mut events, height) = self.target_height_and_send_packet_events(opt_query_height)?;

        // Skip: no relevant events found.
        if events.is_empty() {
            return Ok(());
        }

        for event in events.iter_mut() {
            event.set_height(height);
        }

        self.events_to_operational_data(events)?;

        Ok(())
    }

    /// Schedules the relaying of packet acknowledgment messages.
    /// The `opt_query_height` parameter allows to optionally use a specific height on the source
    /// chain where to query for packet data. If `None`, the latest available height on the source
    /// chain is used.
    pub fn build_packet_ack_msgs(
        &mut self,
        opt_query_height: Option<Height>,
    ) -> Result<(), LinkError> {
        // Get the sequences of packets that have been acknowledged on destination chain but still
        // have commitments on source chain (i.e. ack was not seen on source chain)
        let (mut events, height) = self.target_height_and_write_ack_events(opt_query_height)?;

        // Skip: no relevant events found.
        if events.is_empty() {
            return Ok(());
        }

        for event in events.iter_mut() {
            event.set_height(height);
        }

        self.events_to_operational_data(events)?;
        Ok(())
    }

    fn build_recv_packet(&self, packet: &Packet, height: Height) -> Result<Option<Any>, LinkError> {
        let (_, proofs) = self
            .src_chain()
            .build_packet_proofs(
                PacketMsgType::Recv,
                &packet.source_port,
                &packet.source_channel,
                packet.sequence,
                height,
            )
            .map_err(|e| LinkError::PacketProofsConstructor(self.src_chain().id(), e))?;

        let msg = MsgRecvPacket::new(packet.clone(), proofs.clone(), self.dst_signer()?);

        trace!(
            "[{}] built recv_packet msg {}, proofs at height {}",
            self,
            msg.packet,
            proofs.height()
        );

        Ok(Some(msg.to_any()))
    }

    fn build_ack_from_recv_event(
        &self,
        event: &WriteAcknowledgement,
    ) -> Result<Option<Any>, LinkError> {
        let packet = event.packet.clone();
<<<<<<< HEAD
        let acked =
            self.dst_chain()
                .query_unreceived_acknowledgement(QueryUnreceivedAcksRequest {
                    port_id: self.dst_port_id().to_string(),
                    channel_id: self.dst_channel_id()?.to_string(),
                    packet_ack_sequences: vec![packet.sequence.into()],
                })?;
        if acked.is_empty() {
            return Ok(None);
        }
=======
>>>>>>> 978d5799

        let (_, proofs) = self
            .src_chain()
            .build_packet_proofs(
                PacketMsgType::Ack,
                &packet.destination_port,
                &packet.destination_channel,
                packet.sequence,
                event.height,
            )
            .map_err(|e| LinkError::PacketProofsConstructor(self.src_chain().id(), e))?;

        let msg = MsgAcknowledgement::new(
            packet,
            event.ack.clone(),
            proofs.clone(),
            self.dst_signer()?,
        );

        trace!(
            "[{}] built acknowledgment msg {}, proofs at height {}",
            self,
            msg.packet,
            proofs.height()
        );

        Ok(Some(msg.to_any()))
    }

    fn build_timeout_packet(
        &self,
        packet: &Packet,
        height: Height,
    ) -> Result<Option<Any>, LinkError> {
        let dst_channel_id = self.dst_channel_id()?;

        let (packet_type, next_sequence_received) = if self.ordered_channel() {
            let next_seq = self
                .dst_chain()
                .query_next_sequence_receive(QueryNextSequenceReceiveRequest {
                    port_id: self.dst_port_id().to_string(),
                    channel_id: dst_channel_id.to_string(),
                })
                .map_err(|e| ChannelError::QueryError(self.dst_chain().id(), e))?;
            (PacketMsgType::TimeoutOrdered, next_seq)
        } else {
<<<<<<< HEAD
            let acked =
                self.dst_chain()
                    .query_unreceived_packets(QueryUnreceivedPacketsRequest {
                        port_id: self.dst_port_id().to_string(),
                        channel_id: dst_channel_id.to_string(),
                        packet_commitment_sequences: vec![packet.sequence.into()],
                    })?;
            if acked.is_empty() {
                return Ok(None);
            }
=======
>>>>>>> 978d5799
            (PacketMsgType::TimeoutUnordered, packet.sequence)
        };

        let (_, proofs) = self
            .dst_chain()
            .build_packet_proofs(
                packet_type,
                &packet.destination_port,
                &packet.destination_channel,
                next_sequence_received,
                height,
            )
            .map_err(|e| LinkError::PacketProofsConstructor(self.dst_chain().id(), e))?;

        let msg = MsgTimeout::new(
            packet.clone(),
            next_sequence_received,
            proofs.clone(),
            self.src_signer()?,
        );

        trace!(
            "[{}] built timeout msg {}, proofs at height {}",
            self,
            msg.packet,
            proofs.height()
        );

        Ok(Some(msg.to_any()))
    }

    fn build_timeout_on_close_packet(
        &self,
        packet: &Packet,
        height: Height,
    ) -> Result<Option<Any>, LinkError> {
        let (_, proofs) = self
            .dst_chain()
            .build_packet_proofs(
                PacketMsgType::TimeoutOnClose,
                &packet.destination_port,
                &packet.destination_channel,
                packet.sequence,
                height,
            )
            .map_err(|e| LinkError::PacketProofsConstructor(self.dst_chain().id(), e))?;

        let msg = MsgTimeoutOnClose::new(
            packet.clone(),
            packet.sequence,
            proofs.clone(),
            self.src_signer()?,
        );

        trace!(
            "[{}] built timeout on close msg {}, proofs at height {}",
            self,
            msg.packet,
            proofs.height()
        );

        Ok(Some(msg.to_any()))
    }

    fn build_timeout_from_send_packet_event(
        &self,
        event: &SendPacket,
        dst_chain_height: Height,
    ) -> Result<Option<Any>, LinkError> {
        let packet = event.packet.clone();
        if self
            .dst_channel(dst_chain_height)?
            .state_matches(&ChannelState::Closed)
        {
            Ok(self.build_timeout_on_close_packet(&event.packet, dst_chain_height)?)
        } else if packet.timed_out(dst_chain_height) {
            Ok(self.build_timeout_packet(&event.packet, dst_chain_height)?)
        } else {
            Ok(None)
        }
    }

    fn build_recv_or_timeout_from_send_packet_event(
        &self,
        event: &SendPacket,
        dst_chain_height: Height,
    ) -> Result<(Option<Any>, Option<Any>), LinkError> {
        let timeout = self.build_timeout_from_send_packet_event(event, dst_chain_height)?;
        if timeout.is_some() {
            Ok((None, timeout))
        } else {
            Ok((self.build_recv_packet(&event.packet, event.height)?, None))
        }
    }

    /// Checks if there are any operational data items ready, and if so performs the relaying
    /// of corresponding packets to the target chain.
    pub fn execute_schedule(&mut self) -> Result<(), LinkError> {
        let (src_ods, dst_ods) = self.try_fetch_scheduled_operational_data();
        for od in dst_ods {
            self.relay_from_operational_data(od)?;
        }

        for od in src_ods {
            self.relay_from_operational_data(od)?;
        }

        Ok(())
    }

    /// Refreshes the scheduled batches.
    /// Verifies if any sendPacket messages timed-out. If so, moves them from destination op. data
    /// to source operational data, and adjusts the events and messages accordingly.
    pub fn refresh_schedule(&mut self) -> Result<(), LinkError> {
        let dst_current_height = self.dst_latest_height()?;

        // Intermediary data struct to help better manage the transfer from dst. operational data
        // to source operational data.
        let mut all_dst_odata = self.dst_operational_data.clone();

        let mut timed_out: HashMap<usize, Vec<TransitMessage>> = HashMap::default();

        // For each operational data targeting the destination chain...
        for (odata_pos, odata) in all_dst_odata.iter_mut().enumerate() {
            // ... check each `SendPacket` event, whether it should generate a timeout message
            let mut retain_batch = vec![];

            for gm in odata.batch.iter() {
                let TransitMessage { event, .. } = gm;

                match event {
                    IbcEvent::SendPacket(e) => {
                        // Catch any SendPacket event that timed-out
                        if self.send_packet_event_handled(&e)? {
                            debug!("[{}] {} already handled", self, e);
                        } else if let Some(new_msg) =
                            self.build_timeout_from_send_packet_event(e, dst_current_height)?
                        {
                            debug!("[{}] found a timed-out msg in the op data {}", self, odata);
                            timed_out.entry(odata_pos).or_insert_with(Vec::new).push(
                                TransitMessage {
                                    event: event.clone(),
                                    msg: new_msg,
                                },
                            );
                        } else {
                            // A SendPacket event, but did not time-out yet, retain
                            retain_batch.push(gm.clone());
                        }
                    }
                    IbcEvent::WriteAcknowledgement(e) => {
                        if self.write_ack_event_handled(&e)? {
                            debug!("[{}] {} already handled", self, e);
                        } else {
                            retain_batch.push(gm.clone());
                        }
                    }
                    _ => retain_batch.push(gm.clone()),
                }
            }

            // Update the whole batch, keeping only the relevant ones
            odata.batch = retain_batch;
        }

        if timed_out.is_empty() {
            // Nothing timed out in the meantime
            return Ok(());
        }

        // Schedule new operational data targeting the source chain
        for (_, batch) in timed_out.into_iter() {
            let mut new_od =
                OperationalData::new(dst_current_height, OperationalDataTarget::Source);

            new_od.batch = batch;

            info!(
                "[{}] re-scheduling from new timed-out batch of size {}",
                self,
                new_od.batch.len()
            );

            self.schedule_operational_data(new_od)?;
        }

        self.dst_operational_data = all_dst_odata;

        // Possibly some op. data became empty (if no events were kept).
        // Retain only the non-empty ones.
        self.dst_operational_data.retain(|o| !o.batch.is_empty());

        Ok(())
    }

    /// Adds a new operational data item for this relaying path to process later.
    /// If the relaying path has non-zero packet delays, this method also updates the client on the
    /// target chain with the appropriate headers.
    fn schedule_operational_data(&mut self, mut od: OperationalData) -> Result<(), LinkError> {
        if od.batch.is_empty() {
            info!(
                "[{}] ignoring operational data for {} because it has no messages",
                self, od.target
            );
            return Ok(());
        }

        info!(
            "[{}] scheduling op. data with {} msg(s) for {} chain (height {})",
            self,
            od.batch.len(),
            od.target,
            od.proofs_height.increment(), // increment for easier correlation with the client logs
        );

        // Update clients ahead of scheduling the operational data, if the delays are non-zero.
        if !self.zero_delay() {
            let target_height = od.proofs_height.increment();
            match od.target {
                OperationalDataTarget::Source => self.update_client_src(target_height)?,
                OperationalDataTarget::Destination => self.update_client_dst(target_height)?,
            };
        }

        od.scheduled_time = Instant::now();

        match od.target {
            OperationalDataTarget::Source => self.src_operational_data.push(od),
            OperationalDataTarget::Destination => self.dst_operational_data.push(od),
        };

        Ok(())
    }

    /// Pulls out the operational elements with elapsed delay period and that can
    /// now be processed. Does not block: if no OD fulfilled the delay period (or none is
    /// scheduled), returns immediately with `vec![]`.
    fn try_fetch_scheduled_operational_data(
        &mut self,
    ) -> (Vec<OperationalData>, Vec<OperationalData>) {
        // The first elements of the op. data vector contain the oldest entry.
        // Remove and return the elements with elapsed delay.

        let src_ods: Vec<OperationalData> = self
            .src_operational_data
            .iter()
            .filter(|op| op.scheduled_time.elapsed() > self.channel.connection_delay)
            .cloned()
            .collect();

        self.src_operational_data = self.src_operational_data[src_ods.len()..].to_owned();

        let dst_ods: Vec<OperationalData> = self
            .dst_operational_data
            .iter()
            .filter(|op| op.scheduled_time.elapsed() > self.channel.connection_delay)
            .cloned()
            .collect();

        self.dst_operational_data = self.dst_operational_data[dst_ods.len()..].to_owned();

        (src_ods, dst_ods)
    }

    /// Fetches an operational data that has fulfilled its predefined delay period. May _block_
    /// waiting for the delay period to pass.
    /// Returns `None` if there is no operational data scheduled.
    fn fetch_scheduled_operational_data(&mut self) -> Option<OperationalData> {
        let odata = self
            .src_operational_data
            .first()
            .or_else(|| self.dst_operational_data.first());

        if let Some(odata) = odata {
            // Check if the delay period did not completely elapse
            let delay_left = self
                .channel
                .connection_delay
                .checked_sub(odata.scheduled_time.elapsed());

            match delay_left {
                None => info!(
                    "[{}] ready to fetch a scheduled op. data with batch of size {} targeting {}",
                    self,
                    odata.batch.len(),
                    odata.target,
                ),
                Some(delay_left) => {
                    info!(
                        "[{}] waiting ({:?} left) for a scheduled op. data with batch of size {} targeting {}",
                        self,
                        delay_left,
                        odata.batch.len(),
                        odata.target,
                    );

                    // Wait until the delay period passes
                    thread::sleep(delay_left);
                }
            }

            let op = match odata.target {
                OperationalDataTarget::Source => self.src_operational_data.remove(0),
                OperationalDataTarget::Destination => self.dst_operational_data.remove(0),
            };

            Some(op)
        } else {
            None
        }
    }

    /// Set the relay path's clear packets flag.
    pub fn set_clear_packets(&mut self, clear_packets: bool) {
        self.clear_packets = clear_packets;
    }

    fn restore_src_client(&self) -> ForeignClient {
        ForeignClient::restore(
            self.src_client_id().clone(),
            self.src_chain().clone(),
            self.dst_chain().clone(),
        )
    }

    fn restore_dst_client(&self) -> ForeignClient {
        ForeignClient::restore(
            self.dst_client_id().clone(),
            self.dst_chain().clone(),
            self.src_chain().clone(),
        )
    }
}

impl fmt::Display for RelayPath {
    fn fmt(&self, f: &mut fmt::Formatter<'_>) -> fmt::Result {
        write!(
            f,
            "{}:{}/{} -> {}",
            self.src_chain().id(),
            self.src_port_id(),
            self.src_channel_id(),
            self.dst_chain().id()
        )
    }
}

#[derive(Clone, Debug)]
pub struct LinkParameters {
    pub src_port_id: PortId,
    pub src_channel_id: ChannelId,
}

pub struct Link {
    pub a_to_b: RelayPath,
    pub b_to_a: RelayPath,
}

impl Link {
    pub fn new(channel: Channel) -> Self {
        let flipped = channel.flipped();
        Self {
            a_to_b: RelayPath::new(channel),
            b_to_a: RelayPath::new(flipped),
        }
    }

    pub fn is_closed(&self) -> Result<bool, LinkError> {
        let a_channel_id = self.a_to_b.src_channel_id()?;

        let a_channel = self
            .a_to_b
            .src_chain()
            .query_channel(self.a_to_b.src_port_id(), a_channel_id, Height::default())
            .map_err(|e| {
                LinkError::Failed(format!(
                    "channel {} does not exist on chain {}; context={}",
                    a_channel_id,
                    self.a_to_b.src_chain().id(),
                    e
                ))
            })?;

        let b_channel_id = self.a_to_b.dst_channel_id()?;

        let b_channel = self
            .a_to_b
            .dst_chain()
            .query_channel(self.a_to_b.dst_port_id(), b_channel_id, Height::default())
            .map_err(|e| {
                LinkError::Failed(format!(
                    "channel {} does not exist on chain {}; context={}",
                    b_channel_id,
                    self.a_to_b.dst_chain().id(),
                    e
                ))
            })?;

        if a_channel.state_matches(&ChannelState::Closed)
            && b_channel.state_matches(&ChannelState::Closed)
        {
            Ok(true)
        } else {
            Ok(false)
        }
    }

    pub fn new_from_opts(
        a_chain: Box<dyn ChainHandle>,
        b_chain: Box<dyn ChainHandle>,
        opts: LinkParameters,
    ) -> Result<Link, LinkError> {
        // Check that the packet's channel on source chain is Open
        let a_channel_id = &opts.src_channel_id;
        let a_channel = a_chain
            .query_channel(&opts.src_port_id, a_channel_id, Height::default())
            .map_err(|e| {
                LinkError::Failed(format!(
                    "channel {} does not exist on chain {}; context={}",
                    a_channel_id.clone(),
                    a_chain.id(),
                    e
                ))
            })?;

        if !a_channel.state_matches(&ChannelState::Open)
            && !a_channel.state_matches(&ChannelState::Closed)
        {
            return Err(LinkError::Failed(format!(
                "channel {} on chain {} not in open or close state when packets and timeouts can be relayed",
                a_channel_id.clone(),
                a_chain.id()
            )));
        }

        let b_channel_id = a_channel.counterparty().channel_id.clone().ok_or_else(|| {
            LinkError::Failed(format!(
                "counterparty channel id not found for {}",
                a_channel_id
            ))
        })?;

        if a_channel.connection_hops().is_empty() {
            return Err(LinkError::Failed(format!(
                "channel {} on chain {} has no connection hops",
                a_channel_id.clone(),
                a_chain.id()
            )));
        }

        let a_connection_id = a_channel.connection_hops()[0].clone();
        let a_connection = a_chain.query_connection(&a_connection_id, Height::zero())?;

        if !a_connection.state_matches(&ConnectionState::Open) {
            return Err(LinkError::Failed(format!(
                "connection for channel {} on chain {} not in open state",
                a_channel_id.clone(),
                a_chain.id()
            )));
        }

        let channel = Channel {
            ordering: Default::default(),
            a_side: ChannelSide::new(
                a_chain,
                a_connection.client_id().clone(),
                a_connection_id,
                opts.src_port_id.clone(),
                Some(opts.src_channel_id.clone()),
            ),
            b_side: ChannelSide::new(
                b_chain,
                a_connection.counterparty().client_id().clone(),
                a_connection.counterparty().connection_id().unwrap().clone(),
                a_channel.counterparty().port_id.clone(),
                Some(b_channel_id),
            ),
            connection_delay: a_connection.delay_period(),
            version: None,
        };

        Ok(Link::new(channel))
    }

    pub fn build_and_send_recv_packet_messages(&mut self) -> Result<Vec<IbcEvent>, LinkError> {
        self.a_to_b.build_recv_packet_and_timeout_msgs(None)?;

        let mut results = vec![];

        // Block waiting for all of the scheduled data (until `None` is returned)
        while let Some(odata) = self.a_to_b.fetch_scheduled_operational_data() {
            let mut last_res = self.a_to_b.relay_from_operational_data(odata)?;
            results.append(&mut last_res);
        }

        Ok(results)
    }

    pub fn build_and_send_ack_packet_messages(&mut self) -> Result<Vec<IbcEvent>, LinkError> {
        self.a_to_b.build_packet_ack_msgs(None)?;

        let mut results = vec![];

        // Block waiting for all of the scheduled data
        while let Some(odata) = self.a_to_b.fetch_scheduled_operational_data() {
            let mut last_res = self.a_to_b.relay_from_operational_data(odata)?;
            results.append(&mut last_res);
        }

        Ok(results)
    }
}<|MERGE_RESOLUTION|>--- conflicted
+++ resolved
@@ -1137,19 +1137,6 @@
         event: &WriteAcknowledgement,
     ) -> Result<Option<Any>, LinkError> {
         let packet = event.packet.clone();
-<<<<<<< HEAD
-        let acked =
-            self.dst_chain()
-                .query_unreceived_acknowledgement(QueryUnreceivedAcksRequest {
-                    port_id: self.dst_port_id().to_string(),
-                    channel_id: self.dst_channel_id()?.to_string(),
-                    packet_ack_sequences: vec![packet.sequence.into()],
-                })?;
-        if acked.is_empty() {
-            return Ok(None);
-        }
-=======
->>>>>>> 978d5799
 
         let (_, proofs) = self
             .src_chain()
@@ -1196,19 +1183,6 @@
                 .map_err(|e| ChannelError::QueryError(self.dst_chain().id(), e))?;
             (PacketMsgType::TimeoutOrdered, next_seq)
         } else {
-<<<<<<< HEAD
-            let acked =
-                self.dst_chain()
-                    .query_unreceived_packets(QueryUnreceivedPacketsRequest {
-                        port_id: self.dst_port_id().to_string(),
-                        channel_id: dst_channel_id.to_string(),
-                        packet_commitment_sequences: vec![packet.sequence.into()],
-                    })?;
-            if acked.is_empty() {
-                return Ok(None);
-            }
-=======
->>>>>>> 978d5799
             (PacketMsgType::TimeoutUnordered, packet.sequence)
         };
 
