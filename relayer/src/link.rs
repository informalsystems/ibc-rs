use std::thread;
use std::time::Duration;

use prost_types::Any;
use tendermint::account::Id;
use thiserror::Error;
use tracing::{error, info};

use ibc::ics04_channel::channel::{ChannelEnd, State};
use ibc::ics04_channel::msgs::chan_close_confirm::MsgChannelCloseConfirm;
use ibc::ics04_channel::msgs::timeout_on_close::MsgTimeoutOnClose;
use ibc::{
    downcast,
    events::{IbcEvent, IbcEventType},
    ics03_connection::connection::State as ConnectionState,
    ics04_channel::channel::{Order, QueryPacketEventDataRequest, State as ChannelState},
    ics04_channel::events::{SendPacket, WriteAcknowledgement},
    ics04_channel::msgs::acknowledgement::MsgAcknowledgement,
    ics04_channel::msgs::recv_packet::MsgRecvPacket,
    ics04_channel::msgs::timeout::MsgTimeout,
    ics04_channel::packet::{Packet, PacketMsgType, Sequence},
    ics24_host::identifier::{ChainId, ChannelId, ClientId, ConnectionId, PortId},
    tx_msg::Msg,
    Height,
};
use ibc_proto::ibc::core::channel::v1::{
    MsgAcknowledgement as RawMsgAck, MsgChannelCloseConfirm as RawMsgChannelCloseConfirm,
    MsgRecvPacket as RawMsgRecvPacket, MsgTimeout as RawMsgTimeout,
    MsgTimeoutOnClose as RawMsgTimeoutOnClose, QueryNextSequenceReceiveRequest,
    QueryPacketAcknowledgementsRequest, QueryPacketCommitmentsRequest, QueryUnreceivedAcksRequest,
    QueryUnreceivedPacketsRequest,
};

use crate::chain::handle::{ChainHandle, Subscription};
use crate::channel::{Channel, ChannelError, ChannelSide};
use crate::connection::ConnectionError;
use crate::error::Error;
use crate::foreign_client::{ForeignClient, ForeignClientError};
use crate::relay::MAX_ITER;

#[derive(Debug, Error)]
pub enum LinkError {
    #[error("failed with underlying error: {0}")]
    Failed(String),

    #[error("failed to construct packet proofs for chain {0} with error: {1}")]
    PacketProofsConstructor(ChainId, Error),

    #[error("failed during query to chain id {0} with underlying error: {1}")]
    QueryError(ChainId, Error),

    #[error("ConnectionError:")]
    ConnectionError(#[from] ConnectionError),

    #[error("ChannelError:")]
    ChannelError(#[from] ChannelError),

    #[error("Failed during a client operation: {0}:")]
    ClientError(ForeignClientError),

    #[error("PacketError:")]
    PacketError(#[from] Error),

    #[error("exhausted max number of retries:")]
    RetryError,
}

pub struct RelayPath {
    src_chain: Box<dyn ChainHandle>,
    dst_chain: Box<dyn ChainHandle>,
    subscription: Subscription,
    channel: Channel,
    all_events: Vec<IbcEvent>,
    src_height: Height,
    dst_height: Height,
    dst_msgs_input_events: Vec<IbcEvent>,
    src_msgs_input_events: Vec<IbcEvent>,
    packet_msgs: Vec<Any>,
    timeout_msgs: Vec<Any>,
}

impl RelayPath {
    fn new(
        src_chain: Box<dyn ChainHandle>,
        dst_chain: Box<dyn ChainHandle>,
        channel: Channel,
    ) -> Result<Self, LinkError> {
        Ok(RelayPath {
            src_chain: src_chain.clone(),
            dst_chain: dst_chain.clone(),
            subscription: src_chain.subscribe()?,
            channel,
            all_events: vec![],
            src_height: Height::zero(),
            dst_height: Height::zero(),
            dst_msgs_input_events: vec![],
            src_msgs_input_events: vec![],
            packet_msgs: vec![],
            timeout_msgs: vec![],
        })
    }

    pub fn src_chain(&self) -> Box<dyn ChainHandle> {
        self.src_chain.clone()
    }

    pub fn dst_chain(&self) -> Box<dyn ChainHandle> {
        self.dst_chain.clone()
    }

    pub fn src_client_id(&self) -> &ClientId {
        &self.channel.src_client_id()
    }

    pub fn dst_client_id(&self) -> &ClientId {
        &self.channel.dst_client_id()
    }

    pub fn src_connection_id(&self) -> &ConnectionId {
        &self.channel.src_connection_id()
    }

    pub fn dst_connection_id(&self) -> &ConnectionId {
        &self.channel.dst_connection_id()
    }

    pub fn src_port_id(&self) -> &PortId {
        &self.channel.src_port_id()
    }

    pub fn dst_port_id(&self) -> &PortId {
        &self.channel.dst_port_id()
    }

    pub fn src_channel_id(&self) -> &ChannelId {
        &self.channel.src_channel_id()
    }

    pub fn dst_channel_id(&self) -> &ChannelId {
        &self.channel.dst_channel_id()
    }

    fn src_channel(&self) -> Result<ChannelEnd, LinkError> {
        Ok(self
            .src_chain()
            .query_channel(self.src_port_id(), self.src_channel_id(), self.src_height)
            .map_err(|e| ChannelError::QueryError(self.src_chain().id(), e))?)
    }

    fn dst_channel(&self) -> Result<ChannelEnd, LinkError> {
        Ok(self
            .dst_chain()
            .query_channel(self.dst_port_id(), self.dst_channel_id(), self.dst_height)
            .map_err(|e| ChannelError::QueryError(self.src_chain().id(), e))?)
    }

    fn src_signer(&self) -> Result<Id, LinkError> {
        self.src_chain.get_signer().map_err(|e| {
            LinkError::Failed(format!(
                "could not retrieve signer from src chain {} with error: {}",
                self.src_chain.id(),
                e
            ))
        })
    }

    fn dst_signer(&self) -> Result<Id, LinkError> {
        self.dst_chain.get_signer().map_err(|e| {
            LinkError::Failed(format!(
                "could not retrieve signer from dst chain {} with error: {}",
                self.dst_chain.id(),
                e
            ))
        })
    }

    fn dst_latest_height(&self) -> Result<Height, LinkError> {
        self.dst_chain
            .query_latest_height()
            .map_err(|e| LinkError::QueryError(self.dst_chain.id(), e))
    }

    fn unordered_channel(&self) -> bool {
        self.channel.ordering == Order::Unordered
    }

    fn ordered_channel(&self) -> bool {
        self.channel.ordering == Order::Ordered
    }

    pub fn build_update_client_on_dst(&self, height: Height) -> Result<Vec<Any>, LinkError> {
        let client = ForeignClient {
            id: self.dst_client_id().clone(),
            dst_chain: self.dst_chain(),
            src_chain: self.src_chain(),
        };

        client
            .build_update_client(height)
            .map_err(LinkError::ClientError)
    }

    pub fn build_update_client_on_src(&self, height: Height) -> Result<Vec<Any>, LinkError> {
        let client = ForeignClient {
            id: self.src_client_id().clone(),
            dst_chain: self.src_chain(),
            src_chain: self.dst_chain(),
        };

        client
            .build_update_client(height)
            .map_err(LinkError::ClientError)
    }

    fn build_msg_from_event(
        &self,
        event: &IbcEvent,
    ) -> Result<(Option<Any>, Option<Any>), LinkError> {
        match event {
            IbcEvent::CloseInitChannel(close_init_ev) => {
                info!("{} => event {}", self.src_chain.id(), close_init_ev);
                Ok((
                    Some(self.build_chan_close_confirm_from_event(&event)?),
                    None,
                ))
            }
<<<<<<< HEAD
            IBCEvent::TimeoutPacket(timeout_ev) => {
                // When a timeout packet for an ordered channel is processed on-chain (src here)
                // the chain closes the channel but no close init event is emitted, instead
                // we get a timeout packet event (this happens for both unordered and ordered channels)
                // Here we check it the channel is closed on src and send a channel close confirm
                // to the counterparty.
                if self.ordered_channel() && self.src_channel()?.state_matches(&State::Closed) {
                    info!(
                        "{} => event {} closes the channel",
                        self.src_chain.id(),
                        timeout_ev
                    );
                    Ok((
                        Some(self.build_chan_close_confirm_from_event(&event)?),
                        None,
                    ))
                } else {
                    Ok((None, None))
                }
            }
            IBCEvent::SendPacket(send_packet_ev) => {
=======
            IbcEvent::SendPacket(send_packet_ev) => {
>>>>>>> 02aef9cf
                info!("{} => event {}", self.src_chain.id(), send_packet_ev);
                Ok(self.build_recv_or_timeout_from_send_packet_event(&send_packet_ev)?)
            }
            IbcEvent::WriteAcknowledgement(write_ack_ev) => {
                info!("{} => event {}", self.src_chain.id(), write_ack_ev);
                Ok((Some(self.build_ack_from_recv_event(&write_ack_ev)?), None))
            }
            _ => Ok((None, None)),
        }
    }

    fn build_chan_close_confirm_from_event(&self, event: &IBCEvent) -> Result<Any, LinkError> {
        let proofs = self
            .src_chain()
            .build_channel_proofs(self.src_port_id(), self.src_channel_id(), *event.height())
            .map_err(|e| ChannelError::Failed(format!("failed to build channel proofs: {}", e)))?;

        // Build the domain type message
        let new_msg = MsgChannelCloseConfirm {
            port_id: self.dst_port_id().clone(),
            channel_id: self.dst_channel_id().clone(),
            proofs,
            signer: self.dst_signer()?,
        };

        Ok(new_msg.to_any::<RawMsgChannelCloseConfirm>())
    }

    fn handle_packet_event(&mut self, event: &IbcEvent) -> Result<(), LinkError> {
        let (dst_msg, timeout) = self.build_msg_from_event(event)?;

        if let Some(msg) = dst_msg {
            self.packet_msgs.push(msg);
            self.dst_msgs_input_events.push(event.clone());
        }

        if let Some(msg) = timeout {
            // For Ordered channels a single timeout event should be sent as this closes the channel.
            // Otherwise a multi message transaction will fail.
            if self.unordered_channel() || self.timeout_msgs.is_empty() {
                self.timeout_msgs.push(msg);
                self.src_msgs_input_events.push(event.clone());
            }
        }

        Ok(())
    }

    // Determines if the events received are relevant and should be processed.
    // Only events for a port/channel matching one of the channel ends should be processed.
    fn collect_events(&mut self, events: &[IbcEvent]) {
        for event in events.iter() {
            match event {
                IbcEvent::SendPacket(send_packet_ev) => {
                    if self.src_channel_id() == &send_packet_ev.packet.source_channel
                        && self.src_port_id() == &send_packet_ev.packet.source_port
                    {
                        self.all_events.push(event.clone());
                    }
                }
                IbcEvent::WriteAcknowledgement(write_ack_ev) => {
                    if self.channel.src_channel_id() == &write_ack_ev.packet.destination_channel
                        && self.channel.src_port_id() == &write_ack_ev.packet.destination_port
                    {
                        self.all_events.push(event.clone());
                    }
                }
                IbcEvent::CloseInitChannel(chan_close_ev) => {
                    if Some(self.channel.src_channel_id()) == chan_close_ev.channel_id().as_ref()
                        && self.channel.src_port_id() == chan_close_ev.port_id()
                    {
                        self.all_events.push(event.clone());
                    }
                }
                IBCEvent::TimeoutPacket(timeout_ev) => {
                    if self.channel.src_channel_id() == timeout_ev.src_channel_id()
                        && self.channel.src_port_id() == timeout_ev.src_port_id()
                    {
                        self.all_events.push(event.clone());
                    }
                }
                _ => {}
            }
        }

        if !self.all_events.is_empty() {
            // All events are at the same height
            self.src_height = *self.all_events[0].height();
        }
    }

    // May adjust the height of events in self.all_events.
    // Checks if the client on destination chain is at a higher height than the event height.
    // This can happen if a client update has happened after the event was emitted but before
    // this point when the relayer starts to process the events.
    fn adjust_events_height(&mut self) -> Result<(), LinkError> {
        if self.all_events.is_empty() {
            return Ok(());
        }
        let event_height = &self.src_height;

        // Check if a consensus state at event_height + 1 exists on destination chain already
        // and update src_height
        if self
            .dst_chain()
            .proven_client_consensus(
                self.dst_client_id(),
                event_height.increment(),
                Height::zero(),
            )
            .is_ok()
        {
            self.src_height = *event_height;
            return Ok(());
        }

        // Get the latest trusted height from the client state on destination.
        let trusted_height = self
            .dst_chain()
            .query_client_state(self.dst_client_id(), Height::zero())
            .map_err(|e| LinkError::QueryError(self.dst_chain.id(), e))?
            .latest_height();

        // event_height + 1 is the height at which the client on destination chain
        // should be updated, unless ...
        if trusted_height > event_height.increment() {
            // ... client is already at a higher height.
            let new_height = trusted_height
                .decrement()
                .map_err(|e| LinkError::Failed(e.to_string()))?;
            self.src_height = new_height;
            self.all_events
                .iter_mut()
                .for_each(|ev| ev.set_height(new_height));
        }

        Ok(())
    }

    fn reset_buffers(&mut self) {
        self.dst_msgs_input_events = vec![];
        self.src_msgs_input_events = vec![];
        self.packet_msgs = vec![];
        self.timeout_msgs = vec![];
    }

    fn relay_from_events(&mut self) -> Result<(), LinkError> {
        // Iterate through the IBC Events, build the message for each and collect all at same height.
        // Send a multi message transaction with these, prepending the client update
        for batch in self.subscription.try_iter().collect::<Vec<_>>().iter() {
            // collect relevant events in self.all_events
            self.collect_events(&batch.events);
            self.adjust_events_height()?;

            if self.all_events.is_empty() {
                continue;
            }

            for _i in 0..MAX_ITER {
                self.reset_buffers();

                self.dst_height = self.dst_latest_height()?;

                // Collect the messages for all events
                for event in self.all_events.clone() {
                    println!("{} => {:?}", self.src_chain.id(), event);
                    self.handle_packet_event(&event)?;
                }

                // Send client update and messages
                let res = self.send_update_client_and_msgs();
                println!("\nresult {:?}", res);

                if self.all_events.is_empty() {
                    break;
                }

                println!("retrying");
            }

            // TODO - add error
            self.all_events = vec![];
        }
        Ok(())
    }

    fn send_update_client_and_msgs(&mut self) -> Result<(Vec<IbcEvent>, Vec<IbcEvent>), LinkError> {
        let mut src_tx_events = vec![];
        let mut dst_tx_events = vec![];

        // Clear all_events and collect the src and dst input events if Tx-es fail
        self.all_events = vec![];
        if !self.packet_msgs.is_empty() {
            let update_height = self.src_height.increment();
            let mut msgs_to_send = vec![];

            // Check if a consensus state at update_height exists on destination chain already
            if self
                .dst_chain()
                .proven_client_consensus(self.dst_client_id(), update_height, Height::zero())
                .is_err()
            {
                msgs_to_send = self.build_update_client_on_dst(update_height)?;
                info!("sending update client at height {:?}", update_height,);
            }

            msgs_to_send.append(&mut self.packet_msgs);

            info!(
                "sending {} messages to {}",
                msgs_to_send.len(),
                self.dst_chain.id()
            );

            dst_tx_events = self.dst_chain.send_msgs(msgs_to_send)?;
            info!("result {:?}\n", dst_tx_events);

            let ev = dst_tx_events
                .clone()
                .into_iter()
                .find(|event| matches!(event, IbcEvent::ChainError(_)));

            if let Some(_e) = ev {
                self.all_events
                    .append(&mut self.dst_msgs_input_events.clone());
            }
        }

        if !self.timeout_msgs.is_empty() {
            let update_height = self.dst_height.increment();
            let mut msgs_to_send = self.build_update_client_on_src(update_height)?;
            msgs_to_send.append(&mut self.timeout_msgs);
            info!(
                "sending {:?} messages to {}, update client at height {:?}",
                msgs_to_send.len(),
                self.src_chain.id(),
                update_height,
            );

            src_tx_events = self.src_chain.send_msgs(msgs_to_send)?;
            info!("result {:?}\n", src_tx_events);

            let ev = src_tx_events
                .clone()
                .into_iter()
                .find(|event| matches!(event, IbcEvent::ChainError(_)));

            if let Some(_e) = ev {
                self.all_events
                    .append(&mut self.src_msgs_input_events.clone());
            }
        }

        Ok((dst_tx_events, src_tx_events))
    }

    fn target_height_and_send_packet_events(&mut self) -> Result<(), LinkError> {
        // Query packet commitments on source chain that have not been acknowledged
        let pc_request = QueryPacketCommitmentsRequest {
            port_id: self.src_port_id().to_string(),
            channel_id: self.src_channel_id().to_string(),
            pagination: None,
        };
        let (packet_commitments, query_height) =
            self.src_chain.query_packet_commitments(pc_request)?;
        if packet_commitments.is_empty() {
            return Ok(());
        }
        self.src_height = query_height;
        let commit_sequences = packet_commitments.iter().map(|p| p.sequence).collect();
        info!(
            "packets that still have commitments on {}: {:?}",
            self.src_chain.id(),
            commit_sequences
        );

        // Get the packets that have not been received on destination chain
        let request = QueryUnreceivedPacketsRequest {
            port_id: self.dst_port_id().to_string(),
            channel_id: self.dst_channel_id().to_string(),
            packet_commitment_sequences: commit_sequences,
        };

        let sequences: Vec<Sequence> = self
            .dst_chain
            .query_unreceived_packets(request)?
            .into_iter()
            .map(From::from)
            .collect();

        info!(
            "recv packets to send out to {} of the ones with commitments on source{}: {:?}",
            self.dst_chain.id(),
            self.src_chain.id(),
            sequences
        );

        if sequences.is_empty() {
            return Ok(());
        }

        self.all_events = self.src_chain.query_txs(QueryPacketEventDataRequest {
            event_id: IbcEventType::SendPacket,
            source_port_id: self.src_port_id().clone(),
            source_channel_id: self.src_channel_id().clone(),
            destination_port_id: self.dst_port_id().clone(),
            destination_channel_id: self.dst_channel_id().clone(),
            sequences,
            height: self.src_height,
        })?;

        let mut packet_sequences = vec![];
        for event in self.all_events.iter() {
            let send_event = downcast!(event => IbcEvent::SendPacket)
                .ok_or_else(|| LinkError::Failed("unexpected query tx response".into()))?;
            packet_sequences.push(send_event.packet.sequence);
        }
        info!("received from query_txs {:?}", packet_sequences);

        Ok(())
    }

    fn target_height_and_write_ack_events(&mut self) -> Result<(), LinkError> {
        // Get the sequences of packets that have been acknowledged on source
        let pc_request = QueryPacketAcknowledgementsRequest {
            port_id: self.src_port_id().to_string(),
            channel_id: self.src_channel_id().to_string(),
            pagination: None,
        };
        let (acks_on_source, query_height) = self
            .src_chain
            .query_packet_acknowledgements(pc_request)
            .map_err(|e| LinkError::QueryError(self.src_chain.id(), e))?;

        if acks_on_source.is_empty() {
            return Ok(());
        }

        self.src_height = query_height;

        let acked_sequences = acks_on_source.iter().map(|p| p.sequence).collect();
        info!(
            "packets that have acknowledgments on {} {:?}",
            self.src_chain.id(),
            acked_sequences
        );

        let request = QueryUnreceivedAcksRequest {
            port_id: self.dst_port_id().to_string(),
            channel_id: self.dst_channel_id().to_string(),
            packet_ack_sequences: acked_sequences,
        };

        let sequences: Vec<Sequence> = self
            .dst_chain
            .query_unreceived_acknowledgement(request)
            .map_err(|e| LinkError::QueryError(self.dst_chain.id(), e))?
            .into_iter()
            .map(From::from)
            .collect();
        info!(
            "ack packets to send out to {} of the ones with acknowledgments on {}: {:?}",
            self.dst_chain.id(),
            self.src_chain.id(),
            sequences
        );

        if sequences.is_empty() {
            return Ok(());
        }

        self.all_events = self
            .src_chain
            .query_txs(QueryPacketEventDataRequest {
                event_id: IbcEventType::WriteAck,
                source_port_id: self.dst_port_id().clone(),
                source_channel_id: self.dst_channel_id().clone(),
                destination_port_id: self.src_port_id().clone(),
                destination_channel_id: self.src_channel_id().clone(),
                sequences,
                height: query_height,
            })
            .map_err(|e| LinkError::QueryError(self.src_chain.id(), e))?;

        let mut packet_sequences = vec![];
        for event in self.all_events.iter() {
            let write_ack_event = downcast!(event => IbcEvent::WriteAcknowledgement)
                .ok_or_else(|| LinkError::Failed("unexpected query tx response".into()))?;
            packet_sequences.push(write_ack_event.packet.sequence);
        }
        info!("received from query_txs {:?}", packet_sequences);
        Ok(())
    }

    fn build_recv_packet_and_timeout_msgs(&mut self) -> Result<(), LinkError> {
        // Get the events for the send packets on source chain that have not been received on
        // destination chain (i.e. ack was not seen on source chain)
        self.target_height_and_send_packet_events()?;
        self.dst_height = self.dst_latest_height()?;

        for event in self.all_events.iter_mut() {
            event.set_height(self.src_height);
        }

        for event in self.all_events.clone() {
            self.handle_packet_event(&event)?;
        }
        Ok(())
    }

    fn build_packet_ack_msgs(&mut self) -> Result<(), LinkError> {
        // Get the sequences of packets that have been acknowledged on destination chain but still
        // have commitments on source chain (i.e. ack was not seen on source chain)
        self.target_height_and_write_ack_events()?;
        self.dst_height = self.dst_latest_height()?;

        for event in self.all_events.iter_mut() {
            event.set_height(self.src_height);
        }
        for event in self.all_events.clone() {
            self.handle_packet_event(&event)?;
        }
        Ok(())
    }

    fn build_recv_packet(&self, packet: &Packet, height: Height) -> Result<Any, LinkError> {
        let (_, proofs) = self
            .src_chain
            .build_packet_proofs(
                PacketMsgType::Recv,
                &packet.source_port,
                &packet.source_channel,
                packet.sequence,
                height,
            )
            .map_err(|e| LinkError::PacketProofsConstructor(self.src_chain.id(), e))?;

        let msg = MsgRecvPacket::new(packet.clone(), proofs.clone(), self.dst_signer()?).map_err(
            |e| {
                LinkError::Failed(format!(
                    "error while building the recv packet for src channel {} due to error {}",
                    packet.source_channel.clone(),
                    e
                ))
            },
        )?;

        info!(
            "built recv_packet msg {}, proofs at height {:?}",
            msg.packet,
            proofs.height()
        );

        Ok(msg.to_any::<RawMsgRecvPacket>())
    }

    fn build_ack_from_recv_event(&self, event: &WriteAcknowledgement) -> Result<Any, LinkError> {
        let packet = event.packet.clone();
        let (_, proofs) = self
            .src_chain
            .build_packet_proofs(
                PacketMsgType::Ack,
                &packet.destination_port,
                &packet.destination_channel,
                packet.sequence,
                event.height,
            )
            .map_err(|e| LinkError::PacketProofsConstructor(self.src_chain.id(), e))?;

        let msg = MsgAcknowledgement::new(
            packet,
            event.ack.clone(),
            proofs.clone(),
            self.dst_signer()?,
        );

        info!(
            "built acknowledgment msg {}, proofs at height {:?}",
            msg.packet,
            proofs.height()
        );

        Ok(msg.to_any::<RawMsgAck>())
    }

    fn build_timeout_packet(&self, packet: &Packet, height: Height) -> Result<Any, LinkError> {
        let (packet_type, next_sequence_received) = if self.ordered_channel() {
            let next_seq = self
                .dst_chain()
                .query_next_sequence_receive(QueryNextSequenceReceiveRequest {
                    port_id: self.dst_port_id().to_string(),
                    channel_id: self.dst_channel_id().to_string(),
                })
                .map_err(|e| ChannelError::QueryError(self.dst_chain().id(), e))?;
            (PacketMsgType::TimeoutOrdered, next_seq)
        } else {
            (PacketMsgType::TimeoutUnordered, packet.sequence)
        };

        let (_, proofs) = self
            .dst_chain
            .build_packet_proofs(
                packet_type,
                &packet.destination_port,
                &packet.destination_channel,
                next_sequence_received,
                height,
            )
            .map_err(|e| LinkError::PacketProofsConstructor(self.dst_chain.id(), e))?;

        let msg = MsgTimeout::new(
            packet.clone(),
            next_sequence_received,
            proofs.clone(),
            self.dst_signer()?,
        );

        info!(
            "built timeout msg {}, proofs at height {:?}",
            msg.packet,
            proofs.height()
        );

        Ok(msg.to_any::<RawMsgTimeout>())
    }

    fn build_timeout_on_close_packet(
        &self,
        packet: &Packet,
        height: Height,
    ) -> Result<Any, LinkError> {
        let (_, proofs) = self
            .dst_chain
            .build_packet_proofs(
                PacketMsgType::TimeoutOnClose,
                &packet.destination_port,
                &packet.destination_channel,
                packet.sequence,
                height,
            )
            .map_err(|e| LinkError::PacketProofsConstructor(self.dst_chain.id(), e))?;

        let msg = MsgTimeoutOnClose::new(
            packet.clone(),
            packet.sequence,
            proofs.clone(),
            self.src_signer()?,
        );

        info!(
            "built timeout on close msg {}, proofs at height {:?}",
            msg.packet,
            proofs.height()
        );

        Ok(msg.to_any::<RawMsgTimeoutOnClose>())
    }

    fn build_recv_or_timeout_from_send_packet_event(
        &self,
        event: &SendPacket,
    ) -> Result<(Option<Any>, Option<Any>), LinkError> {
        let packet = event.packet.clone();

        if self.dst_channel()?.state_matches(&ChannelState::Closed) {
            Ok((
                None,
                Some(self.build_timeout_on_close_packet(&event.packet, self.dst_height)?),
            ))
        } else if packet.timeout_height != Height::zero()
            && packet.timeout_height < self.dst_latest_height()?
        {
            Ok((
                None,
                Some(self.build_timeout_packet(&event.packet, self.dst_height)?),
            ))
        // } else if packet.timeout_timestamp != 0 && packet.timeout_timestamp < dst_chain.query_time() {
        //     TODO - add query to get the current chain time
        } else {
            Ok((
                Some(self.build_recv_packet(&event.packet, event.height)?),
                None,
            ))
        }
    }
}

pub struct Link {
    pub a_to_b: RelayPath,
    pub b_to_a: RelayPath,
}

#[derive(Clone, Debug)]
pub struct LinkParameters {
    pub src_port_id: PortId,
    pub src_channel_id: ChannelId,
}

impl Link {
    pub fn new(channel: Channel) -> Result<Link, LinkError> {
        let a_chain = channel.src_chain();
        let b_chain = channel.dst_chain();

        Ok(Link {
            a_to_b: RelayPath::new(a_chain.clone(), b_chain.clone(), channel.clone())?,
            b_to_a: RelayPath::new(b_chain, a_chain, channel.flipped())?,
        })
    }

    pub fn relay(&mut self) -> Result<(), LinkError> {
        println!("relaying packets on {:#?}", self.a_to_b.channel);
        loop {
            if self.is_closed()? {
                println!("channel is closed, exiting");
                return Ok(());
            }
            self.a_to_b.relay_from_events()?;
            self.b_to_a.relay_from_events()?;

            // TODO - select over the two subscriptions
            thread::sleep(Duration::from_millis(100))
        }
    }

    fn is_closed(&self) -> Result<bool, LinkError> {
        let a_channel = self
            .a_to_b
            .src_chain()
            .query_channel(
                self.a_to_b.src_port_id(),
                self.a_to_b.src_channel_id(),
                Height::default(),
            )
            .map_err(|e| {
                LinkError::Failed(format!(
                    "channel {} does not exist on chain {}; context={}",
                    self.a_to_b.src_channel_id(),
                    self.a_to_b.src_chain().id(),
                    e
                ))
            })?;

        let b_channel = self
            .a_to_b
            .dst_chain()
            .query_channel(
                self.a_to_b.dst_port_id(),
                self.a_to_b.dst_channel_id(),
                Height::default(),
            )
            .map_err(|e| {
                LinkError::Failed(format!(
                    "channel {} does not exist on chain {}; context={}",
                    self.a_to_b.dst_channel_id(),
                    self.a_to_b.dst_chain().id(),
                    e
                ))
            })?;

        if a_channel.state_matches(&State::Closed) && b_channel.state_matches(&State::Closed) {
            Ok(true)
        } else {
            Ok(false)
        }
    }

    pub fn new_from_opts(
        a_chain: Box<dyn ChainHandle>,
        b_chain: Box<dyn ChainHandle>,
        opts: &LinkParameters,
    ) -> Result<Link, LinkError> {
        // Check that the packet's channel on source chain is Open
        let a_channel_id = &opts.src_channel_id;
        let a_channel = a_chain
            .query_channel(&opts.src_port_id, a_channel_id, Height::default())
            .map_err(|e| {
                LinkError::Failed(format!(
                    "channel {} does not exist on chain {}; context={}",
                    a_channel_id.clone(),
                    a_chain.id(),
                    e
                ))
            })?;

        if !a_channel.state_matches(&ChannelState::Open)
            && !a_channel.state_matches(&ChannelState::Closed)
        {
            return Err(LinkError::Failed(format!(
                "channel {} on chain {} not in open or close state when packets and timeouts can be relayed",
                a_channel_id.clone(),
                a_chain.id()
            )));
        }

        let b_channel_id = a_channel.counterparty().channel_id.clone().ok_or_else(|| {
            LinkError::Failed(format!(
                "counterparty channel id not found for {}",
                a_channel_id
            ))
        })?;

        if a_channel.connection_hops().is_empty() {
            return Err(LinkError::Failed(format!(
                "channel {} on chain {} has no connection hops",
                a_channel_id.clone(),
                a_chain.id()
            )));
        }

        let a_connection_id = a_channel.connection_hops()[0].clone();
        let a_connection = a_chain.query_connection(&a_connection_id, Height::zero())?;

        if !a_connection.state_matches(&ConnectionState::Open) {
            return Err(LinkError::Failed(format!(
                "connection for channel {} on chain {} not in open state",
                a_channel_id.clone(),
                a_chain.id()
            )));
        }

        let channel = Channel {
            ordering: Default::default(),
            a_side: ChannelSide::new(
                a_chain,
                a_connection.client_id().clone(),
                a_connection_id,
                opts.src_port_id.clone(),
                opts.src_channel_id.clone(),
            ),
            b_side: ChannelSide::new(
                b_chain,
                a_connection.counterparty().client_id().clone(),
                a_connection.counterparty().connection_id().unwrap().clone(),
                a_channel.counterparty().port_id.clone(),
                b_channel_id,
            ),
        };
        Link::new(channel)
    }

    pub fn build_and_send_recv_packet_messages(&mut self) -> Result<Vec<IbcEvent>, LinkError> {
        self.a_to_b.build_recv_packet_and_timeout_msgs()?;
        let (mut dst_res, mut src_res) = self.a_to_b.send_update_client_and_msgs()?;
        dst_res.append(&mut src_res);
        Ok(dst_res)
    }

    pub fn build_and_send_ack_packet_messages(&mut self) -> Result<Vec<IbcEvent>, LinkError> {
        self.a_to_b.build_packet_ack_msgs()?;
        let (mut dst_res, mut src_res) = self.a_to_b.send_update_client_and_msgs()?;
        dst_res.append(&mut src_res);
        Ok(dst_res)
    }
}<|MERGE_RESOLUTION|>--- conflicted
+++ resolved
@@ -224,8 +224,7 @@
                     None,
                 ))
             }
-<<<<<<< HEAD
-            IBCEvent::TimeoutPacket(timeout_ev) => {
+            IbcEvent::TimeoutPacket(timeout_ev) => {
                 // When a timeout packet for an ordered channel is processed on-chain (src here)
                 // the chain closes the channel but no close init event is emitted, instead
                 // we get a timeout packet event (this happens for both unordered and ordered channels)
@@ -245,10 +244,7 @@
                     Ok((None, None))
                 }
             }
-            IBCEvent::SendPacket(send_packet_ev) => {
-=======
             IbcEvent::SendPacket(send_packet_ev) => {
->>>>>>> 02aef9cf
                 info!("{} => event {}", self.src_chain.id(), send_packet_ev);
                 Ok(self.build_recv_or_timeout_from_send_packet_event(&send_packet_ev)?)
             }
@@ -260,7 +256,7 @@
         }
     }
 
-    fn build_chan_close_confirm_from_event(&self, event: &IBCEvent) -> Result<Any, LinkError> {
+    fn build_chan_close_confirm_from_event(&self, event: &IbcEvent) -> Result<Any, LinkError> {
         let proofs = self
             .src_chain()
             .build_channel_proofs(self.src_port_id(), self.src_channel_id(), *event.height())
@@ -323,7 +319,7 @@
                         self.all_events.push(event.clone());
                     }
                 }
-                IBCEvent::TimeoutPacket(timeout_ev) => {
+                IbcEvent::TimeoutPacket(timeout_ev) => {
                     if self.channel.src_channel_id() == timeout_ev.src_channel_id()
                         && self.channel.src_port_id() == timeout_ev.src_port_id()
                     {
