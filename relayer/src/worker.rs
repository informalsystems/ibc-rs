--- conflicted
+++ resolved
@@ -1,24 +1,11 @@
 use std::fmt;
 
-<<<<<<< HEAD
+use crossbeam_channel::Sender;
 use tracing::{debug, error, info};
 
 use crate::{chain::handle::ChainHandlePair, object::Object};
-=======
-use anomaly::BoxError;
-use crossbeam_channel::{Receiver, Sender};
-use tracing::{debug, error, error_span, info, trace, warn};
 
-use ibc::{events::IbcEvent, ics02_client::events::UpdateClient};
-
-use crate::{
-    chain::handle::ChainHandlePair,
-    foreign_client::{ForeignClient, ForeignClientError, MisbehaviourResults},
-    link::{Link, LinkParameters},
-    object::{Client, Object, UnidirectionalChannelPath},
-    util::retry::{retry_with_index, RetryResult},
-};
->>>>>>> 2592440b
+pub mod retry_strategy;
 
 mod handle;
 pub use handle::WorkerHandle;
@@ -26,32 +13,11 @@
 mod cmd;
 pub use cmd::WorkerCmd;
 
-<<<<<<< HEAD
 mod client;
 pub use client::ClientWorker;
 
 mod uni_chan_path;
 pub use uni_chan_path::UniChanPathWorker;
-
-/// A worker processes batches of events associated with a given [`Object`].
-pub enum Worker {
-    Client(ClientWorker),
-    UniChanPath(UniChanPathWorker),
-=======
-mod retry_strategy {
-    use crate::util::retry::{clamp_total, ConstantGrowth};
-    use std::time::Duration;
-
-    const MAX_DELAY: Duration = Duration::from_millis(500);
-    const DELAY_INCR: Duration = Duration::from_millis(100);
-    const INITIAL_DELAY: Duration = Duration::from_millis(200);
-    const MAX_RETRY_DURATION: Duration = Duration::from_secs(2);
-
-    pub fn uni_chan_path() -> impl Iterator<Item = Duration> {
-        let strategy = ConstantGrowth::new(INITIAL_DELAY, DELAY_INCR);
-        clamp_total(strategy, MAX_DELAY, MAX_RETRY_DURATION)
-    }
-}
 
 #[derive(Clone, Debug, PartialEq, Eq)]
 pub enum WorkerMsg {
@@ -59,11 +25,9 @@
 }
 
 /// A worker processes batches of events associated with a given [`Object`].
-pub struct Worker {
-    chains: ChainHandlePair,
-    cmd_rx: Receiver<WorkerCmd>,
-    msg_tx: Sender<WorkerMsg>,
->>>>>>> 2592440b
+pub enum Worker {
+    Client(ClientWorker),
+    UniChanPath(UniChanPathWorker),
 }
 
 impl fmt::Display for Worker {
@@ -89,16 +53,15 @@
             object,
         );
 
-<<<<<<< HEAD
         let worker = match object {
-            Object::Client(client) => Self::Client(ClientWorker::new(chains, rx, client)),
+            Object::Client(client) => Self::Client(ClientWorker::new(chains, cmd_rx, client)),
             Object::UnidirectionalChannelPath(path) => {
-                Self::UniChanPath(UniChanPathWorker::new(chains, rx, path))
+                Self::UniChanPath(UniChanPathWorker::new(chains, cmd_rx, path))
             }
         };
 
         let thread_handle = std::thread::spawn(move || worker.run());
-        WorkerHandle::new(tx, thread_handle)
+        WorkerHandle::new(cmd_tx, thread_handle)
     }
 
     /// Run the worker event loop.
@@ -106,188 +69,23 @@
         let result = match self {
             Self::Client(w) => w.run(),
             Self::UniChanPath(w) => w.run(),
-=======
-        let worker = Self {
-            chains,
-            cmd_rx,
-            msg_tx,
-        };
-
-        let thread_handle = std::thread::spawn(move || worker.run(object));
-
-        WorkerHandle::new(cmd_tx, thread_handle)
-    }
-
-    /// Run the worker event loop.
-    fn run(self, object: Object) {
-        let span = error_span!("worker loop", worker = %object.short_name());
-        let _guard = span.enter();
-
-        let msg_tx = self.msg_tx.clone();
-
-        let result = match object.clone() {
-            Object::UnidirectionalChannelPath(path) => self.run_uni_chan_path(path),
-            Object::Client(client) => self.run_client(client),
->>>>>>> 2592440b
         };
 
         if let Err(e) = result {
             error!("worker error: {}", e);
         }
 
-        if let Err(e) = msg_tx.send(WorkerMsg::Stopped(object)) {
-            error!("failed to notify supervisor that worker stopped: {}", e);
-        }
+        // if let Err(e) = msg_tx.send(WorkerMsg::Stopped(object)) {
+        //     error!("failed to notify supervisor that worker stopped: {}", e);
+        // }
 
         info!("worker stopped");
     }
 
-<<<<<<< HEAD
     fn chains(&self) -> &ChainHandlePair {
         match self {
             Self::Client(w) => &w.chains(),
             Self::UniChanPath(w) => w.chains(),
-=======
-    fn run_client_misbehaviour(
-        &self,
-        client: &ForeignClient,
-        update: Option<UpdateClient>,
-    ) -> bool {
-        match client.detect_misbehaviour_and_submit_evidence(update) {
-            MisbehaviourResults::ValidClient => false,
-            MisbehaviourResults::VerificationError => {
-                // can retry in next call
-                false
-            }
-            MisbehaviourResults::EvidenceSubmitted(_) => {
-                // if evidence was submitted successfully then exit
-                true
-            }
-            MisbehaviourResults::CannotExecute => {
-                // skip misbehaviour checking if chain does not have support for it (i.e. client
-                // update event does not include the header)
-                true
-            }
-        }
-    }
-
-    /// Run the event loop for events associated with a [`Client`].
-    fn run_client(self, client: Client) -> Result<(), BoxError> {
-        let mut client = ForeignClient::restore(
-            &client.dst_client_id,
-            self.chains.a.clone(),
-            self.chains.b.clone(),
-        );
-
-        info!(
-            "running client worker & initial misbehaviour detection for {}",
-            client
-        );
-
-        // initial check for evidence of misbehaviour for all updates
-        let skip_misbehaviour = self.run_client_misbehaviour(&client, None);
-
-        info!(
-            "running client worker (misbehaviour and refresh) for {}",
-            client
-        );
-
-        loop {
-            thread::sleep(Duration::from_millis(600));
-
-            // Run client refresh, exit only if expired or frozen
-            if let Err(e @ ForeignClientError::ExpiredOrFrozen(..)) = client.refresh() {
-                error!("failed to refresh client '{}': {}", client, e);
-                continue;
-            }
-
-            if skip_misbehaviour {
-                continue;
-            }
-
-            if let Ok(WorkerCmd::IbcEvents { batch }) = self.cmd_rx.try_recv() {
-                trace!("client '{}' worker receives batch {:?}", client, batch);
-
-                for event in batch.events {
-                    if let IbcEvent::UpdateClient(update) = event {
-                        debug!("client '{}' updated", client);
-
-                        // Run misbehaviour. If evidence submitted the loop will exit in next
-                        // iteration with frozen client
-                        self.run_client_misbehaviour(&client, Some(update));
-                    }
-                }
-            }
-        }
-    }
-
-    /// Run the event loop for events associated with a [`UnidirectionalChannelPath`].
-    fn run_uni_chan_path(self, path: UnidirectionalChannelPath) -> Result<(), BoxError> {
-        let mut link = Link::new_from_opts(
-            self.chains.a.clone(),
-            self.chains.b.clone(),
-            LinkParameters {
-                src_port_id: path.src_port_id,
-                src_channel_id: path.src_channel_id,
-            },
-        )?;
-
-        // TODO: Do periodical checks that the link is closed (upon every retry in the loop).
-        if link.is_closed()? {
-            warn!("channel is closed, exiting");
-            return Ok(());
-        }
-
-        fn step(cmd: Option<WorkerCmd>, link: &mut Link, index: u64) -> RetryResult<(), u64> {
-            if let Some(cmd) = cmd {
-                let result = match cmd {
-                    WorkerCmd::IbcEvents { batch } => {
-                        // Update scheduled batches.
-                        link.a_to_b.update_schedule(batch)
-                    }
-                    WorkerCmd::NewBlock {
-                        height,
-                        new_block: _,
-                    } => link.a_to_b.clear_packets(height),
-                };
-
-                if let Err(e) = result {
-                    error!("{}", e);
-                    return RetryResult::Retry(index);
-                }
-            }
-
-            let result = link
-                .a_to_b
-                .refresh_schedule()
-                .and_then(|_| link.a_to_b.execute_schedule());
-
-            if let Err(e) = result {
-                error!("{}", e);
-                return RetryResult::Retry(index);
-            }
-
-            RetryResult::Ok(())
-        }
-
-        loop {
-            thread::sleep(Duration::from_millis(200));
-
-            let cmd = self.cmd_rx.try_recv().ok();
-            let result = retry_with_index(retry_strategy::uni_chan_path(), |index| {
-                step(cmd.clone(), &mut link, index)
-            });
-
-            if let Err(retries) = result {
-                warn!(
-                    "UnidirectionalChannelPath worker failed to process event batch after {} retries",
-                    retries
-                );
-
-                // Try to clear packets again on next iteration.
-                link.a_to_b.set_clear_packets(true);
-            }
->>>>>>> 2592440b
         }
     }
 }