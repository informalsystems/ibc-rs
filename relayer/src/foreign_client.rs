--- conflicted
+++ resolved
@@ -301,13 +301,9 @@
     }
 }
 
-<<<<<<< HEAD
 impl Unrecoverable for ForeignClient {}
 
-pub fn extract_client_id(event: &IBCEvent) -> Result<&ClientId, ForeignClientError> {
-=======
 pub fn extract_client_id(event: &IbcEvent) -> Result<&ClientId, ForeignClientError> {
->>>>>>> 7011aa88
     match event {
         IbcEvent::CreateClient(ev) => Ok(ev.client_id()),
         IbcEvent::UpdateClient(ev) => Ok(ev.client_id()),
