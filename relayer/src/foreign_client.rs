use prost_types::Any;
use std::{thread, time::Duration};
use thiserror::Error;
use tracing::{error, info};

use ibc::events::IBCEvent;
use ibc::ics02_client::header::Header;
use ibc::ics02_client::msgs::create_client::MsgCreateAnyClient;
use ibc::ics02_client::msgs::update_client::MsgUpdateAnyClient;
use ibc::ics02_client::state::ClientState;
use ibc::ics02_client::state::ConsensusState;
use ibc::ics24_host::identifier::ClientId;
use ibc::tx_msg::Msg;
use ibc::Height;
use ibc_proto::ibc::core::client::v1::MsgCreateClient as RawMsgCreateClient;
use ibc_proto::ibc::core::client::v1::MsgUpdateClient as RawMsgUpdateClient;

use crate::chain::handle::ChainHandle;

#[derive(Debug, Error)]
pub enum ForeignClientError {
    #[error("error raised while creating client: {0}")]
    ClientCreate(String),

    #[error("error raised while updating client: {0}")]
    ClientUpdate(String),
}

#[derive(Clone, Debug)]
pub struct ForeignClient {
    /// The identifier of this client. The host chain determines this id upon client creation,
    /// so we may be using the default value temporarily.
    pub id: ClientId,

    /// A handle to the chain hosting this client, i.e., destination chain.
    pub dst_chain: Box<dyn ChainHandle>,

    /// A handle to the chain whose headers this client is verifying, aka the source chain.
    pub src_chain: Box<dyn ChainHandle>,
}

impl ForeignClient {
    /// Creates a new foreign client on `dst_chain`. Blocks until the client is created, or
    /// an error occurs.
    /// Post-condition: `dst_chain` hosts an IBC client for `src_chain`.
    pub fn new(
        dst_chain: Box<dyn ChainHandle>,
        src_chain: Box<dyn ChainHandle>,
    ) -> Result<ForeignClient, ForeignClientError> {
        // Sanity check
        if src_chain.id().eq(&dst_chain.id()) {
            return Err(ForeignClientError::ClientCreate(format!(
                "the source ({}) and destination ({}) chains must be different",
                src_chain.id(),
                dst_chain.id(),
            )));
        }

        let mut client = ForeignClient {
            id: ClientId::default(),
            dst_chain: dst_chain.clone(),
            src_chain: src_chain.clone(),
        };

        client.create()?;

        Ok(client)
    }
    /// Returns a handle to the chain hosting this client.
    pub fn dst_chain(&self) -> Box<dyn ChainHandle> {
        self.dst_chain.clone()
    }

    /// Returns a handle to the chain whose headers this client is sourcing (the source chain).
    pub fn src_chain(&self) -> Box<dyn ChainHandle> {
        self.src_chain.clone()
    }

    pub fn id(&self) -> &ClientId {
        &self.id
    }

    /// Lower-level interface for preparing a message to create a client.
    pub fn build_create_client(&self) -> Result<MsgCreateAnyClient, ForeignClientError> {
        // Get signer
        let signer = self.dst_chain.get_signer().map_err(|e| {
            ForeignClientError::ClientCreate(format!(
                "failed while fetching the destination chain ({}) signer: {}",
                self.dst_chain.id(),
                e
            ))
        })?;

        // Build client create message with the data from source chain at latest height.
        let latest_height = self.src_chain.query_latest_height().map_err(|e| {
            ForeignClientError::ClientCreate(format!(
                "failed while querying src chain ({}) for latest height: {}",
                self.src_chain.id(),
                e
            ))
        })?;

        let client_state = self
            .src_chain
            .build_client_state(latest_height)
            .map_err(|e| {
                ForeignClientError::ClientCreate(format!(
                    "failed while building client state from src chain ({}) with error: {}",
                    self.src_chain.id(),
                    e
                ))
            })?
            .wrap_any();

        let consensus_state = self.src_chain
            .build_consensus_state(latest_height)
            .map_err(|e| ForeignClientError::ClientCreate(format!("failed while building client consensus state from src chain ({}) with error: {}", self.src_chain.id(), e)))?
            .wrap_any();

        let msg = MsgCreateAnyClient::new(client_state, consensus_state, signer).map_err(|e| {
            ForeignClientError::ClientCreate(format!(
                "failed while building the create client message: {}",
                e
            ))
        })?;

        Ok(msg)
    }

    /// Returns the identifier of the newly created client.
    pub fn build_create_client_and_send(&self) -> Result<IBCEvent, ForeignClientError> {
        let new_msg = self.build_create_client()?;

        let res = self
            .dst_chain
            .send_msgs(vec![new_msg.to_any::<RawMsgCreateClient>()])
            .map_err(|e| {
                ForeignClientError::ClientCreate(format!(
                    "failed sending message to dst chain ({}) with err: {}",
                    self.dst_chain.id(),
                    e
                ))
            })?;

        assert!(!res.is_empty());
        Ok(res[0].clone())
    }

    /// Sends the client creation transaction & subsequently sets the id of this ForeignClient
    fn create(&mut self) -> Result<(), ForeignClientError> {
        let done = '\u{1F36D}';

        match self.build_create_client_and_send() {
            Err(e) => {
                error!("Failed CreateClient {:?}: {}", self.dst_chain.id(), e);
                return Err(ForeignClientError::ClientCreate(format!(
                    "Create client failed ({:?})",
                    e
                )));
            }
            Ok(event) => {
                self.id = extract_client_id(&event)?.clone();
                println!("{}  {} => {:?}\n", done, self.dst_chain.id(), event);
            }
        }
        Ok(())
    }

    pub fn build_update_client(
        &self,
        target_height: Height,
    ) -> Result<Vec<Any>, ForeignClientError> {
        // Wait for source chain to reach `target_height`
        while self.src_chain().query_latest_height().map_err(|e| {
            ForeignClientError::ClientUpdate(format!(
                "failed fetching src chain latest height with error: {}",
                e
            ))
        })? < target_height
        {
            thread::sleep(Duration::from_millis(100))
        }

        // Get the latest trusted height from the client state on destination.
        let trusted_height = self
            .dst_chain()
            .query_client_state(&self.id, Height::default())
            .map_err(|e| {
                ForeignClientError::ClientUpdate(format!(
                    "failed querying client state on dst chain {} with error: {}",
                    self.id, e
                ))
            })?
            .latest_height();

        let header = self
            .src_chain()
            .build_header(trusted_height, target_height)
            .map_err(|e| {
                ForeignClientError::ClientUpdate(format!(
                    "failed building header with error: {}",
                    e
                ))
            })?
            .wrap_any();

        let signer = self.dst_chain().get_signer().map_err(|e| {
            ForeignClientError::ClientUpdate(format!(
                "failed getting signer for dst chain ({}) with error: {}",
                self.dst_chain.id(),
                e
            ))
        })?;
        let new_msg = MsgUpdateAnyClient {
            client_id: self.id.clone(),
            header,
            signer,
        };

        Ok(vec![new_msg.to_any::<RawMsgUpdateClient>()])
    }

    pub fn build_update_client_and_send(&self) -> Result<IBCEvent, ForeignClientError> {
        let h = self.src_chain.query_latest_height().map_err(|e| {
            ForeignClientError::ClientUpdate(format!(
                "failed while querying src chain ({}) for latest height: {}",
                self.src_chain.id(),
                e
            ))
        })?;
        let new_msgs = self.build_update_client(h)?;

        let mut events = self.dst_chain().send_msgs(new_msgs).map_err(|e| {
            ForeignClientError::ClientUpdate(format!(
                "failed sending message to dst chain ({}) with err: {}",
                self.dst_chain.id(),
                e
            ))
        })?;

        assert!(!events.is_empty());
        Ok(events.pop().unwrap())
    }

    /// Attempts to update a client using header from the latest height of its source chain.
    pub fn update(&self) -> Result<(), ForeignClientError> {
        let res = self.build_update_client_and_send().map_err(|e| {
            ForeignClientError::ClientUpdate(format!("build_create_client_and_send {:?}", e))
        })?;

        info!(
            "Client id {:?} on {:?} updated with return message {:?}\n",
            self.id,
            self.dst_chain.id(),
            res
        );

        Ok(())
    }
}

pub fn extract_client_id(event: &IBCEvent) -> Result<&ClientId, ForeignClientError> {
    match event {
        IBCEvent::CreateClient(ev) => Ok(ev.client_id()),
        IBCEvent::UpdateClient(ev) => Ok(ev.client_id()),
        _ => Err(ForeignClientError::ClientCreate(
            "cannot extract client_id from result".to_string(),
        )),
    }
}

<<<<<<< HEAD
=======
/// Lower-level interface for preparing a message to create a client.
///
/// ## Note
/// Methods in `ForeignClient` (see `new`) should be preferred over this.
pub fn build_create_client(
    dst_chain: Box<dyn ChainHandle>,
    src_chain: Box<dyn ChainHandle>,
) -> Result<MsgCreateAnyClient, Error> {
    // Get signer
    let signer = dst_chain
        .get_signer()
        .map_err(|e| Kind::KeyBase.context(e))?;

    // Build client create message with the data from source chain at latest height.
    let latest_height = src_chain.query_latest_height()?;
    Ok(MsgCreateAnyClient::new(
        src_chain.build_client_state(latest_height)?.wrap_any(),
        src_chain.build_consensus_state(latest_height)?.wrap_any(),
        signer,
    )
    .map_err(|e| {
        Kind::MessageTransaction("failed to build the create client message".into()).context(e)
    })?)
}

/// Lower-level interface for creating a client.
/// Returns the identifier of the newly created client.
///
/// ## Note
/// Methods in `ForeignClient` (see `new`) should be preferred over this.
pub fn build_create_client_and_send(
    dst_chain: Box<dyn ChainHandle>,
    src_chain: Box<dyn ChainHandle>,
) -> Result<IBCEvent, Error> {
    let new_msg = build_create_client(dst_chain.clone(), src_chain)?;

    let mut res = dst_chain.send_msgs(vec![new_msg.to_any::<RawMsgCreateClient>()])?;
    assert_eq!(res.len(), 1);
    Ok(res.pop().unwrap())
}

/// Lower-level interface to create the message for updating a client to height `target_height`.
///
/// ## Note
/// Methods in `ForeignClient`, in particular `prepare_update`, should be preferred over this.
pub fn build_update_client(
    dst_chain: Box<dyn ChainHandle>,
    src_chain: Box<dyn ChainHandle>,
    dst_client_id: &ClientId,
    target_height: Height,
) -> Result<Vec<Any>, Error> {
    // Wait for source chain to reach `target_height`
    while src_chain.query_latest_height()? < target_height {
        thread::sleep(Duration::from_millis(100))
    }

    // Get the latest trusted height from the client state on destination.
    let trusted_height = dst_chain
        .query_client_state(&dst_client_id, Height::default())?
        .latest_height();

    let header = src_chain
        .build_header(trusted_height, target_height)?
        .wrap_any();

    let signer = dst_chain.get_signer()?;
    let new_msg = MsgUpdateAnyClient {
        client_id: dst_client_id.clone(),
        header,
        signer,
    };

    Ok(vec![new_msg.to_any::<RawMsgUpdateClient>()])
}

/// Lower-level interface for preparing a message to update a client.
///
/// ## Note
/// Methods in `ForeignClient` (see `update`) should be preferred over this.
pub fn build_update_client_and_send(
    dst_chain: Box<dyn ChainHandle>,
    src_chain: Box<dyn ChainHandle>,
    dst_client_id: &ClientId,
) -> Result<IBCEvent, Error> {
    let new_msgs = build_update_client(
        dst_chain.clone(),
        src_chain.clone(),
        dst_client_id,
        src_chain.query_latest_height()?,
    )?;

    let mut events = dst_chain.send_msgs(new_msgs)?;
    assert_eq!(events.len(), 1);
    Ok(events.pop().unwrap())
}

>>>>>>> d45fcee8
/// Tests the integration of crates `relayer` plus `relayer-cli` against crate `ibc`. These tests
/// exercise various client methods (create, update, ForeignClient::new) using locally-running
/// instances of chains built using `MockChain`.
#[cfg(test)]
mod test {
    use std::str::FromStr;

    use ibc::events::IBCEvent;
    use ibc::ics24_host::identifier::ClientId;
    use ibc::Height;

    use crate::chain::mock::test_utils::get_basic_chain_config;
    use crate::chain::mock::MockChain;
    use crate::chain::runtime::ChainRuntime;
    use crate::foreign_client::ForeignClient;

    /// Basic test for the `build_create_client_and_send` method.
    #[test]
    fn create_client_and_send_method() {
        let a_cfg = get_basic_chain_config("chain_a");
        let b_cfg = get_basic_chain_config("chain_b");

        let (a_chain, _) = ChainRuntime::<MockChain>::spawn(a_cfg).unwrap();
        let (b_chain, _) = ChainRuntime::<MockChain>::spawn(b_cfg).unwrap();
        let a_client = ForeignClient {
            id: Default::default(),
            dst_chain: a_chain.clone(),
            src_chain: b_chain.clone(),
        };

        let b_client = ForeignClient {
            id: Default::default(),
            dst_chain: b_chain,
            src_chain: a_chain,
        };

        // Create the client on chain a
        let res = a_client.build_create_client_and_send();
        assert!(
            res.is_ok(),
            "build_create_client_and_send failed (chain a) with error {:?}",
            res
        );
        assert!(matches!(res.unwrap(), IBCEvent::CreateClient(_)));

        // Create the client on chain b
        let res = b_client.build_create_client_and_send();
        assert!(
            res.is_ok(),
            "build_create_client_and_send failed (chain b) with error {:?}",
            res
        );
        assert!(matches!(res.unwrap(), IBCEvent::CreateClient(_)));
    }

    /// Basic test for the `build_update_client_and_send` & `build_create_client_and_send` methods.
    #[test]
    fn update_client_and_send_method() {
        let a_cfg = get_basic_chain_config("chain_a");
        let b_cfg = get_basic_chain_config("chain_b");
        let a_client_id = ClientId::from_str("client_on_a_forb").unwrap();

        // The number of ping-pong iterations
        let num_iterations = 3;

        let (a_chain, _) = ChainRuntime::<MockChain>::spawn(a_cfg).unwrap();
        let (b_chain, _) = ChainRuntime::<MockChain>::spawn(b_cfg).unwrap();
        let mut a_client = ForeignClient {
            id: a_client_id,
            dst_chain: a_chain.clone(),
            src_chain: b_chain.clone(),
        };

        let mut b_client = ForeignClient {
            id: Default::default(),
            dst_chain: b_chain.clone(),
            src_chain: a_chain.clone(),
        };

        // This action should fail because no client exists (yet)
        let res = a_client.build_update_client_and_send();
        assert!(
            res.is_err(),
            "build_update_client_and_send was supposed to fail (no client existed)"
        );

        // Remember b's height.
        let b_height_start = b_chain.clone().query_latest_height().unwrap();

        // Create a client on chain a
        let res = a_client.create();
        assert!(
            res.is_ok(),
            "build_create_client_and_send failed (chain a) with error {:?}",
            res
        );
<<<<<<< HEAD
=======
        assert!(matches!(res.as_ref().unwrap(), IBCEvent::CreateClient(_)));
        let a_client_id = extract_client_id(&res.unwrap()).unwrap().clone();
>>>>>>> d45fcee8

        // This should fail because the client on chain a already has the latest headers. Chain b,
        // the source chain for the client on a, is at the same height where it was when the client
        // was created, so an update should fail here.
        let res = a_client.build_update_client_and_send();
        assert!(
            res.is_err(),
            "build_update_client_and_send was supposed to fail",
        );

        // Remember b's height.
        let b_height_last = b_chain.query_latest_height().unwrap();
        assert_eq!(b_height_last, b_height_start);

        // Create a client on chain b
        let res = b_client.create();
        assert!(
            res.is_ok(),
            "build_create_client_and_send failed (chain b) with error {:?}",
            res
        );
        assert!(matches!(res.as_ref().unwrap(), IBCEvent::CreateClient(_)));

        // Chain b should have advanced
        let mut b_height_last = b_chain.query_latest_height().unwrap();
        assert_eq!(b_height_last, b_height_start.increment());

        // Remember the current height of chain a
        let mut a_height_last = a_chain.query_latest_height().unwrap();

        // Now we can update both clients -- a ping pong, similar to ICS18 `client_update_ping_pong`
        for _i in 1..num_iterations {
            let res = a_client.build_update_client_and_send();
            assert!(
                res.is_ok(),
                "build_update_client_and_send failed (chain a) with error: {:?}",
                res
            );
            assert!(matches!(res.as_ref().unwrap(), IBCEvent::UpdateClient(_)));

            let a_height_current = a_chain.query_latest_height().unwrap();
            a_height_last = a_height_last.increment();
            assert_eq!(
                a_height_last, a_height_current,
                "after client update, chain a did not advance"
            );

            // And also update the client on chain b.
            let res = b_client.build_update_client_and_send();
            assert!(
                res.is_ok(),
                "build_update_client_and_send failed (chain b) with error: {:?}",
                res
            );
            assert!(matches!(res.as_ref().unwrap(), IBCEvent::UpdateClient(_)));

            let b_height_current = b_chain.query_latest_height().unwrap();
            b_height_last = b_height_last.increment();
            assert_eq!(
                b_height_last, b_height_current,
                "after client update, chain b did not advance"
            );
        }
    }

    /// Tests for `ForeignClient::new()`.
    #[test]
    fn foreign_client_create() {
        let a_cfg = get_basic_chain_config("chain_a");
        let b_cfg = get_basic_chain_config("chain_b");

        let (a_chain, _) = ChainRuntime::<MockChain>::spawn(a_cfg).unwrap();
        let (b_chain, _) = ChainRuntime::<MockChain>::spawn(b_cfg).unwrap();

        // Instantiate the foreign clients on the two chains.
        let res_client_on_a = ForeignClient::new(a_chain.clone(), b_chain.clone());
        assert!(
            res_client_on_a.is_ok(),
            "Client creation (on chain a) failed with error: {:?}",
            res_client_on_a
        );

        let client_on_a = res_client_on_a.unwrap();
        let a_client = client_on_a.id;

        let res_client_on_b = ForeignClient::new(b_chain.clone(), a_chain.clone());
        assert!(
            res_client_on_b.is_ok(),
            "Client creation (on chain a) failed with error: {:?}",
            res_client_on_b
        );
        let client_on_b = res_client_on_b.unwrap();
        let b_client = client_on_b.id;

        // Now that the clients exists, we should be able to query its state
        let b_client_state = b_chain.query_client_state(&b_client, Height::default());
        assert!(
            b_client_state.is_ok(),
            "Client query (on chain b) failed with error: {:?}",
            b_client_state
        );

        let a_client_state = a_chain.query_client_state(&a_client, Height::default());
        assert!(
            a_client_state.is_ok(),
            "Client query (on chain a) failed with error: {:?}",
            a_client_state
        );
    }

    /// Tests for `ForeignClient::update()`.
    #[test]
    fn foreign_client_update() {
        let a_cfg = get_basic_chain_config("chain_a");
        let b_cfg = get_basic_chain_config("chain_b");
        let mut _a_client_id = ClientId::from_str("client_on_a_forb").unwrap();
        let mut _b_client_id = ClientId::from_str("client_on_b_fora").unwrap();

        let (a_chain, _) = ChainRuntime::<MockChain>::spawn(a_cfg).unwrap();
        let (b_chain, _) = ChainRuntime::<MockChain>::spawn(b_cfg).unwrap();

        // Instantiate the foreign clients on the two chains.
        let client_on_a_res = ForeignClient::new(a_chain.clone(), b_chain.clone());
        assert!(
            client_on_a_res.is_ok(),
            "Client creation (on chain a) failed with error: {:?}",
            client_on_a_res
        );
        let client_on_a = client_on_a_res.unwrap();

        let client_on_b_res = ForeignClient::new(b_chain.clone(), a_chain.clone());
        assert!(
            client_on_b_res.is_ok(),
            "Client creation (on chain a) failed with error: {:?}",
            client_on_b_res
        );
        let client_on_b = client_on_b_res.unwrap();

        let num_iterations = 5;

        let mut b_height_start = b_chain.query_latest_height().unwrap();
        let mut a_height_start = a_chain.query_latest_height().unwrap();

        // Update each client
        for _i in 1..num_iterations {
            let res = client_on_a.update();
            assert!(res.is_ok(), "Client update for chain a failed {:?}", res);

            // Basic check that the height of the chain advanced
            let a_height_current = a_chain.query_latest_height().unwrap();
            a_height_start = a_height_start.increment();
            assert_eq!(
                a_height_start, a_height_current,
                "after client update, chain a did not advance"
            );

            let res = client_on_b.update();
            assert!(res.is_ok(), "Client update for chain b failed {:?}", res);

            // Basic check that the height of the chain advanced
            let b_height_current = b_chain.query_latest_height().unwrap();
            b_height_start = b_height_start.increment();
            assert_eq!(
                b_height_start, b_height_current,
                "after client update, chain b did not advance"
            );
        }
    }
}<|MERGE_RESOLUTION|>--- conflicted
+++ resolved
@@ -269,105 +269,6 @@
     }
 }
 
-<<<<<<< HEAD
-=======
-/// Lower-level interface for preparing a message to create a client.
-///
-/// ## Note
-/// Methods in `ForeignClient` (see `new`) should be preferred over this.
-pub fn build_create_client(
-    dst_chain: Box<dyn ChainHandle>,
-    src_chain: Box<dyn ChainHandle>,
-) -> Result<MsgCreateAnyClient, Error> {
-    // Get signer
-    let signer = dst_chain
-        .get_signer()
-        .map_err(|e| Kind::KeyBase.context(e))?;
-
-    // Build client create message with the data from source chain at latest height.
-    let latest_height = src_chain.query_latest_height()?;
-    Ok(MsgCreateAnyClient::new(
-        src_chain.build_client_state(latest_height)?.wrap_any(),
-        src_chain.build_consensus_state(latest_height)?.wrap_any(),
-        signer,
-    )
-    .map_err(|e| {
-        Kind::MessageTransaction("failed to build the create client message".into()).context(e)
-    })?)
-}
-
-/// Lower-level interface for creating a client.
-/// Returns the identifier of the newly created client.
-///
-/// ## Note
-/// Methods in `ForeignClient` (see `new`) should be preferred over this.
-pub fn build_create_client_and_send(
-    dst_chain: Box<dyn ChainHandle>,
-    src_chain: Box<dyn ChainHandle>,
-) -> Result<IBCEvent, Error> {
-    let new_msg = build_create_client(dst_chain.clone(), src_chain)?;
-
-    let mut res = dst_chain.send_msgs(vec![new_msg.to_any::<RawMsgCreateClient>()])?;
-    assert_eq!(res.len(), 1);
-    Ok(res.pop().unwrap())
-}
-
-/// Lower-level interface to create the message for updating a client to height `target_height`.
-///
-/// ## Note
-/// Methods in `ForeignClient`, in particular `prepare_update`, should be preferred over this.
-pub fn build_update_client(
-    dst_chain: Box<dyn ChainHandle>,
-    src_chain: Box<dyn ChainHandle>,
-    dst_client_id: &ClientId,
-    target_height: Height,
-) -> Result<Vec<Any>, Error> {
-    // Wait for source chain to reach `target_height`
-    while src_chain.query_latest_height()? < target_height {
-        thread::sleep(Duration::from_millis(100))
-    }
-
-    // Get the latest trusted height from the client state on destination.
-    let trusted_height = dst_chain
-        .query_client_state(&dst_client_id, Height::default())?
-        .latest_height();
-
-    let header = src_chain
-        .build_header(trusted_height, target_height)?
-        .wrap_any();
-
-    let signer = dst_chain.get_signer()?;
-    let new_msg = MsgUpdateAnyClient {
-        client_id: dst_client_id.clone(),
-        header,
-        signer,
-    };
-
-    Ok(vec![new_msg.to_any::<RawMsgUpdateClient>()])
-}
-
-/// Lower-level interface for preparing a message to update a client.
-///
-/// ## Note
-/// Methods in `ForeignClient` (see `update`) should be preferred over this.
-pub fn build_update_client_and_send(
-    dst_chain: Box<dyn ChainHandle>,
-    src_chain: Box<dyn ChainHandle>,
-    dst_client_id: &ClientId,
-) -> Result<IBCEvent, Error> {
-    let new_msgs = build_update_client(
-        dst_chain.clone(),
-        src_chain.clone(),
-        dst_client_id,
-        src_chain.query_latest_height()?,
-    )?;
-
-    let mut events = dst_chain.send_msgs(new_msgs)?;
-    assert_eq!(events.len(), 1);
-    Ok(events.pop().unwrap())
-}
-
->>>>>>> d45fcee8
 /// Tests the integration of crates `relayer` plus `relayer-cli` against crate `ibc`. These tests
 /// exercise various client methods (create, update, ForeignClient::new) using locally-running
 /// instances of chains built using `MockChain`.
@@ -464,11 +365,10 @@
             "build_create_client_and_send failed (chain a) with error {:?}",
             res
         );
-<<<<<<< HEAD
-=======
-        assert!(matches!(res.as_ref().unwrap(), IBCEvent::CreateClient(_)));
-        let a_client_id = extract_client_id(&res.unwrap()).unwrap().clone();
->>>>>>> d45fcee8
+
+        // TODO: optionally add return events from `create` and assert on the event type, e.g.:
+        //      assert!(matches!(res.as_ref().unwrap(), IBCEvent::CreateClient(_)));
+        //      let a_client_id = extract_client_id(&res.unwrap()).unwrap().clone();
 
         // This should fail because the client on chain a already has the latest headers. Chain b,
         // the source chain for the client on a, is at the same height where it was when the client
@@ -490,7 +390,8 @@
             "build_create_client_and_send failed (chain b) with error {:?}",
             res
         );
-        assert!(matches!(res.as_ref().unwrap(), IBCEvent::CreateClient(_)));
+        // TODO: assert return events
+        //  assert!(matches!(res.as_ref().unwrap(), IBCEvent::CreateClient(_)));
 
         // Chain b should have advanced
         let mut b_height_last = b_chain.query_latest_height().unwrap();
