<<<<<<< HEAD
use anomaly::BoxError;
=======
#![allow(clippy::borrowed_box)]

use std::time::Duration;

>>>>>>> 1f498e3c
use prost_types::Any;
use serde::Serialize;
use thiserror::Error;
use tracing::{debug, error};

use ibc::events::IbcEvent;
use ibc::ics04_channel::channel::{ChannelEnd, Counterparty, IdentifiedChannelEnd, Order, State};
use ibc::ics04_channel::msgs::chan_close_confirm::MsgChannelCloseConfirm;
use ibc::ics04_channel::msgs::chan_close_init::MsgChannelCloseInit;
use ibc::ics04_channel::msgs::chan_open_ack::MsgChannelOpenAck;
use ibc::ics04_channel::msgs::chan_open_confirm::MsgChannelOpenConfirm;
use ibc::ics04_channel::msgs::chan_open_init::MsgChannelOpenInit;
use ibc::ics04_channel::msgs::chan_open_try::MsgChannelOpenTry;
use ibc::ics24_host::identifier::{ChainId, ChannelId, ClientId, ConnectionId, PortId};
use ibc::tx_msg::Msg;
use ibc::Height;

use crate::chain::handle::ChainHandle;
use crate::connection::Connection;
use crate::error::Error;
use crate::foreign_client::{ForeignClient, ForeignClientError};
<<<<<<< HEAD
use crate::object::Channel as WorkerChannelObject;
use crate::relay::MAX_ITER;
use crate::supervisor::error::Error as WorkerChannelError;
use std::time::Duration;
=======

const MAX_RETRIES: usize = 5;
>>>>>>> 1f498e3c

use crate::chain::counterparty::{channel_connection_client, channel_state_on_destination};
use crate::util::retry::RetryResult;
use ibc_proto::ibc::core::channel::v1::QueryConnectionChannelsRequest;

#[derive(Debug, Error)]
pub enum ChannelError {
    #[error("failed with underlying cause: {0}")]
    Failed(String),

    #[error("failed due to missing local channel id")]
    MissingLocalChannelId,

    #[error("failed due to missing counterparty channel id")]
    MissingCounterpartyChannelId,

    #[error("failed due to missing counterparty connection")]
    MissingCounterpartyConnection,

    #[error("failed during an operation on client ({0}) hosted by chain ({1}) with error: {2}")]
    ClientOperation(ClientId, ChainId, ForeignClientError),

    #[error("failed during a query to chain id {0} with underlying error: {1}")]
    QueryError(ChainId, Error),

    #[error(
        "failed during a transaction submission step to chain id {0} with underlying error: {1}"
    )]
    SubmitError(ChainId, Error),
}

#[derive(Clone, Debug, Serialize)]
pub struct ChannelSide {
    pub chain: Box<dyn ChainHandle>,
    client_id: ClientId,
    connection_id: ConnectionId,
    port_id: PortId,
    pub channel_id: Option<ChannelId>,
}

impl ChannelSide {
    pub fn new(
        chain: Box<dyn ChainHandle>,
        client_id: ClientId,
        connection_id: ConnectionId,
        port_id: PortId,
        channel_id: Option<ChannelId>,
    ) -> ChannelSide {
        Self {
            chain,
            client_id,
            connection_id,
            port_id,
            channel_id,
        }
    }

    pub fn chain_id(&self) -> ChainId {
        self.chain.id()
    }

    pub fn client_id(&self) -> &ClientId {
        &self.client_id
    }

    pub fn connection_id(&self) -> &ConnectionId {
        &self.connection_id
    }

    pub fn port_id(&self) -> &PortId {
        &self.port_id
    }

    pub fn channel_id(&self) -> Option<&ChannelId> {
        self.channel_id.as_ref()
    }
}

#[derive(Clone, Debug, Serialize)]
pub struct Channel {
    pub ordering: Order,
    pub a_side: ChannelSide,
    pub b_side: ChannelSide,
    pub connection_delay: Duration,
    pub version: Option<String>,
}

impl Channel {
    /// Creates a new channel on top of the existing connection. If the channel is not already
    /// set-up on both sides of the connection, this functions also fulfils the channel handshake.
    pub fn new(
        connection: Connection,
        ordering: Order,
        a_port: PortId,
        b_port: PortId,
        version: Option<String>,
    ) -> Result<Self, ChannelError> {
        let b_side_chain = connection.dst_chain().clone();
        let version = version.unwrap_or(
            b_side_chain
                .module_version(&a_port)
                .map_err(|e| ChannelError::QueryError(b_side_chain.id(), e))?,
        );

        let mut channel = Self {
            ordering,
            a_side: ChannelSide::new(
                connection.src_chain().clone(),
                connection.src_client_id().clone(),
                connection.src_connection_id().clone(),
                a_port,
                Default::default(),
            ),
            b_side: ChannelSide::new(
                connection.dst_chain().clone(),
                connection.dst_client_id().clone(),
                connection.dst_connection_id().clone(),
                b_port,
                Default::default(),
            ),
            connection_delay: connection.delay_period,
            version: Some(version),
        };

        channel.handshake()?;

        Ok(channel)
    }

<<<<<<< HEAD
    pub fn restore_from_event(
        chain: Box<dyn ChainHandle>,
        counterparty_chain: Box<dyn ChainHandle>,
        mut channel_open_event: IbcEvent,
    ) -> Result<Channel, BoxError> {
        let channel_event_attributes =
            channel_open_event.channel_attributes().ok_or_else(|| {
                ChannelError::Failed(
                    "A channel object must be build only from a channel event ".to_string(),
                )
            })?;

        let port_id = channel_event_attributes.port_id.clone();
        let channel_id = channel_event_attributes.channel_id.clone();

        let version = counterparty_chain
            .module_version(&port_id)
            .map_err(|e| ChannelError::QueryError(counterparty_chain.id(), e))?;

        let connection_id = channel_event_attributes.connection_id.clone();
        let connection = chain.query_connection(&connection_id, Height::zero())?;
        let connection_counterparty = connection.counterparty();

        let counterparty_connection_id = connection_counterparty
            .connection_id()
            .ok_or(ChannelError::MissingCounterpartyConnection)?;

        Ok(Channel {
            ordering: Default::default(),
            //TODO  how to get the order from event
            a_side: ChannelSide::new(
                chain.clone(),
                connection.client_id().clone(),
                connection_id,
                port_id,
                channel_id,
            ),
            b_side: ChannelSide::new(
                counterparty_chain.clone(),
                connection.counterparty().client_id().clone(),
                counterparty_connection_id.clone(),
                channel_event_attributes.counterparty_port_id.clone(),
                channel_event_attributes.counterparty_channel_id.clone(),
            ),
            connection_delay: connection.delay_period(),
            //TODO  detect version from event
            version: Some(version),
        })
    }

    /// Recreates a 'Channel' object from the worker's object built from chain state scanning.
    /// The channel must exist on chain and its connection must be initialized on both chains.
    pub fn restore_from_state(
        chain: Box<dyn ChainHandle>,
        counterparty_chain: Box<dyn ChainHandle>,
        channel: WorkerChannelObject,
        height: Height,
    ) -> Result<(Channel, State), BoxError> {
        let a_channel =
            chain.query_channel(&channel.src_port_id, &channel.src_channel_id, height)?;

        let a_connection_id = a_channel.connection_hops().first().ok_or_else(|| {
            WorkerChannelError::MissingConnectionHops(channel.src_channel_id.clone(), chain.id())
        })?;

        let a_connection = chain.query_connection(&a_connection_id, Height::zero())?;
        let b_connection_id = a_connection
            .counterparty()
            .connection_id()
            .cloned()
            .ok_or_else(|| {
                WorkerChannelError::ChannelConnectionUninitialized(
                    channel.src_channel_id.clone(),
                    chain.id(),
                    a_connection.counterparty(),
                )
            })?;

        let mut handshake_channel = Channel {
            ordering: *a_channel.ordering(),
            a_side: ChannelSide::new(
                chain.clone(),
                a_connection.client_id().clone(),
                a_connection_id.clone(),
                channel.src_port_id.clone(),
                Some(channel.src_channel_id.clone()),
            ),
            b_side: ChannelSide::new(
                counterparty_chain.clone(),
                a_connection.counterparty().client_id().clone(),
                b_connection_id.clone(),
                a_channel.remote.port_id.clone(),
                a_channel.remote.channel_id.clone(),
            ),
            connection_delay: a_connection.delay_period(),
            version: Some(a_channel.version.clone()),
        };

        if a_channel.state_matches(&State::Init) && a_channel.remote.channel_id.is_none() {
            let req = QueryConnectionChannelsRequest {
                connection: b_connection_id.to_string(),
                pagination: ibc_proto::cosmos::base::query::pagination::all(),
            };

            let channels: Vec<IdentifiedChannelEnd> =
                counterparty_chain.query_connection_channels(req)?;

            for chan in channels.iter() {
                if let Some(remote_channel_id) = chan.channel_end.remote.channel_id() {
                    if remote_channel_id == &channel.src_channel_id {
                        handshake_channel.b_side.channel_id = Some(chan.channel_id.clone());
                        break;
                    }
                }
            }
        }

        Ok((handshake_channel, a_channel.state))
    }

    pub fn src_chain(&self) -> Box<dyn ChainHandle> {
        self.a_side.chain.clone()
=======
    pub fn src_chain(&self) -> &Box<dyn ChainHandle> {
        &self.a_side.chain
>>>>>>> 1f498e3c
    }

    pub fn dst_chain(&self) -> &Box<dyn ChainHandle> {
        &self.b_side.chain
    }

    pub fn src_client_id(&self) -> &ClientId {
        &self.a_side.client_id
    }

    pub fn dst_client_id(&self) -> &ClientId {
        &self.b_side.client_id
    }

    pub fn src_connection_id(&self) -> &ConnectionId {
        &self.a_side.connection_id
    }

    pub fn dst_connection_id(&self) -> &ConnectionId {
        &self.b_side.connection_id
    }

    pub fn src_port_id(&self) -> &PortId {
        &self.a_side.port_id
    }

    pub fn dst_port_id(&self) -> &PortId {
        &self.b_side.port_id
    }

    pub fn src_channel_id(&self) -> Option<&ChannelId> {
        self.a_side.channel_id()
    }

    pub fn dst_channel_id(&self) -> Option<&ChannelId> {
        self.b_side.channel_id()
    }

    pub fn flipped(&self) -> Channel {
        Channel {
            ordering: self.ordering,
            a_side: self.b_side.clone(),
            b_side: self.a_side.clone(),
            connection_delay: self.connection_delay,
            version: self.version.clone(),
        }
    }

    /// Executes the channel handshake protocol (ICS004)
    fn handshake(&mut self) -> Result<(), ChannelError> {
        let done = '🥳';

        let a_chain = self.src_chain().clone();
        let b_chain = self.dst_chain().clone();

        // Try chanOpenInit on a_chain
        let mut counter = 0;
        let mut init_success = false;
        while counter < MAX_RETRIES {
            counter += 1;
            match self.flipped().build_chan_open_init_and_send() {
                Err(e) => {
                    error!("Failed ChanInit {:?}: {:?}", self.a_side, e);
                    continue;
                }
                Ok(event) => {
                    self.a_side.channel_id = Some(extract_channel_id(&event)?.clone());
                    println!("{}  {} => {:#?}\n", done, a_chain.id(), event);
                    init_success = true;
                    break;
                }
            }
        }

        // Check that the channel was created on a_chain
        if !init_success {
            return Err(ChannelError::Failed(format!(
                "Failed to finish channel open init in {} iterations for {:?}",
                MAX_RETRIES, self
            )));
        };

        // Try chanOpenTry on b_chain
        counter = 0;
        let mut try_success = false;
        while counter < MAX_RETRIES {
            counter += 1;
            match self.build_chan_open_try_and_send() {
                Err(e) => {
                    error!("Failed ChanTry {:?}: {:?}", self.b_side, e);
                    continue;
                }
                Ok(event) => {
                    self.b_side.channel_id = Some(extract_channel_id(&event)?.clone());
                    println!("{}  {} => {:#?}\n", done, b_chain.id(), event);
                    try_success = true;
                    break;
                }
            }
        }

        if !try_success {
            return Err(ChannelError::Failed(format!(
                "Failed to finish channel open try in {} iterations for {:?}",
                MAX_RETRIES, self
            )));
        };

        counter = 0;
        while counter < MAX_RETRIES {
            counter += 1;

            assert!(self.src_channel_id().is_some());
            assert!(self.dst_channel_id().is_some());

            // Continue loop if query error
            let a_channel = a_chain.query_channel(
                &self.src_port_id(),
                &self.src_channel_id().unwrap(),
                Height::zero(),
            );
            if a_channel.is_err() {
                continue;
            }
            let b_channel = b_chain.query_channel(
                &self.dst_port_id(),
                &self.dst_channel_id().unwrap(),
                Height::zero(),
            );
            if b_channel.is_err() {
                continue;
            }

            match (a_channel.unwrap().state(), b_channel.unwrap().state()) {
                (State::Init, State::TryOpen) | (State::TryOpen, State::TryOpen) => {
                    // Ack to a_chain
                    match self.flipped().build_chan_open_ack_and_send() {
                        Err(e) => error!("Failed ChanAck {:?}: {}", self.a_side, e),
                        Ok(event) => println!("{}  {} => {:#?}\n", done, a_chain.id(), event),
                    }
                }
                (State::Open, State::TryOpen) => {
                    // Confirm to b_chain
                    match self.build_chan_open_confirm_and_send() {
                        Err(e) => error!("Failed ChanConfirm {:?}: {}", self.b_side, e),
                        Ok(event) => println!("{}  {} => {:#?}\n", done, b_chain.id(), event),
                    }
                }
                (State::TryOpen, State::Open) => {
                    // Confirm to a_chain
                    match self.flipped().build_chan_open_confirm_and_send() {
                        Err(e) => error!("Failed ChanConfirm {:?}: {}", self.a_side, e),
                        Ok(event) => println!("{}  {} => {:#?}\n", done, a_chain.id(), event),
                    }
                }
                (State::Open, State::Open) => {
                    println!(
                        "{}  {}  {}  Channel handshake finished for {:#?}\n",
                        done, done, done, self
                    );
                    return Ok(());
                }
                _ => {} // TODO channel close
            }
        }

        Err(ChannelError::Failed(format!(
            "Failed to finish channel handshake in {} iterations for {:?}",
            MAX_RETRIES, self
        )))
    }

    pub fn counterparty_state(&self) -> Result<State, ChannelError> {
        // Source channel ID must be specified
        let channel_id = self
            .src_channel_id()
            .ok_or(ChannelError::MissingLocalChannelId)?;

        let channel_deps =
            channel_connection_client(self.src_chain().as_ref(), self.src_port_id(), channel_id)
                .map_err(|_| {
                    ChannelError::Failed(format!(
                        "failed to query the channel dependecies for {}",
                        channel_id
                    ))
                })?;

        channel_state_on_destination(
            channel_deps.channel.clone(),
            channel_deps.connection,
            self.dst_chain().as_ref(),
        )
        .map_err(|_| {
            ChannelError::Failed(format!(
                "failed to query the channel state on destination for {}",
                channel_id
            ))
        })
    }

    pub fn handshake_step(&mut self, state: State) -> Result<Vec<IbcEvent>, ChannelError> {
        match (state, self.counterparty_state()?) {
            (State::Init, State::Uninitialized) => Ok(vec![self.build_chan_open_try_and_send()?]),
            (State::Init, State::Init) => Ok(vec![self.build_chan_open_try_and_send()?]),
            (State::TryOpen, State::Init) => Ok(vec![self.build_chan_open_ack_and_send()?]),
            (State::TryOpen, State::TryOpen) => Ok(vec![self.build_chan_open_ack_and_send()?]),
            (State::Open, State::TryOpen) => Ok(vec![self.build_chan_open_confirm_and_send()?]),
            _ => Ok(vec![]),
        }
    }

    pub fn step_state(&mut self, state: State, index: u64) -> RetryResult<(), u64> {
        let done = '🥳';

        match self.handshake_step(state) {
            Err(e) => {
                error!("Failed {:?} with error {}", state, e);
                RetryResult::Retry(index)
            }
            Ok(ev) => {
                debug!("{} => {:#?}\n", done, ev);
                RetryResult::Ok(())
            }
        }
    }

    pub fn step_event(&mut self, event: IbcEvent, index: u64) -> RetryResult<(), u64> {
        let state = match event {
            IbcEvent::OpenInitChannel(_) => State::Init,
            IbcEvent::OpenTryChannel(_) => State::TryOpen,
            IbcEvent::OpenAckChannel(_) => State::Open,
            IbcEvent::OpenConfirmChannel(_) => State::Open,
            _ => State::Uninitialized,
        };

        self.step_state(state, index)
    }

    pub fn build_update_client_on_dst(&self, height: Height) -> Result<Vec<Any>, ChannelError> {
        let client = ForeignClient::restore(
            self.dst_client_id().clone(),
            self.dst_chain().clone(),
            self.src_chain().clone(),
        );

        client.build_update_client(height).map_err(|e| {
            ChannelError::ClientOperation(self.dst_client_id().clone(), self.dst_chain().id(), e)
        })
    }

    /// Returns the channel version if already set, otherwise it queries the destination chain
    /// for the destination port's version.
    /// Note: This query is currently not available and it is hardcoded in the `module_version()`
    /// to be `ics20-1` for `transfer` port.
    pub fn dst_version(&self) -> Result<String, ChannelError> {
        Ok(self.version.clone()
            .unwrap_or(
                self
                    .dst_chain()
                    .module_version(self.dst_port_id())
                    .map_err(|e| {
                        ChannelError::Failed(format!(
                            "failed while getting the module version from dst chain ({}) with error: {}",
                            self.dst_chain().id(),
                            e
                        ))
                    })?
            ))
    }

    /// Returns the channel version if already set, otherwise it queries the source chain
    /// for the source port's version.
    pub fn src_version(&self) -> Result<String, ChannelError> {
        Ok(self.version.clone()
            .unwrap_or(
                self
                    .src_chain()
                    .module_version(self.src_port_id())
                    .map_err(|e| {
                        ChannelError::Failed(format!(
                            "failed while getting the module version from src chain ({}) with error: {}",
                            self.src_chain().id(),
                            e
                        ))
                    })?
            ))
    }

    pub fn build_chan_open_init(&self) -> Result<Vec<Any>, ChannelError> {
        let signer = self.dst_chain().get_signer().map_err(|e| {
            ChannelError::Failed(format!(
                "failed while fetching the signer for dst chain ({}) with error: {}",
                self.dst_chain().id(),
                e
            ))
        })?;

        let counterparty = Counterparty::new(self.src_port_id().clone(), None);

        let channel = ChannelEnd::new(
            State::Init,
            self.ordering,
            counterparty,
            vec![self.dst_connection_id().clone()],
            self.dst_version()?,
        );

        // Build the domain type message
        let new_msg = MsgChannelOpenInit {
            port_id: self.dst_port_id().clone(),
            channel,
            signer,
        };

        Ok(vec![new_msg.to_any()])
    }

    pub fn build_chan_open_init_and_send(&self) -> Result<IbcEvent, ChannelError> {
        let dst_msgs = self.build_chan_open_init()?;

        let events = self
            .dst_chain()
            .send_msgs(dst_msgs)
            .map_err(|e| ChannelError::SubmitError(self.dst_chain().id(), e))?;

        // Find the relevant event for channel open init
        let result = events
            .into_iter()
            .find(|event| {
                matches!(event, IbcEvent::OpenInitChannel(_))
                    || matches!(event, IbcEvent::ChainError(_))
            })
            .ok_or_else(|| {
                ChannelError::Failed("no chan init event was in the response".to_string())
            })?;

        match result {
            IbcEvent::OpenInitChannel(_) => Ok(result),
            IbcEvent::ChainError(e) => {
                Err(ChannelError::Failed(format!("tx response error: {}", e)))
            }
            _ => panic!("internal error"),
        }
    }

    /// Retrieves the channel from destination and compares against the expected channel
    /// built from the message type (`msg_type`) and options (`opts`).
    /// If the expected and the destination channels are compatible, it returns the expected channel
    /// Source and destination channel IDs must be specified.
    fn validated_expected_channel(
        &self,
        msg_type: ChannelMsgType,
    ) -> Result<ChannelEnd, ChannelError> {
        // Destination channel ID must be specified
        let dst_channel_id = self
            .dst_channel_id()
            .ok_or(ChannelError::MissingCounterpartyChannelId)?;

        // If there is a channel present on the destination chain, it should look like this:
        let counterparty =
            Counterparty::new(self.src_port_id().clone(), self.src_channel_id().cloned());

        // The highest expected state, depends on the message type:
        let highest_state = match msg_type {
            ChannelMsgType::OpenAck => State::TryOpen,
            ChannelMsgType::OpenConfirm => State::TryOpen,
            ChannelMsgType::CloseConfirm => State::Open,
            _ => State::Uninitialized,
        };

        let dst_expected_channel = ChannelEnd::new(
            highest_state,
            self.ordering,
            counterparty,
            vec![self.dst_connection_id().clone()],
            self.dst_version()?,
        );

        // Retrieve existing channel
        let dst_channel = self
            .dst_chain()
            .query_channel(self.dst_port_id(), dst_channel_id, Height::default())
            .map_err(|e| ChannelError::QueryError(self.dst_chain().id(), e))?;

        // Check if a channel is expected to exist on destination chain
        // A channel must exist on destination chain for Ack and Confirm Tx-es to succeed
        if dst_channel.state_matches(&State::Uninitialized) {
            return Err(ChannelError::Failed(
                "missing channel on destination chain".to_string(),
            ));
        }

        check_destination_channel_state(
            dst_channel_id.clone(),
            dst_channel,
            dst_expected_channel.clone(),
        )?;

        Ok(dst_expected_channel)
    }

    pub fn build_chan_open_try(&self) -> Result<Vec<Any>, ChannelError> {
        // Source channel ID must be specified
        let src_channel_id = self
            .src_channel_id()
            .ok_or(ChannelError::MissingLocalChannelId)?;

        // Channel must exist on source
        let src_channel = self
            .src_chain()
            .query_channel(self.src_port_id(), &src_channel_id, Height::default())
            .map_err(|e| ChannelError::QueryError(self.src_chain().id(), e))?;

        if src_channel.counterparty().port_id() != self.dst_port_id() {
            return Err(ChannelError::Failed(format!(
                "channel open try to chain `{}` and destination port `{}` does not match \
                the source chain `{}` counterparty port `{}`",
                self.dst_chain().id(),
                self.dst_port_id(),
                self.src_chain().id(),
                src_channel.counterparty().port_id,
            )));
        }

        // Connection must exist on destination
        self.dst_chain()
            .query_connection(self.dst_connection_id(), Height::default())
            .map_err(|e| ChannelError::QueryError(self.dst_chain().id(), e))?;

        let query_height = self
            .src_chain()
            .query_latest_height()
            .map_err(|e| ChannelError::QueryError(self.src_chain().id(), e))?;

        let proofs = self
            .src_chain()
            .build_channel_proofs(self.src_port_id(), src_channel_id, query_height)
            .map_err(|e| ChannelError::Failed(format!("failed to build channel proofs: {}", e)))?;

        // Build message(s) to update client on destination
        let mut msgs = self.build_update_client_on_dst(proofs.height())?;

        let counterparty =
            Counterparty::new(self.src_port_id().clone(), self.src_channel_id().cloned());

        let channel = ChannelEnd::new(
            State::TryOpen,
            *src_channel.ordering(),
            counterparty,
            vec![self.dst_connection_id().clone()],
            self.dst_version()?,
        );

        // Get signer
        let signer = self.dst_chain().get_signer().map_err(|e| {
            ChannelError::Failed(format!(
                "failed while fetching the signer for dst chain ({}) with error: {}",
                self.dst_chain().id(),
                e
            ))
        })?;

        let previous_channel_id = if src_channel.counterparty().channel_id.is_none() {
            self.b_side.channel_id.clone()
        } else {
            src_channel.counterparty().channel_id.clone()
        };

        // Build the domain type message
        let new_msg = MsgChannelOpenTry {
            port_id: self.dst_port_id().clone(),
            previous_channel_id,
            counterparty_version: self.src_version()?,
            channel,
            proofs,
            signer,
        };

        msgs.push(new_msg.to_any());
        Ok(msgs)
    }

    pub fn build_chan_open_try_and_send(&self) -> Result<IbcEvent, ChannelError> {
        let dst_msgs = self.build_chan_open_try()?;

        let events = self
            .dst_chain()
            .send_msgs(dst_msgs)
            .map_err(|e| ChannelError::SubmitError(self.dst_chain().id(), e))?;

        // Find the relevant event for channel open try
        let result = events
            .into_iter()
            .find(|event| {
                matches!(event, IbcEvent::OpenTryChannel(_))
                    || matches!(event, IbcEvent::ChainError(_))
            })
            .ok_or_else(|| {
                ChannelError::Failed("no chan try event was in the response".to_string())
            })?;

        match result {
            IbcEvent::OpenTryChannel(_) => Ok(result),
            IbcEvent::ChainError(e) => {
                Err(ChannelError::Failed(format!("tx response error: {}", e)))
            }
            _ => panic!("internal error"),
        }
    }

    pub fn build_chan_open_ack(&self) -> Result<Vec<Any>, ChannelError> {
        // Source and destination channel IDs must be specified
        let src_channel_id = self
            .src_channel_id()
            .ok_or(ChannelError::MissingLocalChannelId)?;
        let dst_channel_id = self
            .dst_channel_id()
            .ok_or(ChannelError::MissingCounterpartyChannelId)?;

        // Check that the destination chain will accept the message
        self.validated_expected_channel(ChannelMsgType::OpenAck)?;

        // Channel must exist on source
        self.src_chain()
            .query_channel(self.src_port_id(), src_channel_id, Height::default())
            .map_err(|e| ChannelError::QueryError(self.src_chain().id(), e))?;

        // Connection must exist on destination
        self.dst_chain()
            .query_connection(self.dst_connection_id(), Height::default())
            .map_err(|e| ChannelError::QueryError(self.dst_chain().id(), e))?;

        let query_height = self
            .src_chain()
            .query_latest_height()
            .map_err(|e| ChannelError::QueryError(self.src_chain().id(), e))?;

        let proofs = self
            .src_chain()
            .build_channel_proofs(self.src_port_id(), src_channel_id, query_height)
            .map_err(|e| {
                ChannelError::Failed(format!(
                    "failed while building the channel proofs at ACK step with error: {}",
                    e
                ))
            })?;

        // Build message(s) to update client on destination
        let mut msgs = self.build_update_client_on_dst(proofs.height())?;

        // Get signer
        let signer = self.dst_chain().get_signer().map_err(|e| {
            ChannelError::Failed(format!(
                "failed while fetching the signer for dst chain ({}) with error: {}",
                self.dst_chain().id(),
                e
            ))
        })?;

        // Build the domain type message
        let new_msg = MsgChannelOpenAck {
            port_id: self.dst_port_id().clone(),
            channel_id: dst_channel_id.clone(),
            counterparty_channel_id: src_channel_id.clone(),
            counterparty_version: self.src_version()?,
            proofs,
            signer,
        };

        msgs.push(new_msg.to_any());
        Ok(msgs)
    }

    pub fn build_chan_open_ack_and_send(&self) -> Result<IbcEvent, ChannelError> {
        let dst_msgs = self.build_chan_open_ack()?;

        let events = self
            .dst_chain()
            .send_msgs(dst_msgs)
            .map_err(|e| ChannelError::SubmitError(self.dst_chain().id(), e))?;

        // Find the relevant event for channel open ack
        let result = events
            .into_iter()
            .find(|event| {
                matches!(event, IbcEvent::OpenAckChannel(_))
                    || matches!(event, IbcEvent::ChainError(_))
            })
            .ok_or_else(|| {
                ChannelError::Failed("no chan ack event was in the response".to_string())
            })?;

        match result {
            IbcEvent::OpenAckChannel(_) => Ok(result),
            IbcEvent::ChainError(e) => {
                Err(ChannelError::Failed(format!("tx response error: {}", e)))
            }
            _ => panic!("internal error"),
        }
    }

    pub fn build_chan_open_confirm(&self) -> Result<Vec<Any>, ChannelError> {
        // Source and destination channel IDs must be specified
        let src_channel_id = self
            .src_channel_id()
            .ok_or(ChannelError::MissingLocalChannelId)?;
        let dst_channel_id = self
            .dst_channel_id()
            .ok_or(ChannelError::MissingCounterpartyChannelId)?;

        // Check that the destination chain will accept the message
        self.validated_expected_channel(ChannelMsgType::OpenConfirm)?;

        // Channel must exist on source
        self.src_chain()
            .query_channel(self.src_port_id(), src_channel_id, Height::default())
            .map_err(|e| ChannelError::QueryError(self.src_chain().id(), e))?;

        // Connection must exist on destination
        self.dst_chain()
            .query_connection(self.dst_connection_id(), Height::default())
            .map_err(|e| ChannelError::QueryError(self.dst_chain().id(), e))?;

        let query_height = self
            .src_chain()
            .query_latest_height()
            .map_err(|e| ChannelError::QueryError(self.src_chain().id(), e))?;

        let proofs = self
            .src_chain()
            .build_channel_proofs(self.src_port_id(), src_channel_id, query_height)
            .map_err(|e| ChannelError::Failed(format!("failed to build channel proofs: {}", e)))?;

        // Build message(s) to update client on destination
        let mut msgs = self.build_update_client_on_dst(proofs.height())?;

        // Get signer
        let signer = self.dst_chain().get_signer().map_err(|e| {
            ChannelError::Failed(format!(
                "failed while fetching the signer for dst chain ({}) with error: {}",
                self.dst_chain().id(),
                e
            ))
        })?;

        // Build the domain type message
        let new_msg = MsgChannelOpenConfirm {
            port_id: self.dst_port_id().clone(),
            channel_id: dst_channel_id.clone(),
            proofs,
            signer,
        };

        msgs.push(new_msg.to_any());
        Ok(msgs)
    }

    pub fn build_chan_open_confirm_and_send(&self) -> Result<IbcEvent, ChannelError> {
        let dst_msgs = self.build_chan_open_confirm()?;

        let events = self
            .dst_chain()
            .send_msgs(dst_msgs)
            .map_err(|e| ChannelError::SubmitError(self.dst_chain().id(), e))?;

        // Find the relevant event for channel open confirm
        let result = events
            .into_iter()
            .find(|event| {
                matches!(event, IbcEvent::OpenConfirmChannel(_))
                    || matches!(event, IbcEvent::ChainError(_))
            })
            .ok_or_else(|| {
                ChannelError::Failed("no chan confirm event was in the response".to_string())
            })?;

        match result {
            IbcEvent::OpenConfirmChannel(_) => Ok(result),
            IbcEvent::ChainError(e) => {
                Err(ChannelError::Failed(format!("tx response error: {}", e)))
            }
            _ => panic!("internal error"),
        }
    }

    pub fn build_chan_close_init(&self) -> Result<Vec<Any>, ChannelError> {
        // Destination channel ID must be specified
        let dst_channel_id = self
            .dst_channel_id()
            .ok_or(ChannelError::MissingCounterpartyChannelId)?;

        // Channel must exist on destination
        self.dst_chain()
            .query_channel(self.dst_port_id(), dst_channel_id, Height::default())
            .map_err(|e| ChannelError::QueryError(self.dst_chain().id(), e))?;

        let signer = self.dst_chain().get_signer().map_err(|e| {
            ChannelError::Failed(format!(
                "failed while fetching the signer for dst chain ({}) with error: {}",
                self.dst_chain().id(),
                e
            ))
        })?;

        // Build the domain type message
        let new_msg = MsgChannelCloseInit {
            port_id: self.dst_port_id().clone(),
            channel_id: dst_channel_id.clone(),
            signer,
        };

        Ok(vec![new_msg.to_any()])
    }

    pub fn build_chan_close_init_and_send(&self) -> Result<IbcEvent, ChannelError> {
        let dst_msgs = self.build_chan_close_init()?;

        let events = self
            .dst_chain()
            .send_msgs(dst_msgs)
            .map_err(|e| ChannelError::SubmitError(self.dst_chain().id(), e))?;

        // Find the relevant event for channel close init
        let result = events
            .into_iter()
            .find(|event| {
                matches!(event, IbcEvent::CloseInitChannel(_))
                    || matches!(event, IbcEvent::ChainError(_))
            })
            .ok_or_else(|| {
                ChannelError::Failed("no chan init event was in the response".to_string())
            })?;

        match result {
            IbcEvent::CloseInitChannel(_) => Ok(result),
            IbcEvent::ChainError(e) => Err(ChannelError::Failed(format!(
                "tx response event consists of an error: {}",
                e
            ))),
            _ => panic!("internal error"),
        }
    }

    pub fn build_chan_close_confirm(&self) -> Result<Vec<Any>, ChannelError> {
        // Source and destination channel IDs must be specified
        let src_channel_id = self
            .src_channel_id()
            .ok_or(ChannelError::MissingLocalChannelId)?;
        let dst_channel_id = self
            .dst_channel_id()
            .ok_or(ChannelError::MissingCounterpartyChannelId)?;

        // Check that the destination chain will accept the message
        self.validated_expected_channel(ChannelMsgType::CloseConfirm)?;

        // Channel must exist on source
        self.src_chain()
            .query_channel(self.src_port_id(), src_channel_id, Height::default())
            .map_err(|e| ChannelError::QueryError(self.src_chain().id(), e))?;

        // Connection must exist on destination
        self.dst_chain()
            .query_connection(self.dst_connection_id(), Height::default())
            .map_err(|e| ChannelError::QueryError(self.dst_chain().id(), e))?;

        let query_height = self
            .src_chain()
            .query_latest_height()
            .map_err(|e| ChannelError::QueryError(self.src_chain().id(), e))?;

        let proofs = self
            .src_chain()
            .build_channel_proofs(self.src_port_id(), src_channel_id, query_height)
            .map_err(|e| ChannelError::Failed(format!("failed to build channel proofs: {}", e)))?;

        // Build message(s) to update client on destination
        let mut msgs = self.build_update_client_on_dst(proofs.height())?;

        // Get signer
        let signer = self.dst_chain().get_signer().map_err(|e| {
            ChannelError::Failed(format!(
                "failed while fetching the signer for dst chain ({}) with error: {}",
                self.dst_chain().id(),
                e
            ))
        })?;

        // Build the domain type message
        let new_msg = MsgChannelCloseConfirm {
            port_id: self.dst_port_id().clone(),
            channel_id: dst_channel_id.clone(),
            proofs,
            signer,
        };

        msgs.push(new_msg.to_any());
        Ok(msgs)
    }

    pub fn build_chan_close_confirm_and_send(&self) -> Result<IbcEvent, ChannelError> {
        let dst_msgs = self.build_chan_close_confirm()?;

        let events = self
            .dst_chain()
            .send_msgs(dst_msgs)
            .map_err(|e| ChannelError::SubmitError(self.dst_chain().id(), e))?;

        // Find the relevant event for channel close confirm
        let result = events
            .into_iter()
            .find(|event| {
                matches!(event, IbcEvent::CloseConfirmChannel(_))
                    || matches!(event, IbcEvent::ChainError(_))
            })
            .ok_or_else(|| {
                ChannelError::Failed("no chan confirm event was in the response".to_string())
            })?;

        match result {
            IbcEvent::CloseConfirmChannel(_) => Ok(result),
            IbcEvent::ChainError(e) => {
                Err(ChannelError::Failed(format!("tx response error: {}", e)))
            }
            _ => panic!("internal error"),
        }
    }
}

pub fn extract_channel_id(event: &IbcEvent) -> Result<&ChannelId, ChannelError> {
    match event {
        IbcEvent::OpenInitChannel(ev) => ev.channel_id().as_ref(),
        IbcEvent::OpenTryChannel(ev) => ev.channel_id().as_ref(),
        IbcEvent::OpenAckChannel(ev) => ev.channel_id().as_ref(),
        IbcEvent::OpenConfirmChannel(ev) => ev.channel_id().as_ref(),
        _ => None,
    }
    .ok_or_else(|| ChannelError::Failed("cannot extract channel_id from result".to_string()))
}

/// Enumeration of proof carrying ICS4 message, helper for relayer.
#[derive(Copy, Clone, Debug, PartialEq, Eq)]
pub enum ChannelMsgType {
    OpenTry,
    OpenAck,
    OpenConfirm,
    CloseConfirm,
}

fn check_destination_channel_state(
    channel_id: ChannelId,
    existing_channel: ChannelEnd,
    expected_channel: ChannelEnd,
) -> Result<(), ChannelError> {
    let good_connection_hops =
        existing_channel.connection_hops() == expected_channel.connection_hops();

    // TODO: Refactor into a method
    let good_state = *existing_channel.state() as u32 <= *expected_channel.state() as u32;
    let good_channel_port_ids = existing_channel.counterparty().channel_id().is_none()
        || existing_channel.counterparty().channel_id()
            == expected_channel.counterparty().channel_id()
            && existing_channel.counterparty().port_id()
                == expected_channel.counterparty().port_id();

    // TODO: Check versions

    if good_state && good_connection_hops && good_channel_port_ids {
        Ok(())
    } else {
        Err(ChannelError::Failed(format!(
            "channel {} already exist in an incompatible state",
            channel_id
        )))
    }
}<|MERGE_RESOLUTION|>--- conflicted
+++ resolved
@@ -1,11 +1,6 @@
-<<<<<<< HEAD
+#![allow(clippy::borrowed_box)]
+use std::time::Duration;
 use anomaly::BoxError;
-=======
-#![allow(clippy::borrowed_box)]
-
-use std::time::Duration;
-
->>>>>>> 1f498e3c
 use prost_types::Any;
 use serde::Serialize;
 use thiserror::Error;
@@ -27,15 +22,10 @@
 use crate::connection::Connection;
 use crate::error::Error;
 use crate::foreign_client::{ForeignClient, ForeignClientError};
-<<<<<<< HEAD
 use crate::object::Channel as WorkerChannelObject;
-use crate::relay::MAX_ITER;
 use crate::supervisor::error::Error as WorkerChannelError;
-use std::time::Duration;
-=======
 
 const MAX_RETRIES: usize = 5;
->>>>>>> 1f498e3c
 
 use crate::chain::counterparty::{channel_connection_client, channel_state_on_destination};
 use crate::util::retry::RetryResult;
@@ -165,7 +155,6 @@
         Ok(channel)
     }
 
-<<<<<<< HEAD
     pub fn restore_from_event(
         chain: Box<dyn ChainHandle>,
         counterparty_chain: Box<dyn ChainHandle>,
@@ -286,12 +275,8 @@
         Ok((handshake_channel, a_channel.state))
     }
 
-    pub fn src_chain(&self) -> Box<dyn ChainHandle> {
-        self.a_side.chain.clone()
-=======
     pub fn src_chain(&self) -> &Box<dyn ChainHandle> {
         &self.a_side.chain
->>>>>>> 1f498e3c
     }
 
     pub fn dst_chain(&self) -> &Box<dyn ChainHandle> {
