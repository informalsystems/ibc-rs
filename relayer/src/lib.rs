#![forbid(unsafe_code)]
#![deny(
    // warnings,
    // missing_docs,
    trivial_casts,
    trivial_numeric_casts,
    unused_import_braces,
    unused_qualifications,
    rust_2018_idioms
)]

//! IBC Relayer implementation

pub mod chain;
pub mod client;
pub mod config;
pub mod error;
pub mod event_handler;
pub mod event_monitor;
pub mod store;
<<<<<<< HEAD
pub mod util;
pub mod local_chain;
=======
pub mod tx;
pub mod util;
>>>>>>> 2438ede7
<|MERGE_RESOLUTION|>--- conflicted
+++ resolved
@@ -18,10 +18,6 @@
 pub mod event_handler;
 pub mod event_monitor;
 pub mod store;
-<<<<<<< HEAD
-pub mod util;
-pub mod local_chain;
-=======
 pub mod tx;
 pub mod util;
->>>>>>> 2438ede7
+pub mod local_chain;