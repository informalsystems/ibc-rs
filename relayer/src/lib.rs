--- conflicted
+++ resolved
@@ -18,9 +18,5 @@
 pub mod error;
 pub mod event_handler;
 pub mod event_monitor;
-<<<<<<< HEAD
-=======
-pub mod store;
 pub mod tx;
->>>>>>> 2438ede7
 pub mod util;