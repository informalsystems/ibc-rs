--- conflicted
+++ resolved
@@ -304,140 +304,13 @@
                 }
             }
 
-<<<<<<< HEAD
             std::thread::sleep(Duration::from_millis(50));
-=======
-    /// Spawns all the [`Worker`]s that will handle a given channel for a given source chain.
-    fn spawn_workers_for_connection(
-        &mut self,
-        chain: Box<dyn ChainHandle>,
-        client: IdentifiedAnyClientState,
-        connection: IdentifiedConnectionEnd,
-    ) -> Result<(), BoxError> {
-        let counterparty_chain = self
-            .registry
-            .get_or_spawn(&client.client_state.chain_id())?;
-
-        let conn_state_src = connection.connection_end.state;
-
-        //let counterparty_client_id = connection.connection_end.counterparty().client_id().clone();
-        let conn_state_dst =
-            connection_state_on_destination(connection.clone(), counterparty_chain.as_ref())?;
-
-        debug!(
-            "connection {} on chain {} is: {:?}; state on dest. chain ({}) is: {:?}",
-            connection.connection_id,
-            chain.id(),
-            conn_state_src,
-            counterparty_chain.id(),
-            conn_state_dst
-        );
-
-        if conn_state_src.is_open() && conn_state_dst.is_open() {
-        } else if !conn_state_dst.is_open()
-            && conn_state_dst as u32 <= conn_state_src as u32
-            && self.handshake_enabled()
-        {
-            // create worker for connection handshake that will advance the remote state
-            let connection_object = Object::Connection(Connection {
-                dst_chain_id: client.client_state.chain_id(),
-                src_chain_id: chain.id(),
-                src_connection_id: connection.connection_id,
-            });
-
-            self.workers.get_or_spawn(
-                connection_object,
-                chain.clone(),
-                counterparty_chain.clone(),
-                &self.config,
-            );
->>>>>>> 5cf3b679
-        }
-    }
-
-<<<<<<< HEAD
+        }
+    }
+
     /// Subscribe to the events emitted by the chains the supervisor is connected to.
     fn init_subscriptions(&mut self) -> Result<Vec<(BoxHandle, Subscription)>, Error> {
         let chains = &self.config.read().expect("poisoned lock").chains;
-=======
-    /// Spawns all the [`Worker`]s that will handle a given channel for a given source chain.
-    fn spawn_workers_for_channel(
-        &mut self,
-        chain: Box<dyn ChainHandle>,
-        client: IdentifiedAnyClientState,
-        connection: IdentifiedConnectionEnd,
-        channel: IdentifiedChannelEnd,
-    ) -> Result<(), BoxError> {
-        let counterparty_chain = self
-            .registry
-            .get_or_spawn(&client.client_state.chain_id())?;
-
-        let chan_state_src = channel.channel_end.state;
-        let chan_state_dst =
-            channel_state_on_destination(channel.clone(), connection, counterparty_chain.as_ref())?;
-
-        debug!(
-            "channel {} on chain {} is: {}; state on dest. chain ({}) is: {}",
-            channel.channel_id,
-            chain.id(),
-            chan_state_src,
-            counterparty_chain.id(),
-            chan_state_dst
-        );
-
-        if chan_state_src.is_open() && chan_state_dst.is_open() {
-            // create the client object and spawn worker
-            let client_object = Object::Client(Client {
-                dst_client_id: client.client_id.clone(),
-                dst_chain_id: chain.id(),
-                src_chain_id: client.client_state.chain_id(),
-            });
-
-            self.workers.get_or_spawn(
-                client_object,
-                counterparty_chain.clone(),
-                chain.clone(),
-                &self.config,
-            );
-
-            // TODO: Only start the Uni worker if there are outstanding packets or ACKs.
-            //  https://github.com/informalsystems/ibc-rs/issues/901
-            // create the path object and spawn worker
-            let path_object = Object::UnidirectionalChannelPath(UnidirectionalChannelPath {
-                dst_chain_id: counterparty_chain.clone().id(),
-                src_chain_id: chain.id(),
-                src_channel_id: channel.channel_id.clone(),
-                src_port_id: channel.port_id,
-            });
-
-            self.workers.get_or_spawn(
-                path_object,
-                chain.clone(),
-                counterparty_chain.clone(),
-                &self.config,
-            );
-        } else if !chan_state_dst.is_open()
-            && chan_state_dst as u32 <= chan_state_src as u32
-            && self.handshake_enabled()
-        {
-            // create worker for channel handshake that will advance the remote state
-            let channel_object = Object::Channel(Channel {
-                dst_chain_id: counterparty_chain.clone().id(),
-                src_chain_id: chain.id(),
-                src_channel_id: channel.channel_id.clone(),
-                src_port_id: channel.port_id,
-            });
-
-            self.workers.get_or_spawn(
-                channel_object,
-                chain.clone(),
-                counterparty_chain.clone(),
-                &self.config,
-            );
-        }
-        Ok(())
-    }
->>>>>>> 5cf3b679
 
         let mut subscriptions = Vec::with_capacity(chains.len());
 
@@ -658,7 +531,11 @@
             let src = self.registry.get_or_spawn(object.src_chain_id())?;
             let dst = self.registry.get_or_spawn(object.dst_chain_id())?;
 
-            let worker = self.workers.get_or_spawn(object, src, dst, &self.config);
+            let worker = {
+                let config = self.config.read().expect("poisoned lock");
+                self.workers.get_or_spawn(object, src, dst, &config)
+            };
+
             worker.send_events(height, events, chain_id.clone())?
         }
 
