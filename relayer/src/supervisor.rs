use std::{collections::HashMap, sync::Arc, time::Duration};

use anomaly::BoxError;

use crossbeam_channel::Receiver;
use itertools::Itertools;
use tracing::{debug, error, warn};

use ibc::{
    events::IbcEvent, ics02_client::client_state::ClientState,
    ics04_channel::channel::IdentifiedChannelEnd, ics24_host::identifier::ChainId, Height,
};

use ibc_proto::ibc::core::channel::v1::QueryConnectionChannelsRequest;

use crate::{
    chain::handle::ChainHandle,
    config::Config,
    event::{
        self,
        monitor::{EventBatch, UnwrapOrClone},
    },
    object::{Channel, Client, Object, UnidirectionalChannelPath},
    registry::Registry,
    util::try_recv_multiple,
    worker::{WorkerMap, WorkerMsg},
};

pub mod error;
use crate::chain::counterparty::channel_state_on_destination;
use crate::config::Strategy;
pub use error::Error;
use ibc::ics02_client::client_state::IdentifiedAnyClientState;
use ibc_proto::ibc::core::client::v1::QueryClientStatesRequest;
use ibc_proto::ibc::core::connection::v1::QueryClientConnectionsRequest;
use ibc::ics04_channel::channel::State;

/// The supervisor listens for events on multiple pairs of chains,
/// and dispatches the events it receives to the appropriate
/// worker, based on the [`Object`] associated with each event.
pub struct Supervisor {
    config: Config,
    registry: Registry,
    workers: WorkerMap,
    worker_msg_rx: Receiver<WorkerMsg>,
}

impl Supervisor {
    /// Spawns a [`Supervisor`] which will listen for events on all the chains in the [`Config`].
    pub fn spawn(config: Config) -> Result<Self, BoxError> {
        let registry = Registry::new(config.clone());
        let (worker_msg_tx, worker_msg_rx) = crossbeam_channel::unbounded();

        Ok(Self {
            config,
            registry,
            workers: WorkerMap::new(worker_msg_tx),
            worker_msg_rx,
        })
    }

    fn handshake_enabled(&self) -> bool {
        self.config.global.strategy == Strategy::HandshakeAndPackets
    }

    /// Collect the events we are interested in from an [`EventBatch`],
    /// and maps each [`IbcEvent`] to their corresponding [`Object`].
    pub fn collect_events(
        &self,
        src_chain: &dyn ChainHandle,
        batch: EventBatch,
    ) -> CollectedEvents {
        let mut collected = CollectedEvents::new(batch.height, batch.chain_id);

        for event in batch.events {
            match event {
                IbcEvent::NewBlock(_) => {
                    collected.new_block = Some(event);
                }
                IbcEvent::UpdateClient(ref update) => {
                    if let Ok(object) = Object::for_update_client(update, src_chain) {
                        // Collect update client events only if the worker exists
                        if self.workers.contains(&object) {
                            collected.per_object.entry(object).or_default().push(event);
                        }
                    }
                }

                IbcEvent::OpenInitChannel(..) | IbcEvent::OpenTryChannel(..) => {
                    if !self.handshake_enabled() {
                        continue;
                    }

                    let object = event
                        .channel_attributes()
                        .map(|attr| Object::channel_from_chan_open_events(attr, src_chain));

                    if let Some(Ok(object)) = object {
                        collected.per_object.entry(object).or_default().push(event);
                    }
                }

                IbcEvent::OpenAckChannel(ref open_ack) => {
                    // Create client worker here as channel end must be opened
                    if let Ok(object) =
                        Object::client_from_chan_open_events(open_ack.attributes(), src_chain)
                    {
                        collected
                            .per_object
                            .entry(object)
                            .or_default()
                            .push(event.clone());
                    }

                    if !self.handshake_enabled() {
                        continue;
                    }

                    if let Ok(channel_object) = Object::channel_from_chan_open_events(
                        event.clone().channel_attributes().unwrap(),
                        src_chain,
                    ) {
                        collected
                            .per_object
                            .entry(channel_object)
                            .or_default()
                            .push(event);
                    }
                }
                IbcEvent::OpenConfirmChannel(ref open_confirm) => {
                    // Create client worker here as channel end must be opened
                    if let Ok(object) =
                        Object::client_from_chan_open_events(open_confirm.attributes(), src_chain)
                    {
                        collected
                            .per_object
                            .entry(object)
                            .or_default()
                            .push(event.clone());
                    }
                }
                IbcEvent::SendPacket(ref packet) => {
                    if let Ok(object) = Object::for_send_packet(packet, src_chain) {
                        collected.per_object.entry(object).or_default().push(event);
                    }
                }
                IbcEvent::TimeoutPacket(ref packet) => {
                    if let Ok(object) = Object::for_timeout_packet(packet, src_chain) {
                        collected.per_object.entry(object).or_default().push(event);
                    }
                }
                IbcEvent::WriteAcknowledgement(ref packet) => {
                    if let Ok(object) = Object::for_write_ack(packet, src_chain) {
                        collected.per_object.entry(object).or_default().push(event);
                    }
                }
                IbcEvent::CloseInitChannel(ref packet) => {
                    if let Ok(object) = Object::for_close_init_channel(packet, src_chain) {
                        collected.per_object.entry(object).or_default().push(event);
                    }
                }
                _ => (),
            }
        }

        collected
    }

    fn spawn_workers(&mut self) {
        let req = QueryClientStatesRequest {
            pagination: ibc_proto::cosmos::base::query::pagination::all(),
        };

        let chain_ids = self
            .config
            .chains
            .iter()
            .map(|c| c.id.clone())
            .collect_vec();

        for chain_id in chain_ids {
            let chain = match self.registry.get_or_spawn(&chain_id) {
                Ok(chain_handle) => chain_handle,
                Err(e) => {
                    error!("skipping workers for chain id {}. reason: failed to spawn chain runtime with error: {}", chain_id, e);
                    continue;
                }
            };

            let clients = match chain.query_clients(req.clone()) {
                Ok(clients) => clients,
                Err(e) => {
                    error!("failed to query clients from {}: {}", chain_id, e);
                    continue;
                }
            };

            for client in clients {
                let counterparty_chain_id = client.client_state.chain_id();
                if self.config.find_chain(&counterparty_chain_id).is_none() {
                    continue;
                }

                let req = QueryClientConnectionsRequest {
                    client_id: client.client_id.to_string(),
                };

                let client_connections = match chain.query_client_connections(req) {
                    Ok(connections) => connections,
                    Err(e) => {
                        error!(
                            "failed to query client connections from {} for {}: {}",
                            chain_id, client.client_id, e
                        );
                        continue;
                    }
                };
                for connection_id in client_connections {
                    let connection_channels =
                        match chain.query_connection_channels(QueryConnectionChannelsRequest {
                            connection: connection_id.to_string(),
                            pagination: ibc_proto::cosmos::base::query::pagination::all(),
                        }) {
                            Ok(channels) => channels,
                            Err(e) => {
                                error!(
                                    "failed to query channels from {} for {}: {}",
                                    chain_id, connection_id, e
                                );
                                continue;
                            }
                        };

                    for channel in connection_channels {
                        match self.spawn_workers_for_channel(
                            chain.clone(),
                            client.clone(),
                            channel.clone(),
                        ) {
                            Ok(()) => debug!(
                                "done spawning workers for channel {} on chain {}",
                                chain.id(),
                                channel.channel_id
                            ),
                            Err(e) => error!(
                                "skipped workers for channel {} on chain {} due to error {}",
                                chain.id(),
                                channel.channel_id,
                                e
                            ),
                        }
                    }
                }
            }
        }
    }

    /// Spawns all the [`Worker`]s that will handle a given channel for a given source chain.
    fn spawn_workers_for_channel(
        &mut self,
        chain: Box<dyn ChainHandle>,
        client: IdentifiedAnyClientState,
        channel: IdentifiedChannelEnd,
    ) -> Result<(), BoxError> {
<<<<<<< HEAD

        if !channel.channel_end.state_matches(&State::Open) {
            return Ok(())
=======
        trace!(
            "fetching connection_client for channel {:?} of chain {}",
            channel,
            chain.id()
        );

        let client_res =
            channel_connection_client(chain.as_ref(), &channel.port_id, &channel.channel_id);

        let (client, connection, channel) = match client_res {
            Ok(conn_client) => {
                trace!("channel, connection, client {:?}", conn_client);
                (
                    conn_client.client,
                    conn_client.connection,
                    conn_client.channel,
                )
            }
            Err(Error::ConnectionNotOpen(..)) | Err(Error::ChannelUninitialized(..)) => {
                // These errors are silent.
                // Simply ignore the channel and return without spawning the workers.
                warn!(
                    " client and packet relay workers not spawned for channel/chain pair '{}'/'{}' because channel is not open",
                    channel.channel_id,
                    chain.id(),
                );

                return Ok(());
            }
            Err(e) => {
                // Propagate errors.
                return Err(format!(
                    "unable to spawn workers for channel/chain pair '{}'/'{}' due to error: {:?}",
                    channel.channel_id,
                    chain.id(),
                    e
                )
                .into());
            }
        };

        if self
            .config
            .find_chain(&client.client_state.chain_id())
            .is_none()
        {
            // Ignore channel, since it does not correspond to any chain in the config file
            return Ok(());
>>>>>>> 26ef2c6f
        }

        let counterparty_chain = self
            .registry
            .get_or_spawn(&client.client_state.chain_id())?;

        let chan_state_src = channel.channel_end.state;
        let chan_state_dst =
            channel_state_on_destination(channel.clone(), connection, counterparty_chain.as_ref())?;

        debug!(
            "channel {} on chain {} is: {}; state on dest. chain ({}) is: {}",
            channel.channel_id,
            chain.id(),
            chan_state_src,
            counterparty_chain.id(),
            chan_state_dst
        );
        if chan_state_src.is_open() && chan_state_dst.is_open() {
            // create the client object and spawn worker
            let client_object = Object::Client(Client {
                dst_client_id: client.client_id.clone(),
                dst_chain_id: chain.id(),
                src_chain_id: client.client_state.chain_id(),
            });
            self.workers
                .get_or_spawn(client_object, counterparty_chain.clone(), chain.clone());

            // TODO: Only start the Uni worker if there are outstanding packets or ACKs.
            //  https://github.com/informalsystems/ibc-rs/issues/901
            // create the path object and spawn worker
            let path_object = Object::UnidirectionalChannelPath(UnidirectionalChannelPath {
                dst_chain_id: counterparty_chain.clone().id(),
                src_chain_id: chain.id(),
                src_channel_id: channel.channel_id.clone(),
                src_port_id: channel.port_id,
            });
            self.workers
                .get_or_spawn(path_object, chain.clone(), counterparty_chain.clone());
        } else if !chan_state_dst.is_open()
            && chan_state_dst as u32 <= chan_state_src as u32
            && self.handshake_enabled()
        {
            // create worker for channel handshake that will advance the remote state
            let channel_object = Object::Channel(Channel {
                dst_chain_id: counterparty_chain.clone().id(),
                src_chain_id: chain.id(),
                src_channel_id: channel.channel_id.clone(),
                src_port_id: channel.port_id,
            });

            self.workers
                .get_or_spawn(channel_object, chain.clone(), counterparty_chain.clone());
        }
        Ok(())
    }

    /// Run the supervisor event loop.
    pub fn run(mut self) -> Result<(), BoxError> {
        let mut subscriptions = Vec::with_capacity(self.config.chains.len());

        for chain_config in &self.config.chains {
            let chain = match self.registry.get_or_spawn(&chain_config.id) {
                Ok(chain) => chain,
                Err(e) => {
                    error!(
                        "failed to spawn chain runtime for {}: {}",
                        chain_config.id, e
                    );
                    continue;
                }
            };

            match chain.subscribe() {
                Ok(subscription) => subscriptions.push((chain, subscription)),
                Err(e) => error!(
                    "failed to subscribe to events of {}: {}",
                    chain_config.id, e
                ),
            }
        }

        // At least one chain runtime should be available, otherwise the supervisor
        // cannot do anything and will hang indefinitely.
        if self.registry.size() == 0 {
            return Err("supervisor was not able to connect to any chain".into());
        }

        self.spawn_workers();

        loop {
            if let Some((chain, batch)) = try_recv_multiple(&subscriptions) {
                self.handle_batch(chain.clone(), batch);
            }

            if let Ok(msg) = self.worker_msg_rx.try_recv() {
                self.handle_msg(msg);
            }

            std::thread::sleep(Duration::from_millis(50));
        }
    }

    fn handle_msg(&mut self, msg: WorkerMsg) {
        match msg {
            WorkerMsg::Stopped(object) => {
                if !self.workers.remove_stopped(&object) {
                    warn!(
                        "did not find worker handle for object '{}' after worker stopped",
                        object.short_name()
                    );
                }
            }
        }
    }

    fn handle_batch(
        &mut self,
        chain: Box<dyn ChainHandle>,
        batch: Arc<event::monitor::Result<EventBatch>>,
    ) {
        let chain_id = chain.id();

        let result = batch
            .unwrap_or_clone()
            .map_err(Into::into)
            .and_then(|batch| self.process_batch(chain, batch));

        if let Err(e) = result {
            error!("[{}] error during batch processing: {}", chain_id, e);
        }
    }

    /// Process a batch of events received from a chain.
    fn process_batch(
        &mut self,
        src_chain: Box<dyn ChainHandle>,
        batch: EventBatch,
    ) -> Result<(), BoxError> {
        assert_eq!(src_chain.id(), batch.chain_id);

        let height = batch.height;
        let chain_id = batch.chain_id.clone();

        let mut collected = self.collect_events(src_chain.clone().as_ref(), batch);

        for (object, events) in collected.per_object.drain() {
            if events.is_empty() {
                continue;
            }

            let src = self.registry.get_or_spawn(object.src_chain_id())?;
            let dst = self.registry.get_or_spawn(object.dst_chain_id())?;

            let worker = self.workers.get_or_spawn(object, src, dst);
            worker.send_events(height, events, chain_id.clone())?
        }

        // If there is a NewBlock event, forward the event to any workers affected by it.
        if let Some(IbcEvent::NewBlock(new_block)) = collected.new_block {
            for worker in self.workers.to_notify(&src_chain.id()) {
                worker.send_new_block(height, new_block)?;
            }
        }

        Ok(())
    }
}

/// Describes the result of [`collect_events`].
#[derive(Clone, Debug)]
pub struct CollectedEvents {
    /// The height at which these events were emitted from the chain.
    pub height: Height,
    /// The chain from which the events were emitted.
    pub chain_id: ChainId,
    /// [`NewBlock`] event collected from the [`EventBatch`].
    pub new_block: Option<IbcEvent>,
    /// Mapping between [`Object`]s and their associated [`IbcEvent`]s.
    pub per_object: HashMap<Object, Vec<IbcEvent>>,
}

impl CollectedEvents {
    pub fn new(height: Height, chain_id: ChainId) -> Self {
        Self {
            height,
            chain_id,
            new_block: Default::default(),
            per_object: Default::default(),
        }
    }

    /// Whether the collected events include a [`NewBlock`] event.
    pub fn has_new_block(&self) -> bool {
        self.new_block.is_some()
    }
}<|MERGE_RESOLUTION|>--- conflicted
+++ resolved
@@ -34,6 +34,7 @@
 use ibc_proto::ibc::core::client::v1::QueryClientStatesRequest;
 use ibc_proto::ibc::core::connection::v1::QueryClientConnectionsRequest;
 use ibc::ics04_channel::channel::State;
+use ibc::ics03_connection::connection::IdentifiedConnectionEnd;
 
 /// The supervisor listens for events on multiple pairs of chains,
 /// and dispatches the events it receives to the appropriate
@@ -262,60 +263,19 @@
         client: IdentifiedAnyClientState,
         channel: IdentifiedChannelEnd,
     ) -> Result<(), BoxError> {
-<<<<<<< HEAD
+
+        let connection_id = &channel.channel_end.connection_hops[0];
+        let connection_end = chain
+            .query_connection(&connection_id, Height::zero())
+            .map_err(|e| Error::QueryFailed(format!("{}", e)))?;
+
+        let connection = IdentifiedConnectionEnd::new(
+            connection_id.clone(),
+            connection_end
+        );
 
         if !channel.channel_end.state_matches(&State::Open) {
             return Ok(())
-=======
-        trace!(
-            "fetching connection_client for channel {:?} of chain {}",
-            channel,
-            chain.id()
-        );
-
-        let client_res =
-            channel_connection_client(chain.as_ref(), &channel.port_id, &channel.channel_id);
-
-        let (client, connection, channel) = match client_res {
-            Ok(conn_client) => {
-                trace!("channel, connection, client {:?}", conn_client);
-                (
-                    conn_client.client,
-                    conn_client.connection,
-                    conn_client.channel,
-                )
-            }
-            Err(Error::ConnectionNotOpen(..)) | Err(Error::ChannelUninitialized(..)) => {
-                // These errors are silent.
-                // Simply ignore the channel and return without spawning the workers.
-                warn!(
-                    " client and packet relay workers not spawned for channel/chain pair '{}'/'{}' because channel is not open",
-                    channel.channel_id,
-                    chain.id(),
-                );
-
-                return Ok(());
-            }
-            Err(e) => {
-                // Propagate errors.
-                return Err(format!(
-                    "unable to spawn workers for channel/chain pair '{}'/'{}' due to error: {:?}",
-                    channel.channel_id,
-                    chain.id(),
-                    e
-                )
-                .into());
-            }
-        };
-
-        if self
-            .config
-            .find_chain(&client.client_state.chain_id())
-            .is_none()
-        {
-            // Ignore channel, since it does not correspond to any chain in the config file
-            return Ok(());
->>>>>>> 26ef2c6f
         }
 
         let counterparty_chain = self
