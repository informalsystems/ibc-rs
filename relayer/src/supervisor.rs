use std::{collections::HashMap, sync::Arc, time::Duration};

use anomaly::BoxError;

use crossbeam_channel::Receiver;
use itertools::Itertools;
use tracing::{debug, error, trace, warn};

use ibc::{
    events::IbcEvent, ics02_client::client_state::ClientState,
    ics04_channel::channel::IdentifiedChannelEnd, ics24_host::identifier::ChainId, Height,
};

use ibc_proto::ibc::core::channel::v1::QueryChannelsRequest;

use crate::{
    chain::{counterparty::channel_connection_client, handle::ChainHandle},
    config::Config,
    event::{
        self,
        monitor::{EventBatch, UnwrapOrClone},
    },
    object::{Channel, Client, Object, UnidirectionalChannelPath},
    registry::Registry,
    util::try_recv_multiple,
    worker::{WorkerMap, WorkerMsg},
};

pub mod error;
use crate::chain::counterparty::channel_state_on_destination;
use crate::config::Strategy;
pub use error::Error;

/// The supervisor listens for events on multiple pairs of chains,
/// and dispatches the events it receives to the appropriate
/// worker, based on the [`Object`] associated with each event.
pub struct Supervisor {
    config: Config,
    registry: Registry,
    workers: WorkerMap,
    worker_msg_rx: Receiver<WorkerMsg>,
}

impl Supervisor {
    /// Spawns a [`Supervisor`] which will listen for events on all the chains in the [`Config`].
    pub fn spawn(config: Config) -> Result<Self, BoxError> {
        let registry = Registry::new(config.clone());
        let (worker_msg_tx, worker_msg_rx) = crossbeam_channel::unbounded();

        Ok(Self {
            config,
            registry,
            workers: WorkerMap::new(worker_msg_tx),
            worker_msg_rx,
        })
    }

    fn handshake_enabled(&self) -> bool {
        self.config.global.strategy == Strategy::HandshakeAndPackets
    }

    /// Collect the events we are interested in from an [`EventBatch`],
    /// and maps each [`IbcEvent`] to their corresponding [`Object`].
    pub fn collect_events(
        &self,
        src_chain: &dyn ChainHandle,
        batch: EventBatch,
    ) -> CollectedEvents {
        let mut collected = CollectedEvents::new(batch.height, batch.chain_id);

        for event in batch.events {
            match event {
                IbcEvent::NewBlock(_) => {
                    collected.new_block = Some(event);
                }
                IbcEvent::UpdateClient(ref update) => {
                    if let Ok(object) = Object::for_update_client(update, src_chain) {
                        // Collect update client events only if the worker exists
                        if self.workers.contains(&object) {
                            collected.per_object.entry(object).or_default().push(event);
                        }
                    }
                }

                IbcEvent::OpenInitChannel(ref _open_init) => {
                    if !self.handshake_enabled() {
                        continue;
                    }
                    if let Ok(object) = Object::channel_from_chan_open_events(
                        event.clone().channel_attributes().unwrap(),
                        src_chain,
                    ) {
                        collected.per_object.entry(object).or_default().push(event);
                    }
                }

                IbcEvent::OpenTryChannel(ref _open_try) => {
                    if !self.handshake_enabled() {
                        continue;
                    }
                    if let Ok(object) = Object::channel_from_chan_open_events(
                        event.clone().channel_attributes().unwrap(),
                        src_chain,
                    ) {
                        collected.per_object.entry(object).or_default().push(event);
                    }
                }

                IbcEvent::OpenAckChannel(ref open_ack) => {
                    // Create client worker here as channel end must be opened
                    if let Ok(object) =
                        Object::client_from_chan_open_events(open_ack.attributes(), src_chain)
                    {
                        collected
                            .per_object
                            .entry(object)
                            .or_default()
                            .push(event.clone());
                    }

                    if !self.handshake_enabled() {
                        continue;
                    }

                    if let Ok(channel_object) = Object::channel_from_chan_open_events(
                        event.clone().channel_attributes().unwrap(),
                        src_chain,
                    ) {
                        collected
                            .per_object
                            .entry(channel_object)
                            .or_default()
                            .push(event);
                    }
                }
                IbcEvent::OpenConfirmChannel(ref open_confirm) => {
                    // Create client worker here as channel end must be opened
                    if let Ok(object) =
                        Object::client_from_chan_open_events(open_confirm.attributes(), src_chain)
                    {
                        collected
                            .per_object
                            .entry(object)
                            .or_default()
                            .push(event.clone());
                    }
                }
                IbcEvent::SendPacket(ref packet) => {
                    if let Ok(object) = Object::for_send_packet(packet, src_chain) {
                        collected.per_object.entry(object).or_default().push(event);
                    }
                }
                IbcEvent::TimeoutPacket(ref packet) => {
                    if let Ok(object) = Object::for_timeout_packet(packet, src_chain) {
                        collected.per_object.entry(object).or_default().push(event);
                    }
                }
                IbcEvent::WriteAcknowledgement(ref packet) => {
                    if let Ok(object) = Object::for_write_ack(packet, src_chain) {
                        collected.per_object.entry(object).or_default().push(event);
                    }
                }
                IbcEvent::CloseInitChannel(ref packet) => {
                    if let Ok(object) = Object::for_close_init_channel(packet, src_chain) {
                        collected.per_object.entry(object).or_default().push(event);
                    }
                }
                _ => (),
            }
        }

        collected
    }

    fn spawn_workers(&mut self) {
        let req = QueryChannelsRequest {
            pagination: ibc_proto::cosmos::base::query::pagination::all(),
        };

        let chain_ids = self
            .config
            .chains
            .iter()
            .map(|c| c.id.clone())
            .collect_vec();

        for chain_id in chain_ids {
            let chain = match self.registry.get_or_spawn(&chain_id) {
                Ok(chain_handle) => chain_handle,
                Err(e) => {
                    error!("skipping workers for chain id {}. reason: failed to spawn chain runtime with error: {}", chain_id, e);
                    continue;
                }
            };

            let channels = match chain.query_channels(req.clone()) {
                Ok(channels) => channels,
                Err(e) => {
                    error!("failed to query channels from {}: {}", chain_id, e);
                    continue;
                }
            };

            for channel in channels {
                match self.spawn_workers_for_channel(chain.clone(), channel.clone()) {
                    Ok(()) => debug!(
                        "done spawning workers for channel {} on chain {}",
                        chain.id(),
                        channel.channel_id
                    ),
                    Err(e) => error!(
                        "skipped workers for channel {} on chain {} due to error {}",
                        chain.id(),
                        channel.channel_id,
                        e
                    ),
                }
            }
        }
    }

    /// Spawns all the [`Worker`]s that will handle a given channel for a given source chain.
    #[allow(clippy::suspicious_operation_groupings)]
    fn spawn_workers_for_channel(
        &mut self,
        chain: Box<dyn ChainHandle>,
        channel: IdentifiedChannelEnd,
    ) -> Result<(), BoxError> {
        trace!(
            "fetching connection_client for channel {:?} of chain {}",
            channel,
            chain.id()
        );

        let client_res =
            channel_connection_client(chain.as_ref(), &channel.port_id, &channel.channel_id);

        let (client, connection, channel) = match client_res {
            Ok(conn_client) => {
                trace!("channel, connection, client {:?}", conn_client);
                (
                    conn_client.client,
                    conn_client.connection,
                    conn_client.channel,
                )
            }
            Err(Error::ConnectionNotOpen(..)) | Err(Error::ChannelUninitialized(..)) => {
                // These errors are silent.
                // Simply ignore the channel and return without spawning the workers.
                warn!(
                    " client and packet relay workers not spawned for channel/chain pair '{}'/'{}' because channel is not open",
                    channel.channel_id,
                    chain.id(),
                );

                return Ok(());
            }
            Err(e) => {
                // Propagate errors.
                return Err(format!(
                    "unable to spawn workers for channel/chain pair '{}'/'{}' due to error: {:?}",
                    channel.channel_id,
                    chain.id(),
                    e
                )
                .into());
            }
        };

        if self
            .config
            .find_chain(&client.client_state.chain_id())
            .is_none()
        {
            // Ignore channel, since it does not correspond to any chain in the config file
            return Ok(());
        }

        let counterparty_chain = self
            .registry
            .get_or_spawn(&client.client_state.chain_id())?;

<<<<<<< HEAD
        let local_state = channel.channel_end.state;
        let remote_state =
            channel_state_on_destination(channel.clone(), connection, counterparty_chain.as_ref())?;
=======
        // create the client object and spawn worker
        let client_object = Object::Client(Client {
            dst_client_id: client.client_id.clone(),
            dst_chain_id: chain.id(),
            src_chain_id: client.client_state.chain_id(),
        });

        self.workers
            .get_or_spawn(client_object, counterparty_chain.clone(), chain.clone());

        // TODO: Only start the Uni worker if there are outstanding packets or ACKs.
        //  https://github.com/informalsystems/ibc-rs/issues/901
        // create the path object and spawn worker
        let path_object = Object::UnidirectionalChannelPath(UnidirectionalChannelPath {
            dst_chain_id: counterparty_chain.id(),
            src_chain_id: chain.id(),
            src_channel_id: channel.channel_id.clone(),
            src_port_id: channel.port_id,
        });

        self.workers
            .get_or_spawn(path_object, chain.clone(), counterparty_chain.clone());
>>>>>>> 2cbc7a7d

        debug!(
            "local state is: {}, remote state is: {}",
            local_state, remote_state
        );
        if local_state.is_open() && remote_state.is_open() {
            // create the client object and spawn worker
            let client_object = Object::Client(Client {
                dst_client_id: client.client_id.clone(),
                dst_chain_id: chain.id(),
                src_chain_id: client.client_state.chain_id(),
            });
            self.workers
                .get_or_spawn(client_object, counterparty_chain.clone(), chain.clone());

            // TODO: Only start the Uni worker if there are outstanding packets or ACKs.
            //  https://github.com/informalsystems/ibc-rs/issues/901
            // create the path object and spawn worker
            let path_object = Object::UnidirectionalChannelPath(UnidirectionalChannelPath {
                dst_chain_id: counterparty_chain.clone().id(),
                src_chain_id: chain.id(),
                src_channel_id: channel.channel_id.clone(),
                src_port_id: channel.port_id,
            });
            self.workers
                .get_or_spawn(path_object, chain.clone(), counterparty_chain.clone());
        } else if self.handshake_enabled()
            && !remote_state.is_open()
            && remote_state as u32 <= local_state as u32
        {
            // create worker for channel handshake that will advance the remote state
            let channel_object = Object::Channel(Channel {
                dst_chain_id: counterparty_chain.clone().id(),
                src_chain_id: chain.id(),
                src_channel_id: channel.channel_id.clone(),
                src_port_id: channel.port_id,
            });

            self.workers
                .get_or_spawn(channel_object, chain.clone(), counterparty_chain.clone());
        }
        Ok(())
    }

    /// Run the supervisor event loop.
    pub fn run(mut self) -> Result<(), BoxError> {
        let mut subscriptions = Vec::with_capacity(self.config.chains.len());

        for chain_config in &self.config.chains {
            let chain = match self.registry.get_or_spawn(&chain_config.id) {
                Ok(chain) => chain,
                Err(e) => {
                    error!(
                        "failed to spawn chain runtime for {}: {}",
                        chain_config.id, e
                    );
                    continue;
                }
            };

            match chain.subscribe() {
                Ok(subscription) => subscriptions.push((chain, subscription)),
                Err(e) => error!(
                    "failed to subscribe to events of {}: {}",
                    chain_config.id, e
                ),
            }
        }

        // At least one chain runtime should be available, otherwise the supervisor
        // cannot do anything and will hang indefinitely.
        if self.registry.size() == 0 {
            return Err("supervisor was not able to connect to any chain".into());
        }

        self.spawn_workers();

        loop {
            if let Some((chain, batch)) = try_recv_multiple(&subscriptions) {
                self.handle_batch(chain.clone(), batch);
            }

            if let Ok(msg) = self.worker_msg_rx.try_recv() {
                self.handle_msg(msg);
            }

            std::thread::sleep(Duration::from_millis(50));
        }
    }

    fn handle_msg(&mut self, msg: WorkerMsg) {
        match msg {
            WorkerMsg::Stopped(object) => {
                if !self.workers.remove_stopped(&object) {
                    warn!(
                        "did not find worker handle for object '{}' after worker stopped",
                        object.short_name()
                    );
                }
            }
        }
    }

    fn handle_batch(
        &mut self,
        chain: Box<dyn ChainHandle>,
        batch: Arc<event::monitor::Result<EventBatch>>,
    ) {
        let chain_id = chain.id();

        let result = batch
            .unwrap_or_clone()
            .map_err(Into::into)
            .and_then(|batch| self.process_batch(chain, batch));

        if let Err(e) = result {
            error!("[{}] error during batch processing: {}", chain_id, e);
        }
    }

    /// Process a batch of events received from a chain.
    fn process_batch(
        &mut self,
        src_chain: Box<dyn ChainHandle>,
        batch: EventBatch,
    ) -> Result<(), BoxError> {
        assert_eq!(src_chain.id(), batch.chain_id);

        let height = batch.height;
        let chain_id = batch.chain_id.clone();

        let mut collected = self.collect_events(src_chain.clone().as_ref(), batch);

        for (object, events) in collected.per_object.drain() {
            if events.is_empty() {
                continue;
            }

            let src = self.registry.get_or_spawn(object.src_chain_id())?;
            let dst = self.registry.get_or_spawn(object.dst_chain_id())?;

            let worker = self.workers.get_or_spawn(object, src, dst);
            worker.send_events(height, events, chain_id.clone())?
        }

        // If there is a NewBlock event, forward the event to any workers affected by it.
        if let Some(IbcEvent::NewBlock(new_block)) = collected.new_block {
            for worker in self.workers.to_notify(&src_chain.id()) {
                worker.send_new_block(height, new_block)?;
            }
        }

        Ok(())
    }
}

/// Describes the result of [`collect_events`].
#[derive(Clone, Debug)]
pub struct CollectedEvents {
    /// The height at which these events were emitted from the chain.
    pub height: Height,
    /// The chain from which the events were emitted.
    pub chain_id: ChainId,
    /// [`NewBlock`] event collected from the [`EventBatch`].
    pub new_block: Option<IbcEvent>,
    /// Mapping between [`Object`]s and their associated [`IbcEvent`]s.
    pub per_object: HashMap<Object, Vec<IbcEvent>>,
}

impl CollectedEvents {
    pub fn new(height: Height, chain_id: ChainId) -> Self {
        Self {
            height,
            chain_id,
            new_block: Default::default(),
            per_object: Default::default(),
        }
    }

    /// Whether the collected events include a [`NewBlock`] event.
    pub fn has_new_block(&self) -> bool {
        self.new_block.is_some()
    }
}<|MERGE_RESOLUTION|>--- conflicted
+++ resolved
@@ -280,34 +280,9 @@
             .registry
             .get_or_spawn(&client.client_state.chain_id())?;
 
-<<<<<<< HEAD
         let local_state = channel.channel_end.state;
         let remote_state =
             channel_state_on_destination(channel.clone(), connection, counterparty_chain.as_ref())?;
-=======
-        // create the client object and spawn worker
-        let client_object = Object::Client(Client {
-            dst_client_id: client.client_id.clone(),
-            dst_chain_id: chain.id(),
-            src_chain_id: client.client_state.chain_id(),
-        });
-
-        self.workers
-            .get_or_spawn(client_object, counterparty_chain.clone(), chain.clone());
-
-        // TODO: Only start the Uni worker if there are outstanding packets or ACKs.
-        //  https://github.com/informalsystems/ibc-rs/issues/901
-        // create the path object and spawn worker
-        let path_object = Object::UnidirectionalChannelPath(UnidirectionalChannelPath {
-            dst_chain_id: counterparty_chain.id(),
-            src_chain_id: chain.id(),
-            src_channel_id: channel.channel_id.clone(),
-            src_port_id: channel.port_id,
-        });
-
-        self.workers
-            .get_or_spawn(path_object, chain.clone(), counterparty_chain.clone());
->>>>>>> 2cbc7a7d
 
         debug!(
             "local state is: {}, remote state is: {}",
