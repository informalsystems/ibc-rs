use std::time::Duration;

pub use retry::{
    delay::{Fibonacci, Fixed},
    retry_with_index, OperationResult as RetryResult,
};

#[derive(Copy, Clone, Debug)]
pub struct ConstantGrowth {
    delay: Duration,
    incr: Duration,
}

impl ConstantGrowth {
    pub const fn new(delay: Duration, incr: Duration) -> Self {
        Self { delay, incr }
    }

    pub fn clamp(self, max_delay: Duration, max_retries: usize) -> impl Iterator<Item = Duration> {
        clamp(self, max_delay, max_retries)
    }
}

impl From<Duration> for ConstantGrowth {
    fn from(delay: Duration) -> Self {
        Self::new(delay, Duration::from_secs(1))
    }
}

impl Iterator for ConstantGrowth {
    type Item = Duration;

    fn next(&mut self) -> Option<Duration> {
        let delay = self.delay;

        if let Some(next) = self.delay.checked_add(self.incr) {
            self.delay = next;
        }

        Some(delay)
    }
}

pub fn clamp(
    strategy: impl Iterator<Item = Duration>,
    max_delay: Duration,
    max_retries: usize,
) -> impl Iterator<Item = Duration> {
    strategy
        .take(max_retries)
        .map(move |delay| delay.min(max_delay))
}

pub fn clamp_total(
    strategy: impl Iterator<Item = Duration>,
    max_delay: Duration,
    max_total_delay: Duration,
) -> impl Iterator<Item = Duration> {
    strategy.map(move |delay| delay.min(max_delay)).scan(
        Duration::from_millis(0),
        move |elapsed, delay| {
<<<<<<< HEAD
            let next = if *elapsed > max_total_delay {
=======
            let next = if *elapsed >= max_total_delay {
>>>>>>> 2592440b
                None
            } else if (*elapsed + delay) > max_total_delay {
                Some(max_total_delay - *elapsed)
            } else {
                Some(delay)
            };

            *elapsed += delay;
            next
        },
    )
}

#[cfg(test)]
mod tests {
    use super::*;

    const CONST_STRATEGY: ConstantGrowth =
        ConstantGrowth::new(Duration::from_secs(1), Duration::from_millis(500));

    #[test]
    fn const_growth_no_clamp() {
        let delays = CONST_STRATEGY.take(10).collect::<Vec<_>>();
        assert_eq!(
            delays,
            vec![
                Duration::from_millis(1000),
                Duration::from_millis(1500),
                Duration::from_millis(2000),
                Duration::from_millis(2500),
                Duration::from_millis(3000),
                Duration::from_millis(3500),
                Duration::from_millis(4000),
                Duration::from_millis(4500),
                Duration::from_millis(5000),
                Duration::from_millis(5500)
            ]
        );
    }

    #[test]
    fn clamped_const_growth_max_delay() {
        let strategy = CONST_STRATEGY.clamp(Duration::from_secs(10), 10);
        let delays = strategy.collect::<Vec<_>>();
        assert_eq!(
            delays,
            vec![
                Duration::from_millis(1000),
                Duration::from_millis(1500),
                Duration::from_millis(2000),
                Duration::from_millis(2500),
                Duration::from_millis(3000),
                Duration::from_millis(3500),
                Duration::from_millis(4000),
                Duration::from_millis(4500),
                Duration::from_millis(5000),
                Duration::from_millis(5500)
            ]
        );
    }

    #[test]
    fn clamped_const_growth_max_retries() {
        let strategy = CONST_STRATEGY.clamp(Duration::from_secs(10000), 5);
        let delays = strategy.collect::<Vec<_>>();
        assert_eq!(
            delays,
            vec![
                Duration::from_millis(1000),
                Duration::from_millis(1500),
                Duration::from_millis(2000),
                Duration::from_millis(2500),
                Duration::from_millis(3000)
            ]
        );
    }

    #[test]
    fn clamped_total_const_growth_max_retries() {
        const MAX_DELAY: Duration = Duration::from_millis(500);
        const DELAY_INCR: Duration = Duration::from_millis(100);
        const INITIAL_DELAY: Duration = Duration::from_millis(200);
        const MAX_RETRY_DURATION: Duration = Duration::from_secs(2);

        let strategy = clamp_total(
            ConstantGrowth::new(INITIAL_DELAY, DELAY_INCR),
            MAX_DELAY,
            MAX_RETRY_DURATION,
        );

        let delays = strategy.collect::<Vec<_>>();

        assert_eq!(
            delays,
            vec![
                Duration::from_millis(200),
                Duration::from_millis(300),
                Duration::from_millis(400),
                Duration::from_millis(500),
                Duration::from_millis(500),
                Duration::from_millis(100)
            ]
        );
    }
}<|MERGE_RESOLUTION|>--- conflicted
+++ resolved
@@ -59,11 +59,7 @@
     strategy.map(move |delay| delay.min(max_delay)).scan(
         Duration::from_millis(0),
         move |elapsed, delay| {
-<<<<<<< HEAD
-            let next = if *elapsed > max_total_delay {
-=======
             let next = if *elapsed >= max_total_delay {
->>>>>>> 2592440b
                 None
             } else if (*elapsed + delay) > max_total_delay {
                 Some(max_total_delay - *elapsed)
