--- conflicted
+++ resolved
@@ -86,23 +86,13 @@
         timeout_timestamp,
     };
 
-<<<<<<< HEAD
     let mut seq = 0;
     for _i in 0..opts.number_msgs {
         thread::sleep(Duration::from_millis(100));
         let raw_msg = msg.clone().to_any();
-=======
-    let raw_msg = msg.to_any();
-    let msgs = vec![raw_msg; opts.number_msgs];
-
-    let events = packet_src_chain
-        .send_msgs(msgs)
-        .map_err(|e| PacketError::Submit(packet_src_chain.id().clone(), e))?;
->>>>>>> 1f498e3c
-
         let new_seq = packet_src_chain
             .send_msgs_async(raw_msg, seq)
-            .map_err(|e| PacketError::SubmitError(packet_src_chain.id().clone(), e))?;
+            .map_err(|e| PacketError::Submit(packet_src_chain.id().clone(), e))?;
 
         seq = new_seq;
     }
