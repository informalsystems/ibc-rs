--- conflicted
+++ resolved
@@ -2,13 +2,11 @@
 
 use crossbeam_channel as channel;
 
-<<<<<<< HEAD
 use dyn_clone::DynClone;
-=======
+
 use ibc_proto::ibc::core::channel::v1::{
     PacketAckCommitment, QueryPacketCommitmentsRequest, QueryUnreceivedPacketsRequest,
 };
->>>>>>> 3a42c0ca
 
 use ibc::{
     events::IBCEvent,
