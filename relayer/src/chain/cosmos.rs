--- conflicted
+++ resolved
@@ -26,11 +26,7 @@
 use tendermint_rpc::HttpClient;
 
 // Support for GRPC
-use ibc_proto::cosmos::auth::v1beta1::query_client::QueryClient;
-use ibc_proto::cosmos::auth::v1beta1::{BaseAccount, QueryAccountRequest};
 use ibc_proto::cosmos::staking::v1beta1::Params as StakingParams;
-
-use tonic::codegen::http::Uri;
 
 use ibc_proto::cosmos::base::v1beta1::Coin;
 use ibc_proto::cosmos::tx::v1beta1::mode_info::{Single, Sum};
@@ -258,13 +254,8 @@
             value: pk_buf,
         };
 
-<<<<<<< HEAD
-        let acct_response = block_on(query_account(self, key.account))
-            .map_err(|e| Kind::Grpc.context(e))?;
-=======
         let acct_response =
             block_on(query_account(self, key.account)).map_err(|e| Kind::Grpc.context(e))?;
->>>>>>> 24db51d4
 
         let single = Single { mode: 1 };
         let sum_single = Some(Sum::Single(single));
@@ -560,20 +551,6 @@
     Ok(ValidatorSet::new_simple(fetch_validators(client, height)?))
 }
 
-<<<<<<< HEAD
-    match res {
-        Ok(response) => Ok(ValidatorSet::new(response.validators)),
-        Err(err) => Err(Kind::Rpc.context(err).into()),
-    }
-}
-
-/// Uses the GRPC client to retrieve the account sequence
-async fn query_account(chain: &mut CosmosSDKChain, address: String) -> Result<BaseAccount, Error> {
-    let grpc_addr = Uri::from_str(&chain.config().grpc_addr).map_err(|e| Kind::Grpc.context(e))?;
-    let mut client = QueryClient::connect(grpc_addr)
-        .await
-        .map_err(|e| Kind::Grpc.context(e))?;
-=======
 /// Uses the GRPC client to retrieve the account sequence
 async fn query_account(chain: &mut CosmosSDKChain, address: String) -> Result<BaseAccount, Error> {
     let grpc_addr = Uri::from_str(&chain.config().grpc_addr).map_err(|e| Kind::Grpc.context(e))?;
@@ -581,21 +558,14 @@
         ibc_proto::cosmos::auth::v1beta1::query_client::QueryClient::connect(grpc_addr)
             .await
             .map_err(|e| Kind::Grpc.context(e))?;
->>>>>>> 24db51d4
 
     let request = tonic::Request::new(QueryAccountRequest { address });
 
     let response = client.account(request).await;
 
-<<<<<<< HEAD
-    let base_account: BaseAccount = BaseAccount::decode(
-        response
-            .unwrap()
-=======
     let base_account = BaseAccount::decode(
         response
             .map_err(|e| Kind::Grpc.context(e))?
->>>>>>> 24db51d4
             .into_inner()
             .account
             .unwrap()
