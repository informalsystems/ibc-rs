--- conflicted
+++ resolved
@@ -1,10 +1,5 @@
-<<<<<<< HEAD
-/// THIS WILL SOON BE MOVED INTO chain/handle/cosmos.rs.
-/// Should implement the `ChainHandler` trait.
-=======
 use anomaly::fail;
 use std::convert::{TryFrom, TryInto};
->>>>>>> 24db51d4
 use std::str::FromStr;
 use std::time::Duration;
 
