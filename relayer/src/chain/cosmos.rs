use std::{
    convert::TryFrom, convert::TryInto, future::Future, str::FromStr, sync::Arc, thread,
    time::Duration,
};

use tracing::info;
use anomaly::{fail, BoxError};
use bech32::{ToBase32, Variant};
use bitcoin::hashes::hex::ToHex;
use crossbeam_channel as channel;
use prost::Message;
use prost_types::Any;
use tendermint::abci::Path as TendermintABCIPath;
use tendermint::account::Id as AccountId;
use tendermint::block::Height;
use tendermint::consensus::Params;
use tendermint_light_client::types::LightBlock as TMLightBlock;
use tendermint_proto::Protobuf;
use tendermint_rpc::query::Query;
use tendermint_rpc::{endpoint::broadcast::tx_commit::Response, Client, HttpClient, Order};
use tokio::runtime::Runtime as TokioRuntime;
use tonic::codegen::http::Uri;

use ibc::Height as IBCHeight;
use ibc::downcast;
use ibc::events::{from_tx_response_event, IbcEvent};
use ibc::ics02_client::client_consensus::{
    AnyConsensusState, AnyConsensusStateWithHeight, QueryClientEventRequest,
};
use ibc::ics02_client::client_state::{AnyClientState, IdentifiedAnyClientState};
use ibc::ics02_client::events as ClientEvents;
<<<<<<< HEAD
use ibc::ics03_connection::connection::{State as ConnectionState, ConnectionEnd};
use ibc::ics04_channel::channel::{State as ChannelState, ChannelEnd, QueryPacketEventDataRequest};
=======
use ibc::ics03_connection::connection::ConnectionEnd;
use ibc::ics04_channel::channel::{ChannelEnd, IdentifiedChannelEnd, QueryPacketEventDataRequest};
>>>>>>> 22a0a3fa
use ibc::ics04_channel::events as ChannelEvents;
use ibc::ics04_channel::packet::{PacketMsgType, Sequence};
use ibc::ics07_tendermint::client_state::{AllowUpdate, ClientState};
use ibc::ics07_tendermint::consensus_state::ConsensusState as TMConsensusState;
use ibc::ics07_tendermint::header::Header as TmHeader;
use ibc::ics23_commitment::commitment::CommitmentPrefix;
use ibc::ics23_commitment::merkle::convert_tm_to_ics_merkle_proof;
use ibc::ics24_host::identifier::{ChainId, ChannelId, ClientId, ConnectionId, PortId};
use ibc::ics24_host::Path::ClientConsensusState as ClientConsensusPath;
use ibc::ics24_host::Path::ClientState as ClientStatePath;
use ibc::ics24_host::{ClientUpgradePath, Path, IBC_QUERY_PATH, SDK_UPGRADE_QUERY_PATH};
use ibc::query::QueryTxRequest;
use ibc::signer::Signer;
use ibc::Height as ICSHeight;
// Support for GRPC
use ibc_proto::cosmos::auth::v1beta1::{BaseAccount, QueryAccountRequest};
use ibc_proto::cosmos::base::v1beta1::Coin;
use ibc_proto::cosmos::tx::v1beta1::mode_info::{Single, Sum};
use ibc_proto::cosmos::tx::v1beta1::{AuthInfo, Fee, ModeInfo, SignDoc, SignerInfo, TxBody, TxRaw};
use ibc_proto::cosmos::upgrade::v1beta1::{
    QueryCurrentPlanRequest, QueryUpgradedConsensusStateRequest,
};
use ibc_proto::ibc::core::channel::v1::{
    PacketState, QueryChannelsRequest, QueryConnectionChannelsRequest,
    QueryNextSequenceReceiveRequest, QueryPacketAcknowledgementsRequest,
    QueryPacketCommitmentsRequest, QueryUnreceivedAcksRequest, QueryUnreceivedPacketsRequest,
};
use ibc_proto::ibc::core::client::v1::{QueryClientStatesRequest, QueryConsensusStatesRequest};
use ibc_proto::ibc::core::commitment::v1::MerkleProof;
use ibc_proto::ibc::core::connection::v1::{
    QueryClientConnectionsRequest, QueryConnectionsRequest,
};

use crate::chain::QueryResponse;
use crate::config::ChainConfig;
use crate::error::{Error, Kind};
use crate::event::monitor::{EventBatch, EventMonitor};
use crate::keyring::{KeyEntry, KeyRing, Store};
use crate::light_client::tendermint::LightClient as TmLightClient;
use crate::light_client::LightClient;

use super::Chain;
use tendermint_rpc::endpoint::tx_search::ResultTx;

// TODO size this properly
const DEFAULT_MAX_GAS: u64 = 300000;
const DEFAULT_MAX_MSG_NUM: usize = 30;
const DEFAULT_MAX_TX_SIZE: usize = 2 * 1048576; // 2 MBytes
const DEFAULT_GAS_FEE_AMOUNT: u64 = 1000;

pub struct CosmosSdkChain {
    config: ChainConfig,
    rpc_client: HttpClient,
    grpc_addr: Uri,
    rt: Arc<TokioRuntime>,
    keybase: KeyRing,
}

impl CosmosSdkChain {
    /// The unbonding period of this chain
    pub fn unbonding_period(&self) -> Result<Duration, Error> {
        crate::time!("unbonding_period");

        let mut client = self
            .block_on(
                ibc_proto::cosmos::staking::v1beta1::query_client::QueryClient::connect(
                    self.grpc_addr.clone(),
                ),
            )
            .map_err(|e| Kind::Grpc.context(e))?;

        let request =
            tonic::Request::new(ibc_proto::cosmos::staking::v1beta1::QueryParamsRequest {});

        let response = self
            .block_on(client.params(request))
            .map_err(|e| Kind::Grpc.context(e))?;

        let res = response
            .into_inner()
            .params
            .ok_or_else(|| Kind::Grpc.context("none staking params".to_string()))?
            .unbonding_time
            .ok_or_else(|| Kind::Grpc.context("none unbonding time".to_string()))?;

        Ok(Duration::from_secs(res.seconds as u64))
    }

    fn rpc_client(&self) -> &HttpClient {
        &self.rpc_client
    }

    pub fn config(&self) -> &ChainConfig {
        &self.config
    }

    /// Query the consensus parameters via an RPC query
    /// Specific to the SDK and used only for Tendermint client create
    pub fn query_consensus_params(&self) -> Result<Params, Error> {
        crate::time!("query_consensus_params");

        Ok(self
            .block_on(self.rpc_client().genesis())
            .map_err(|e| Kind::Rpc(self.config.rpc_addr.clone()).context(e))?
            .consensus_params)
    }

    /// Run a future to completion on the Tokio runtime.
    fn block_on<F: Future>(&self, f: F) -> F::Output {
        crate::time!("block_on");
        self.rt.block_on(f)
    }

    fn send_tx(&self, proto_msgs: Vec<Any>) -> Result<Vec<IbcEvent>, Error> {
        crate::time!("send_tx");

        let key = self
            .keybase()
            .get_key()
            .map_err(|e| Kind::KeyBase.context(e))?;

        // Create TxBody
        let body = TxBody {
            messages: proto_msgs.to_vec(),
            memo: "".to_string(),
            timeout_height: 0_u64,
            extension_options: Vec::<Any>::new(),
            non_critical_extension_options: Vec::<Any>::new(),
        };

        // A protobuf serialization of a TxBody
        let mut body_buf = Vec::new();
        prost::Message::encode(&body, &mut body_buf).unwrap();

        let mut pk_buf = Vec::new();
        prost::Message::encode(&key.public_key.public_key.to_bytes(), &mut pk_buf).unwrap();

        crate::time!("PK {:?}", hex::encode(key.public_key.public_key.to_bytes()));

        // Create a MsgSend proto Any message
        let pk_any = Any {
            type_url: "/cosmos.crypto.secp256k1.PubKey".to_string(),
            value: pk_buf,
        };

        let acct_response = self
            .block_on(query_account(self, key.account))
            .map_err(|e| Kind::Grpc.context(e))?;

        let single = Single { mode: 1 };
        let sum_single = Some(Sum::Single(single));
        let mode = Some(ModeInfo { sum: sum_single });
        let signer_info = SignerInfo {
            public_key: Some(pk_any),
            mode_info: mode,
            sequence: acct_response.sequence,
        };

        let fee = Some(Fee {
            amount: vec![self.fee()],
            gas_limit: self.gas(),
            payer: "".to_string(),
            granter: "".to_string(),
        });

        let auth_info = AuthInfo {
            signer_infos: vec![signer_info],
            fee,
        };

        // A protobuf serialization of a AuthInfo
        let mut auth_buf = Vec::new();
        prost::Message::encode(&auth_info, &mut auth_buf).unwrap();

        let sign_doc = SignDoc {
            body_bytes: body_buf.clone(),
            auth_info_bytes: auth_buf.clone(),
            chain_id: self.config.clone().id.to_string(),
            account_number: acct_response.account_number,
        };

        // A protobuf serialization of a SignDoc
        let mut signdoc_buf = Vec::new();
        prost::Message::encode(&sign_doc, &mut signdoc_buf).unwrap();

        // Sign doc and broadcast
        let signed = self
            .keybase
            .sign_msg(signdoc_buf)
            .map_err(|e| Kind::KeyBase.context(e))?;

        let tx_raw = TxRaw {
            body_bytes: body_buf,
            auth_info_bytes: auth_buf,
            signatures: vec![signed],
        };

        let mut txraw_buf = Vec::new();
        prost::Message::encode(&tx_raw, &mut txraw_buf).unwrap();

        crate::time!("TxRAW {:?}", hex::encode(txraw_buf.clone()));

        let response = self
            .block_on(broadcast_tx_commit(self, txraw_buf))
            .map_err(|e| Kind::Rpc(self.config.rpc_addr.clone()).context(e))?;

        let res = tx_result_to_event(&self.config.id, response)?;

        Ok(res)
    }

    fn gas(&self) -> u64 {
        self.config.gas.unwrap_or(DEFAULT_MAX_GAS)
    }

    fn fee(&self) -> Coin {
        let amount = self
            .config
            .clone()
            .fee_amount
            .unwrap_or(DEFAULT_GAS_FEE_AMOUNT);

        Coin {
            denom: self.config.fee_denom.clone(),
            amount: amount.to_string(),
        }
    }

    fn max_msg_num(&self) -> usize {
        self.config.max_msg_num.unwrap_or(DEFAULT_MAX_MSG_NUM)
    }

    fn max_tx_size(&self) -> usize {
        self.config.max_tx_size.unwrap_or(DEFAULT_MAX_TX_SIZE)
    }

    fn query(&self, data: Path, height: ICSHeight, prove: bool) -> Result<QueryResponse, Error> {
        crate::time!("query");

        let path = TendermintABCIPath::from_str(IBC_QUERY_PATH).unwrap();

        let height =
            Height::try_from(height.revision_height).map_err(|e| Kind::InvalidHeight.context(e))?;

        if !data.is_provable() & prove {
            return Err(Kind::Store
                .context("requested proof for a path in the privateStore")
                .into());
        }

        let response = self.block_on(abci_query(&self, path, data.to_string(), height, prove))?;

        // TODO - Verify response proof, if requested.
        if prove {}

        Ok(response)
    }

    // Perform an ABCI query against the client upgrade sub-store to fetch a proof.
    fn query_client_upgrade_proof(
        &self,
        data: ClientUpgradePath,
        height: Height,
    ) -> Result<(MerkleProof, ICSHeight), Error> {
        let prev_height =
            Height::try_from(height.value() - 1).map_err(|e| Kind::InvalidHeight.context(e))?;

        let path = TendermintABCIPath::from_str(SDK_UPGRADE_QUERY_PATH).unwrap();
        let response = self.block_on(abci_query(
            &self,
            path,
            Path::Upgrade(data).to_string(),
            prev_height,
            true,
        ))?;

        let proof = response.proof.ok_or(Kind::EmptyResponseProof)?;

        let height = ICSHeight::new(
            self.config.id.version(),
            response.height.increment().value(),
        );

        Ok((proof, height))
    }
}

impl Chain for CosmosSdkChain {
    type LightBlock = TMLightBlock;
    type Header = TmHeader;
    type ConsensusState = TMConsensusState;
    type ClientState = ClientState;

    fn bootstrap(config: ChainConfig, rt: Arc<TokioRuntime>) -> Result<Self, Error> {
        let rpc_client = HttpClient::new(config.rpc_addr.clone())
            .map_err(|e| Kind::Rpc(config.rpc_addr.clone()).context(e))?;

        // Initialize key store and load key
        let keybase =
            KeyRing::new(Store::Test, config.clone()).map_err(|e| Kind::KeyBase.context(e))?;

        let grpc_addr =
            Uri::from_str(&config.grpc_addr.to_string()).map_err(|e| Kind::Grpc.context(e))?;

        Ok(Self {
            rt,
            config,
            keybase,
            rpc_client,
            grpc_addr,
        })
    }

    fn init_light_client(&self) -> Result<Box<dyn LightClient<Self>>, Error> {
        use tendermint_light_client::types::PeerId;

        crate::time!("init_light_client");

        let peer_id: PeerId = self
            .rt
            .block_on(self.rpc_client.status())
            .map(|s| s.node_info.id)
            .map_err(|e| Kind::Rpc(self.config.rpc_addr.clone()).context(e))?;

        let light_client = TmLightClient::from_config(&self.config, peer_id)?;

        Ok(Box::new(light_client))
    }

    fn init_event_monitor(
        &self,
        rt: Arc<TokioRuntime>,
    ) -> Result<
        (
            channel::Receiver<EventBatch>,
            Option<thread::JoinHandle<()>>,
        ),
        Error,
    > {
        crate::time!("init_event_monitor");

        let (mut event_monitor, event_receiver) = EventMonitor::new(
            self.config.id.clone(),
            self.config.websocket_addr.clone(),
            rt,
        )
        .map_err(Kind::EventMonitor)?;

        event_monitor.subscribe().map_err(Kind::EventMonitor)?;

        let monitor_thread = thread::spawn(move || event_monitor.run());

        Ok((event_receiver, Some(monitor_thread)))
    }

    fn id(&self) -> &ChainId {
        &self.config().id
    }

    fn keybase(&self) -> &KeyRing {
        &self.keybase
    }

    fn keybase_mut(&mut self) -> &mut KeyRing {
        &mut self.keybase
    }

    /// Send one or more transactions that include all the specified messages
    fn send_msgs(&mut self, proto_msgs: Vec<Any>) -> Result<Vec<IbcEvent>, Error> {
        crate::time!("send_msgs");

        if proto_msgs.is_empty() {
            return Ok(vec![IbcEvent::Empty("No messages to send".to_string())]);
        }
        let mut res = vec![];

        let mut n = 0;
        let mut size = 0;
        let mut msg_batch = vec![];
        for msg in proto_msgs.iter() {
            msg_batch.append(&mut vec![msg.clone()]);
            let mut buf = Vec::new();
            prost::Message::encode(msg, &mut buf).unwrap();
            n += 1;
            size += buf.len();
            if n >= self.max_msg_num() || size >= self.max_tx_size() {
                let mut result = self.send_tx(msg_batch)?;
                res.append(&mut result);
                n = 0;
                size = 0;
                msg_batch = vec![];
            }
        }
        if !msg_batch.is_empty() {
            let mut result = self.send_tx(msg_batch)?;
            res.append(&mut result);
        }

        Ok(res)
    }

    /// Get the account for the signer
    fn get_signer(&mut self) -> Result<Signer, Error> {
        crate::time!("get_signer");

        // Get the key from key seed file
        let key = self
            .keybase()
            .get_key()
            .map_err(|e| Kind::KeyBase.context(e))?;

        let bech32 = encode_to_bech32(&key.address.to_hex(), &self.config.account_prefix)?;
        Ok(Signer::new(bech32))
    }

    /// Get the signing key
    fn get_key(&mut self) -> Result<KeyEntry, Error> {
        crate::time!("get_key");

        // Get the key from key seed file
        let key = self
            .keybase()
            .get_key()
            .map_err(|e| Kind::KeyBase.context(e))?;

        Ok(key)
    }

    fn query_commitment_prefix(&self) -> Result<CommitmentPrefix, Error> {
        crate::time!("query_commitment_prefix");

        // TODO - do a real chain query
        Ok(CommitmentPrefix::from(
            self.config().store_prefix.as_bytes().to_vec(),
        ))
    }

    /// Query the latest height the chain is at via a RPC query
    fn query_latest_height(&self) -> Result<ICSHeight, Error> {
        crate::time!("query_latest_height");

        let status = self
            .block_on(self.rpc_client().status())
            .map_err(|e| Kind::Rpc(self.config.rpc_addr.clone()).context(e))?;

        if status.sync_info.catching_up {
            fail!(
                Kind::LightClient(self.config.rpc_addr.to_string()),
                "node at {} running chain {} not caught up",
                self.config().rpc_addr,
                self.config().id,
            );
        }

        Ok(ICSHeight {
            revision_number: ChainId::chain_version(status.node_info.network.as_str()),
            revision_height: u64::from(status.sync_info.latest_block_height),
        })
    }

    fn query_clients(
        &self,
        request: QueryClientStatesRequest,
    ) -> Result<Vec<IdentifiedAnyClientState>, Error> {
        crate::time!("query_chain_clients");

        let mut client = self
            .block_on(
                ibc_proto::ibc::core::client::v1::query_client::QueryClient::connect(
                    self.grpc_addr.clone(),
                ),
            )
            .map_err(|e| Kind::Grpc.context(e))?;

        let request = tonic::Request::new(request);
        let response = self
            .block_on(client.client_states(request))
            .map_err(|e| Kind::Grpc.context(e))?
            .into_inner();

        let clients = response
            .client_states
            .into_iter()
            .filter_map(|cs| IdentifiedAnyClientState::try_from(cs).ok())
            .collect();

        Ok(clients)
    }

    fn query_client_state(
        &self,
        client_id: &ClientId,
        height: ICSHeight,
    ) -> Result<Self::ClientState, Error> {
        crate::time!("query_client_state");

        let client_state = self
            .query(ClientStatePath(client_id.clone()), height, false)
            .map_err(|e| Kind::Query("client state".into()).context(e))
            .and_then(|v| {
                AnyClientState::decode_vec(&v.value)
                    .map_err(|e| Kind::Query("client state".into()).context(e))
            })?;
        let client_state =
            downcast!(client_state => AnyClientState::Tendermint).ok_or_else(|| {
                Kind::Query("client state".into()).context("unexpected client state type")
            })?;
        Ok(client_state)
    }

    fn query_upgraded_client_state(
        &self,
        height: ICSHeight,
    ) -> Result<(Self::ClientState, MerkleProof), Error> {
        crate::time!("query_upgraded_client_state");

        let mut client = self
            .block_on(
                ibc_proto::cosmos::upgrade::v1beta1::query_client::QueryClient::connect(
                    self.grpc_addr.clone(),
                ),
            )
            .map_err(|e| Kind::Grpc.context(e))?;

        let req = tonic::Request::new(QueryCurrentPlanRequest {});
        let response = self
            .block_on(client.current_plan(req))
            .map_err(|e| Kind::Grpc.context(e))?;

        let upgraded_client_state_raw = response
            .into_inner()
            .plan
            .ok_or(Kind::EmptyResponseValue)?
            .upgraded_client_state
            .ok_or(Kind::EmptyUpgradedClientState)?;
        let client_state = AnyClientState::try_from(upgraded_client_state_raw)
            .map_err(|e| Kind::Grpc.context(e))?;

        // TODO: Better error kinds here.
        let tm_client_state =
            downcast!(client_state => AnyClientState::Tendermint).ok_or_else(|| {
                Kind::Query("upgraded client state".into()).context("unexpected client state type")
            })?;

        // Query for the proof.
        let tm_height =
            Height::try_from(height.revision_height).map_err(|e| Kind::InvalidHeight.context(e))?;
        let (proof, _proof_height) = self.query_client_upgrade_proof(
            ClientUpgradePath::UpgradedClientState(height.revision_height),
            tm_height,
        )?;

        Ok((tm_client_state, proof))
    }

    fn query_upgraded_consensus_state(
        &self,
        height: ICSHeight,
    ) -> Result<(Self::ConsensusState, MerkleProof), Error> {
        crate::time!("query_upgraded_consensus_state");

        let tm_height =
            Height::try_from(height.revision_height).map_err(|e| Kind::InvalidHeight.context(e))?;

        let mut client = self
            .block_on(
                ibc_proto::cosmos::upgrade::v1beta1::query_client::QueryClient::connect(
                    self.grpc_addr.clone(),
                ),
            )
            .map_err(|e| Kind::Grpc.context(e))?;

        let req = tonic::Request::new(QueryUpgradedConsensusStateRequest {
            last_height: tm_height.into(),
        });
        let response = self
            .block_on(client.upgraded_consensus_state(req))
            .map_err(|e| Kind::Grpc.context(e))?;

        let upgraded_consensus_state_raw = response
            .into_inner()
            .upgraded_consensus_state
            .ok_or(Kind::EmptyResponseValue)?;

        // TODO: More explicit error kinds (should not reuse Grpc all over the place)
        let consensus_state = AnyConsensusState::try_from(upgraded_consensus_state_raw)
            .map_err(|e| Kind::Grpc.context(e))?;

        let tm_consensus_state = downcast!(consensus_state => AnyConsensusState::Tendermint)
            .ok_or_else(|| {
                Kind::Query("upgraded consensus state".into())
                    .context("unexpected consensus state type")
            })?;

        // Fetch the proof.
        let (proof, _proof_height) = self.query_client_upgrade_proof(
            ClientUpgradePath::UpgradedClientConsensusState(height.revision_height),
            tm_height,
        )?;

        Ok((tm_consensus_state, proof))
    }

    /// Performs a query to retrieve the identifiers of all connections.
    fn query_consensus_states(
        &self,
        request: QueryConsensusStatesRequest,
    ) -> Result<Vec<AnyConsensusStateWithHeight>, Error> {
        crate::time!("query_chain_clients");

        let mut client = self
            .block_on(
                ibc_proto::ibc::core::client::v1::query_client::QueryClient::connect(
                    self.grpc_addr.clone(),
                ),
            )
            .map_err(|e| Kind::Grpc.context(e))?;

        let request = tonic::Request::new(request);
        let response = self
            .block_on(client.consensus_states(request))
            .map_err(|e| Kind::Grpc.context(e))?
            .into_inner();

        let mut consensus_states: Vec<AnyConsensusStateWithHeight> = response
            .consensus_states
            .into_iter()
            .filter_map(|cs| TryFrom::try_from(cs).ok())
            .collect();
        consensus_states.sort_by(|a, b| a.height.cmp(&b.height));
        consensus_states.reverse();
        Ok(consensus_states)
    }

    fn query_consensus_state(
        &self,
        client_id: ClientId,
        consensus_height: ICSHeight,
        query_height: ICSHeight,
    ) -> Result<AnyConsensusState, Error> {
        crate::time!("query_chain_clients");

        let consensus_state = self
            .proven_client_consensus(&client_id, consensus_height, query_height)?
            .0;
        Ok(AnyConsensusState::Tendermint(consensus_state))
    }

    fn query_client_connections(
        &self,
        request: QueryClientConnectionsRequest,
    ) -> Result<Vec<ConnectionId>, Error> {
        crate::time!("query_connections");

        let mut client = self
            .block_on(
                ibc_proto::ibc::core::connection::v1::query_client::QueryClient::connect(
                    self.grpc_addr.clone(),
                ),
            )
            .map_err(|e| Kind::Grpc.context(e))?;

        let request = tonic::Request::new(request);

        let response = self
            .block_on(client.client_connections(request))
            .map_err(|e| Kind::Grpc.context(e))?
            .into_inner();

        // TODO: add warnings for any identifiers that fail to parse (below).
        //      similar to the parsing in `query_connection_channels`.

        let ids = response
            .connection_paths
            .iter()
            .filter_map(|id| ConnectionId::from_str(id).ok())
            .collect();

        Ok(ids)
    }

    fn query_connections(
        &self,
        request: QueryConnectionsRequest,
    ) -> Result<Vec<ConnectionId>, Error> {
        crate::time!("query_connections");

        let mut client = self
            .block_on(
                ibc_proto::ibc::core::connection::v1::query_client::QueryClient::connect(
                    self.grpc_addr.clone(),
                ),
            )
            .map_err(|e| Kind::Grpc.context(e))?;

        let request = tonic::Request::new(request);

        let response = self
            .block_on(client.connections(request))
            .map_err(|e| Kind::Grpc.context(e))?
            .into_inner();

        // TODO: add warnings for any identifiers that fail to parse (below).
        //      similar to the parsing in `query_connection_channels`.

        let ids = response
            .connections
            .iter()
            .filter_map(|ic| ConnectionId::from_str(ic.id.as_str()).ok())
            .collect();

        Ok(ids)
    }

    fn query_connection(
        &self,
        connection_id: &ConnectionId,
        height: ICSHeight,
    ) -> Result<ConnectionEnd, Error> {
        let res = self.query(Path::Connections(connection_id.clone()), height, false)?;
        Ok(ConnectionEnd::decode_vec(&res.value)
            .map_err(|e| Kind::Query(format!("connection {}", connection_id)).context(e))?)
    }

    fn query_connection_channels(
        &self,
        request: QueryConnectionChannelsRequest,
    ) -> Result<Vec<ChannelId>, Error> {
        crate::time!("query_connection_channels");

        let mut client = self
            .block_on(
                ibc_proto::ibc::core::channel::v1::query_client::QueryClient::connect(
                    self.grpc_addr.clone(),
                ),
            )
            .map_err(|e| Kind::Grpc.context(e))?;

        let request = tonic::Request::new(request);

        let response = self
            .block_on(client.connection_channels(request))
            .map_err(|e| Kind::Grpc.context(e))?
            .into_inner();

        // TODO: add warnings for any identifiers that fail to parse (below).
        //  https://github.com/informalsystems/ibc-rs/pull/506#discussion_r555945560

        let vec_ids = response
            .channels
            .iter()
            .filter_map(|ic| ChannelId::from_str(ic.channel_id.as_str()).ok())
            .collect();

        Ok(vec_ids)
    }

    fn query_channels(
        &self,
        request: QueryChannelsRequest,
    ) -> Result<Vec<IdentifiedChannelEnd>, Error> {
        crate::time!("query_connections");

        let mut client = self
            .block_on(
                ibc_proto::ibc::core::channel::v1::query_client::QueryClient::connect(
                    self.grpc_addr.clone(),
                ),
            )
            .map_err(|e| Kind::Grpc.context(e))?;

        let request = tonic::Request::new(request);

        let response = self
            .block_on(client.channels(request))
            .map_err(|e| Kind::Grpc.context(e))?
            .into_inner();

        let channels = response
            .channels
            .into_iter()
            .filter_map(|ch| IdentifiedChannelEnd::try_from(ch).ok())
            .collect();
        Ok(channels)
    }

    fn query_channel(
        &self,
        port_id: &PortId,
        channel_id: &ChannelId,
        height: ICSHeight,
    ) -> Result<ChannelEnd, Error> {
        let res = self.query(
            Path::ChannelEnds(port_id.clone(), channel_id.clone()),
            height,
            false,
        )?;
        Ok(ChannelEnd::decode_vec(&res.value)
            .map_err(|e| Kind::Query("channel".into()).context(e))?)
    }

    /// Queries the packet commitment hashes associated with a channel.
    fn query_packet_commitments(
        &self,
        request: QueryPacketCommitmentsRequest,
    ) -> Result<(Vec<PacketState>, ICSHeight), Error> {
        crate::time!("query_packet_commitments");

        let mut client = self
            .block_on(
                ibc_proto::ibc::core::channel::v1::query_client::QueryClient::connect(
                    self.grpc_addr.clone(),
                ),
            )
            .map_err(|e| Kind::Grpc.context(e))?;

        let request = tonic::Request::new(request);

        let response = self
            .block_on(client.packet_commitments(request))
            .map_err(|e| Kind::Grpc.context(e))?
            .into_inner();

        let pc = response.commitments;

        let height = response
            .height
            .ok_or_else(|| Kind::Grpc.context("missing height in response"))?
            .try_into()
            .map_err(|_| Kind::Grpc.context("invalid height in response"))?;

        Ok((pc, height))
    }

    /// Queries the unreceived packet sequences associated with a channel.
    fn query_unreceived_packets(
        &self,
        request: QueryUnreceivedPacketsRequest,
    ) -> Result<Vec<u64>, Error> {
        crate::time!("query_unreceived_packets");

        let mut client = self
            .block_on(
                ibc_proto::ibc::core::channel::v1::query_client::QueryClient::connect(
                    self.grpc_addr.clone(),
                ),
            )
            .map_err(|e| Kind::Grpc.context(e))?;

        let request = tonic::Request::new(request);

        let mut response = self
            .block_on(client.unreceived_packets(request))
            .map_err(|e| Kind::Grpc.context(e))?
            .into_inner();

        response.sequences.sort_unstable();
        Ok(response.sequences)
    }

    /// Queries the packet acknowledgment hashes associated with a channel.
    fn query_packet_acknowledgements(
        &self,
        request: QueryPacketAcknowledgementsRequest,
    ) -> Result<(Vec<PacketState>, ICSHeight), Error> {
        crate::time!("query_packet_acknowledgements");

        let mut client = self
            .block_on(
                ibc_proto::ibc::core::channel::v1::query_client::QueryClient::connect(
                    self.grpc_addr.clone(),
                ),
            )
            .map_err(|e| Kind::Grpc.context(e))?;

        let request = tonic::Request::new(request);

        let response = self
            .block_on(client.packet_acknowledgements(request))
            .map_err(|e| Kind::Grpc.context(e))?
            .into_inner();

        let pc = response.acknowledgements;

        let height = response
            .height
            .ok_or_else(|| Kind::Grpc.context("missing height in response"))?
            .try_into()
            .map_err(|_| Kind::Grpc.context("invalid height in response"))?;

        Ok((pc, height))
    }

    /// Queries the unreceived acknowledgements sequences associated with a channel.
    fn query_unreceived_acknowledgements(
        &self,
        request: QueryUnreceivedAcksRequest,
    ) -> Result<Vec<u64>, Error> {
        crate::time!("query_unreceived_acknowledgements");

        let mut client = self
            .block_on(
                ibc_proto::ibc::core::channel::v1::query_client::QueryClient::connect(
                    self.grpc_addr.clone(),
                ),
            )
            .map_err(|e| Kind::Grpc.context(e))?;

        let request = tonic::Request::new(request);

        let mut response = self
            .block_on(client.unreceived_acks(request))
            .map_err(|e| Kind::Grpc.context(e))?
            .into_inner();

        response.sequences.sort_unstable();
        Ok(response.sequences)
    }

    fn query_next_sequence_receive(
        &self,
        request: QueryNextSequenceReceiveRequest,
    ) -> Result<Sequence, Error> {
        crate::time!("query_next_sequence_receive");

        let mut client = self
            .block_on(
                ibc_proto::ibc::core::channel::v1::query_client::QueryClient::connect(
                    self.grpc_addr.clone(),
                ),
            )
            .map_err(|e| Kind::Grpc.context(e))?;

        let request = tonic::Request::new(request);

        let response = self
            .block_on(client.next_sequence_receive(request))
            .map_err(|e| Kind::Grpc.context(e))?
            .into_inner();

        Ok(Sequence::from(response.next_sequence_receive))
    }

    /// This function queries transactions for events matching certain criteria.
    /// 1. Client Update request - returns a vector with at most one update client event
    /// 2. Packet event request - returns at most one packet event for each sequence specified
    ///    in the request.
    ///    Note - there is no way to format the packet query such that it asks for Tx-es with either
    ///    sequence (the query conditions can only be AND-ed).
    ///    There is a possibility to include "<=" and ">=" conditions but it doesn't work with
    ///    string attributes (sequence is emmitted as a string).
    ///    Therefore, for packets we perform one tx_search for each sequence.
    ///    Alternatively, a single query for all packets could be performed but it would return all
    ///    packets ever sent.
    fn query_txs(&self, request: QueryTxRequest) -> Result<Vec<IbcEvent>, Error> {
        crate::time!("query_txs");

        match request {
            QueryTxRequest::Packet(request) => {
                crate::time!("query_txs: query packet events");

                let mut result: Vec<IbcEvent> = vec![];

                for seq in &request.sequences {
                    // query first (and only) Tx that includes the event specified in the query request
                    let response = self
                        .block_on(self.rpc_client.tx_search(
                            packet_query(&request, *seq),
                            false,
                            1,
                            1, // get only the first Tx matching the query
                            Order::Ascending,
                        ))
                        .map_err(|e| Kind::Grpc.context(e))?;

                    assert!(
                        response.txs.len() <= 1,
                        "packet_from_tx_search_response: unexpected number of txs"
                    );

                    if response.txs.is_empty() {
                        continue;
                    }

                    if let Some(event) = packet_from_tx_search_response(
                        self.id(),
                        &request,
                        *seq,
                        response.txs[0].clone(),
                    ) {
                        result.push(event);
                    }
                }
                Ok(result)
            }

            QueryTxRequest::Client(request) => {
                crate::time!("query_txs: single client update event");

                // query the first Tx that includes the event matching the client request
                // Note: it is possible to have multiple Tx-es for same client and consensus height.
                // In this case it must be true that the client updates were performed with tha
                // same header as the first one, otherwise a subsequent transaction would have
                // failed on chain. Therefore only one Tx is of interest and current API returns
                // the first one.
                let mut response = self
                    .block_on(self.rpc_client.tx_search(
                        header_query(&request),
                        false,
                        1,
                        1, // get only the first Tx matching the query
                        Order::Ascending,
                    ))
                    .map_err(|e| Kind::Grpc.context(e))?;

                if response.txs.is_empty() {
                    return Ok(vec![]);
                }

                // the response must include a single Tx as specified in the query.
                assert!(
                    response.txs.len() <= 1,
                    "packet_from_tx_search_response: unexpected number of txs"
                );

                let tx = response.txs.remove(0);
                let event = update_client_from_tx_search_response(self.id(), &request, tx);

                Ok(event.into_iter().collect())
            }
        }
    }

    fn proven_client_state(
        &self,
        client_id: &ClientId,
        height: ICSHeight,
    ) -> Result<(Self::ClientState, MerkleProof), Error> {
        crate::time!("proven_client_state");

        let res = self
            .query(ClientStatePath(client_id.clone()), height, true)
            .map_err(|e| Kind::Query("client state".into()).context(e))?;

        let client_state = AnyClientState::decode_vec(&res.value)
            .map_err(|e| Kind::Query("client state".into()).context(e))?;

        let client_state =
            downcast!(client_state => AnyClientState::Tendermint).ok_or_else(|| {
                Kind::Query("client state".into()).context("unexpected client state type")
            })?;

        Ok((
            client_state,
            res.proof.ok_or_else(|| {
                Kind::Query("client state".into()).context("empty proof".to_string())
            })?,
        ))
    }

    fn proven_client_consensus(
        &self,
        client_id: &ClientId,
        consensus_height: ICSHeight,
        height: ICSHeight,
    ) -> Result<(Self::ConsensusState, MerkleProof), Error> {
        crate::time!("proven_client_consensus");

        let res = self
            .query(
                ClientConsensusPath {
                    client_id: client_id.clone(),
                    epoch: consensus_height.revision_number,
                    height: consensus_height.revision_height,
                },
                height,
                true,
            )
            .map_err(|e| Kind::Query("client consensus".into()).context(e))?;

        let consensus_state = AnyConsensusState::decode_vec(&res.value)
            .map_err(|e| Kind::Query("client consensus".into()).context(e))?;

        let consensus_state = downcast!(consensus_state => AnyConsensusState::Tendermint)
            .ok_or_else(|| {
                Kind::Query("client consensus".into()).context("unexpected client consensus type")
            })?;

        Ok((
            consensus_state,
            res.proof.ok_or_else(|| {
                Kind::Query("client consensus".into()).context("empty proof".to_string())
            })?,
        ))
    }

    fn proven_connection(
        &self,
        connection_id: &ConnectionId,
        height: ICSHeight,
    ) -> Result<(ConnectionEnd, MerkleProof), Error> {
        let res = self
            .query(Path::Connections(connection_id.clone()), height, true)
            .map_err(|e| Kind::Query("proven connection".into()).context(e))?;
        let connection_end = ConnectionEnd::decode_vec(&res.value)
            .map_err(|e| Kind::Query("proven connection".into()).context(e))?;

        Ok((
            connection_end,
            res.proof.ok_or_else(|| {
                Kind::Query("proven connection".into()).context("empty proof".to_string())
            })?,
        ))
    }

    fn proven_channel(
        &self,
        port_id: &PortId,
        channel_id: &ChannelId,
        height: ICSHeight,
    ) -> Result<(ChannelEnd, MerkleProof), Error> {
        let res = self
            .query(
                Path::ChannelEnds(port_id.clone(), channel_id.clone()),
                height,
                true,
            )
            .map_err(|e| Kind::Query("proven channel".into()).context(e))?;

        let channel_end = ChannelEnd::decode_vec(&res.value)
            .map_err(|e| Kind::Query("proven channel".into()).context(e))?;

        Ok((
            channel_end,
            res.proof.ok_or_else(|| {
                Kind::Query("proven channel".into()).context("empty proof".to_string())
            })?,
        ))
    }

    fn proven_packet(
        &self,
        packet_type: PacketMsgType,
        port_id: PortId,
        channel_id: ChannelId,
        sequence: Sequence,
        height: ICSHeight,
    ) -> Result<(Vec<u8>, MerkleProof), Error> {
        let data = match packet_type {
            PacketMsgType::Recv => Path::Commitments {
                port_id,
                channel_id,
                sequence,
            },
            PacketMsgType::Ack => Path::Acks {
                port_id,
                channel_id,
                sequence,
            },
            PacketMsgType::TimeoutUnordered => Path::Receipts {
                port_id,
                channel_id,
                sequence,
            },
            PacketMsgType::TimeoutOrdered => Path::SeqRecvs {
                0: port_id,
                1: channel_id,
            },
            PacketMsgType::TimeoutOnClose => Path::Receipts {
                port_id,
                channel_id,
                sequence,
            },
        };

        let res = self
            .query(data, height, true)
            .map_err(|e| Kind::Query(packet_type.to_string()).context(e))?;

        let commitment_proof_bytes = res.proof.ok_or_else(|| {
            Kind::Query(packet_type.to_string()).context("empty proof".to_string())
        })?;

        Ok((res.value, commitment_proof_bytes))
    }

    fn build_client_state(&self, height: ICSHeight) -> Result<Self::ClientState, Error> {
        // Build the client state.
        Ok(ClientState::new(
            self.id().clone(),
            self.config.trust_threshold,
            self.config.trusting_period,
            self.unbonding_period()?,
            self.config.clock_drift,
            height,
            ICSHeight::zero(),
            vec!["upgrade".to_string(), "upgradedIBCState".to_string()],
            AllowUpdate {
                after_expiry: true,
                after_misbehaviour: true,
            },
        )
        .map_err(|e| Kind::BuildClientStateFailure.context(e))?)
    }

    fn build_consensus_state(
        &self,
        light_block: Self::LightBlock,
    ) -> Result<Self::ConsensusState, Error> {
        crate::time!("build_consensus_state");

        Ok(TMConsensusState::from(light_block.signed_header.header))
    }

    fn build_header(
        &self,
        trusted_height: ICSHeight,
        trusted_light_block: Self::LightBlock,
        target_light_block: Self::LightBlock,
    ) -> Result<Self::Header, Error> {
        crate::time!("build_header");

        Ok(TmHeader {
            trusted_height,
            signed_header: target_light_block.signed_header.clone(),
            validator_set: target_light_block.validators,
            trusted_validator_set: trusted_light_block.validators,
        })
    }
}

fn packet_query(request: &QueryPacketEventDataRequest, seq: Sequence) -> Query {
    tendermint_rpc::query::Query::eq(
        format!("{}.packet_src_channel", request.event_id.as_str()),
        request.source_channel_id.to_string(),
    )
    .and_eq(
        format!("{}.packet_src_port", request.event_id.as_str()),
        request.source_port_id.to_string(),
    )
    .and_eq(
        format!("{}.packet_dst_channel", request.event_id.as_str()),
        request.destination_channel_id.to_string(),
    )
    .and_eq(
        format!("{}.packet_dst_port", request.event_id.as_str()),
        request.destination_port_id.to_string(),
    )
    .and_eq(
        format!("{}.packet_sequence", request.event_id.as_str()),
        seq.to_string(),
    )
}

fn header_query(request: &QueryClientEventRequest) -> Query {
    tendermint_rpc::query::Query::eq(
        format!("{}.client_id", request.event_id.as_str()),
        request.client_id.to_string(),
    )
    .and_eq(
        format!("{}.consensus_height", request.event_id.as_str()),
        format!(
            "{}-{}",
            request.consensus_height.revision_number, request.consensus_height.revision_height
        ),
    )
}

// Extract the packet events from the query_txs RPC response. For any given
// packet query, there is at most one Tx matching such query. Moreover, a Tx may
// contain several events, but a single one must match the packet query.
// For example, if we're querying for the packet with sequence 3 and this packet
// was committed in some Tx along with the packet with sequence 4, the response
// will include both packets. For this reason, we iterate all packets in the Tx,
// searching for those that match (which must be a single one).
fn packet_from_tx_search_response(
    chain_id: &ChainId,
    request: &QueryPacketEventDataRequest,
    seq: Sequence,
    response: ResultTx,
) -> Option<IbcEvent> {
    let height = ICSHeight::new(chain_id.version(), u64::from(response.height));
    if request.height != ICSHeight::zero() && height > request.height {
        return None;
    }

    response
        .tx_result
        .events
        .into_iter()
        .filter(|abci_event| abci_event.type_str == request.event_id.as_str())
        .flat_map(|abci_event| ChannelEvents::try_from_tx(&abci_event))
        .find(|event| {
            let packet = match event {
                IbcEvent::SendPacket(send_ev) => Some(&send_ev.packet),
                IbcEvent::WriteAcknowledgement(ack_ev) => Some(&ack_ev.packet),
                _ => None,
            };

            packet.map_or(false, |packet| {
                packet.source_port == request.source_port_id
                    && packet.source_channel == request.source_channel_id
                    && packet.destination_port == request.destination_port_id
                    && packet.destination_channel == request.destination_channel_id
                    && packet.sequence == seq
            })
        })
}

// Extracts from the Tx the update client event for the requested client and height.
// Note: in the Tx, there may have been multiple events, some of them may be
// for update of other clients that are not relevant to the request.
// For example, if we're querying for a transaction that includes the update for client X at
// consensus height H, it is possible that the transaction also includes an update client
// for client Y at consensus height H'. This is the reason the code iterates all event fields in the
// returned Tx to retrieve the relevant ones.
// Returns `None` if no matching event was found.
fn update_client_from_tx_search_response(
    chain_id: &ChainId,
    request: &QueryClientEventRequest,
    response: ResultTx,
) -> Option<IbcEvent> {
    let height = ICSHeight::new(chain_id.version(), u64::from(response.height));
    if request.height != ICSHeight::zero() && height > request.height {
        return None;
    }

    response
        .tx_result
        .events
        .into_iter()
        .filter(|event| event.type_str == request.event_id.as_str())
        .flat_map(|event| ClientEvents::try_from_tx(&event))
        .flat_map(|event| match event {
            IbcEvent::UpdateClient(update) => Some(update),
            _ => None,
        })
        .find(|update| {
            update.common.client_id == request.client_id
                && update.common.consensus_height == request.consensus_height
        })
        .map(IbcEvent::UpdateClient)
}

/// Perform a generic `abci_query`, and return the corresponding deserialized response data.
async fn abci_query(
    chain: &CosmosSdkChain,
    path: TendermintABCIPath,
    data: String,
    height: Height,
    prove: bool,
) -> Result<QueryResponse, Error> {
    let height = if height.value() == 0 {
        None
    } else {
        Some(height)
    };

    // Use the Tendermint-rs RPC client to do the query.
    let response = chain
        .rpc_client()
        .abci_query(Some(path), data.into_bytes(), height, prove)
        .await
        .map_err(|e| Kind::Rpc(chain.config.rpc_addr.clone()).context(e))?;

    if !response.code.is_ok() {
        // Fail with response log.
        return Err(Kind::Rpc(chain.config.rpc_addr.clone())
            .context(response.log.to_string())
            .into());
    }

    if prove && response.proof.is_none() {
        // Fail due to empty proof
        return Err(Kind::EmptyResponseProof.into());
    }

    let proof = response
        .proof
        .map(|p| convert_tm_to_ics_merkle_proof(&p))
        .transpose()
        .map_err(Kind::Ics023)?;

    let response = QueryResponse {
        value: response.value,
        height: response.height,
        proof,
    };

    Ok(response)
}

/// Perform a `broadcast_tx_commit`, and return the corresponding deserialized response data.
async fn broadcast_tx_commit(
    chain: &CosmosSdkChain,
    data: Vec<u8>,
) -> Result<Response, anomaly::Error<Kind>> {
    let response = chain
        .rpc_client()
        .broadcast_tx_commit(data.into())
        .await
        .map_err(|e| Kind::Rpc(chain.config.rpc_addr.clone()).context(e))?;

    Ok(response)
}

/// Uses the GRPC client to retrieve the account sequence
async fn query_account(chain: &CosmosSdkChain, address: String) -> Result<BaseAccount, Error> {
    let mut client = ibc_proto::cosmos::auth::v1beta1::query_client::QueryClient::connect(
        chain.grpc_addr.clone(),
    )
    .await
    .map_err(|e| Kind::Grpc.context(e))?;

    let request = tonic::Request::new(QueryAccountRequest { address });

    let response = client.account(request).await;

    let base_account = BaseAccount::decode(
        response
            .map_err(|e| Kind::Grpc.context(e))?
            .into_inner()
            .account
            .unwrap()
            .value
            .as_slice(),
    )
    .map_err(|e| Kind::Grpc.context(e))?;

    Ok(base_account)
}

pub fn tx_result_to_event(
    chain_id: &ChainId,
    response: Response,
) -> Result<Vec<IbcEvent>, anomaly::Error<Kind>> {
    let mut result = vec![];

    // Verify the return codes from check_tx and deliver_tx
    if response.check_tx.code.is_err() {
        return Ok(vec![IbcEvent::ChainError(format!(
            "check_tx reports error: log={:?}",
            response.check_tx.log
        ))]);
    }
    if response.deliver_tx.code.is_err() {
        return Ok(vec![IbcEvent::ChainError(format!(
            "deliver_tx reports error: log={:?}",
            response.deliver_tx.log
        ))]);
    }

    let height = ICSHeight::new(chain_id.version(), u64::from(response.height));
    for event in response.deliver_tx.events {
        if let Some(ibc_ev) = from_tx_response_event(height, &event) {
            result.push(ibc_ev);
        }
    }
    Ok(result)
}

fn encode_to_bech32(address: &str, account_prefix: &str) -> Result<String, Error> {
    let account =
        AccountId::from_str(address).map_err(|_| Kind::InvalidKeyAddress(address.to_string()))?;

    let encoded = bech32::encode(account_prefix, account.to_base32(), Variant::Bech32)
        .map_err(Kind::Bech32Encoding)?;

    Ok(encoded)
}

// TODO: Memoize this result
// XXX: this is a duplication of the supervisor::get_counter_party_chain function and should be
// refactored
pub fn get_counterparty_chain(
    src_chain: &CosmosSdkChain,
    src_channel_id: &ChannelId,
    src_port_id: &PortId,
) -> Result<ChainId, BoxError> {
    info!(
        chain_id = %src_chain.id(),
        src_channel_id = %src_channel_id,
        src_port_id = %src_port_id,
        "getting counterparty chain"
    );

    use ibc::ics02_client::client_state::ClientState;

    let src_channel = src_chain.query_channel(src_port_id, src_channel_id, IBCHeight::zero())?;
    if src_channel.state_matches(&ChannelState::Uninitialized) {
        return Err(format!("missing channel '{}' on source chain", src_channel_id).into());
    }

    let src_connection_id = src_channel
        .connection_hops()
        .first()
        .ok_or_else(|| format!("no connection hops for channel '{}'", src_channel_id))?;

    let src_connection = src_chain.query_connection(&src_connection_id, IBCHeight::zero())?;
    if src_connection.state_matches(&ConnectionState::Uninitialized) {
        return Err(format!("missing connection '{}' on source chain", src_connection_id).into());
    }

    let client_id = src_connection.client_id();
    let client_state = src_chain.query_client_state(client_id, IBCHeight::zero())?;

    info!(
        chain_id=%src_chain.id(), src_channel_id=%src_channel_id, src_port_id=%src_port_id,
        "counterparty chain: {}", client_state.chain_id()
    );

    Ok(client_state.chain_id())
}<|MERGE_RESOLUTION|>--- conflicted
+++ resolved
@@ -3,8 +3,7 @@
     time::Duration,
 };
 
-use tracing::info;
-use anomaly::{fail, BoxError};
+use anomaly::fail;
 use bech32::{ToBase32, Variant};
 use bitcoin::hashes::hex::ToHex;
 use crossbeam_channel as channel;
@@ -21,7 +20,6 @@
 use tokio::runtime::Runtime as TokioRuntime;
 use tonic::codegen::http::Uri;
 
-use ibc::Height as IBCHeight;
 use ibc::downcast;
 use ibc::events::{from_tx_response_event, IbcEvent};
 use ibc::ics02_client::client_consensus::{
@@ -29,13 +27,8 @@
 };
 use ibc::ics02_client::client_state::{AnyClientState, IdentifiedAnyClientState};
 use ibc::ics02_client::events as ClientEvents;
-<<<<<<< HEAD
-use ibc::ics03_connection::connection::{State as ConnectionState, ConnectionEnd};
-use ibc::ics04_channel::channel::{State as ChannelState, ChannelEnd, QueryPacketEventDataRequest};
-=======
 use ibc::ics03_connection::connection::ConnectionEnd;
 use ibc::ics04_channel::channel::{ChannelEnd, IdentifiedChannelEnd, QueryPacketEventDataRequest};
->>>>>>> 22a0a3fa
 use ibc::ics04_channel::events as ChannelEvents;
 use ibc::ics04_channel::packet::{PacketMsgType, Sequence};
 use ibc::ics07_tendermint::client_state::{AllowUpdate, ClientState};
@@ -1505,47 +1498,4 @@
         .map_err(Kind::Bech32Encoding)?;
 
     Ok(encoded)
-}
-
-// TODO: Memoize this result
-// XXX: this is a duplication of the supervisor::get_counter_party_chain function and should be
-// refactored
-pub fn get_counterparty_chain(
-    src_chain: &CosmosSdkChain,
-    src_channel_id: &ChannelId,
-    src_port_id: &PortId,
-) -> Result<ChainId, BoxError> {
-    info!(
-        chain_id = %src_chain.id(),
-        src_channel_id = %src_channel_id,
-        src_port_id = %src_port_id,
-        "getting counterparty chain"
-    );
-
-    use ibc::ics02_client::client_state::ClientState;
-
-    let src_channel = src_chain.query_channel(src_port_id, src_channel_id, IBCHeight::zero())?;
-    if src_channel.state_matches(&ChannelState::Uninitialized) {
-        return Err(format!("missing channel '{}' on source chain", src_channel_id).into());
-    }
-
-    let src_connection_id = src_channel
-        .connection_hops()
-        .first()
-        .ok_or_else(|| format!("no connection hops for channel '{}'", src_channel_id))?;
-
-    let src_connection = src_chain.query_connection(&src_connection_id, IBCHeight::zero())?;
-    if src_connection.state_matches(&ConnectionState::Uninitialized) {
-        return Err(format!("missing connection '{}' on source chain", src_connection_id).into());
-    }
-
-    let client_id = src_connection.client_id();
-    let client_state = src_chain.query_client_state(client_id, IBCHeight::zero())?;
-
-    info!(
-        chain_id=%src_chain.id(), src_channel_id=%src_channel_id, src_port_id=%src_port_id,
-        "counterparty chain: {}", client_state.chain_id()
-    );
-
-    Ok(client_state.chain_id())
 }