--- conflicted
+++ resolved
@@ -1,9 +1,6 @@
-<<<<<<< HEAD
 /// THIS WILL SOON BE MOVED INTO chain/handle/cosmos.rs.
 /// Should implement the `ChainHandler` trait.
-use std::future::Future;
-=======
->>>>>>> 5f314e5f
+
 use std::str::FromStr;
 use std::time::Duration;
 
@@ -24,9 +21,7 @@
 use crate::error::{Error, Kind};
 use crate::util::block_on;
 
-<<<<<<< HEAD
-/// TODO: This will slowly be replaced by ChainRuntime + ChainHandle.
-=======
+
 use crate::error;
 use crate::keyring::store::{KeyEntry, KeyRing, KeyRingOperations, StoreBackend};
 use bytes::Bytes;
@@ -40,7 +35,7 @@
 use prost_types::Any;
 use std::future::Future;
 
->>>>>>> 5f314e5f
+
 pub struct CosmosSDKChain {
     config: ChainConfig,
     rpc_client: HttpClient,
