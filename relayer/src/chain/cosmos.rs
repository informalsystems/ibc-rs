--- conflicted
+++ resolved
@@ -19,11 +19,6 @@
 use crate::error::{Error, Kind};
 
 use super::Chain;
-<<<<<<< HEAD
-use ibc::tx_msg::Msg;
-use std::str::FromStr;
-=======
->>>>>>> 2438ede7
 
 pub struct CosmosSDKChain {
     config: ChainConfig,
@@ -101,10 +96,9 @@
         TrustThresholdFraction::default()
     }
 
-    fn build_sign_tx<T: std::error::Error, U: Msg<ValidationError = T>>(
-        &self,
-        _msgs: Vec<Box<U>>,
-    ) -> Result<Vec<u8>, Error> {
+    fn sign_tx(&self, _msgs: &[Any]) -> Result<Vec<u8>, Error> {
+        unimplemented!()
+
         // TODO: Once the tendermint is upgraded and crypto can be imported then work on this build and signing code
         // This is a pregenerated private key from running:
         //      let signing_key = SigningKey::random(&mut OsRng);
@@ -212,16 +206,6 @@
             Ok(resp) => println!("OK! {:?}", resp),
             Err(e) => println!("Err {:?}", e)
         };*/
-
-        unimplemented!()
-    }
-
-    fn send_msg<T: std::error::Error, U: Msg<ValidationError = T>>(
-        &self,
-        _msgs: Vec<Box<U>>,
-    ) -> Result<Vec<u8>, Error> {
-        //TODO: Broadcast the signed transaction
-        unimplemented!()
     }
 }
 
