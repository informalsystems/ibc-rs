use std::{
    cmp::min,
    convert::{TryFrom, TryInto},
    future::Future,
    str::FromStr,
    sync::Arc,
    thread,
    time::{Duration, Instant},
};

use bech32::{ToBase32, Variant};
use bitcoin::hashes::hex::ToHex;
use prost::Message;
use prost_types::Any;
use tendermint::abci::Path as TendermintABCIPath;
use tendermint::account::Id as AccountId;
use tendermint::block::Height;
use tendermint::consensus::Params;
use tendermint_light_client::types::LightBlock as TMLightBlock;
use tendermint_proto::Protobuf;
use tendermint_rpc::endpoint::tx_search::ResultTx;
use tendermint_rpc::query::Query;
use tendermint_rpc::{endpoint::broadcast::tx_sync::Response, Client, HttpClient, Order};
use tokio::runtime::Runtime as TokioRuntime;
use tonic::codegen::http::Uri;
use tracing::{debug, trace};

use ibc::downcast;
use ibc::events::{from_tx_response_event, IbcEvent};
use ibc::ics02_client::client_consensus::{
    AnyConsensusState, AnyConsensusStateWithHeight, QueryClientEventRequest,
};
use ibc::ics02_client::client_state::{AnyClientState, IdentifiedAnyClientState};
use ibc::ics02_client::events as ClientEvents;
use ibc::ics03_connection::connection::{ConnectionEnd, IdentifiedConnectionEnd};
use ibc::ics04_channel::channel::{ChannelEnd, IdentifiedChannelEnd, QueryPacketEventDataRequest};
use ibc::ics04_channel::events as ChannelEvents;
use ibc::ics04_channel::packet::{PacketMsgType, Sequence};
use ibc::ics07_tendermint::client_state::{AllowUpdate, ClientState};
use ibc::ics07_tendermint::consensus_state::ConsensusState as TMConsensusState;
use ibc::ics07_tendermint::header::Header as TmHeader;
use ibc::ics23_commitment::commitment::CommitmentPrefix;
use ibc::ics23_commitment::merkle::convert_tm_to_ics_merkle_proof;
use ibc::ics24_host::identifier::{ChainId, ChannelId, ClientId, ConnectionId, PortId};
use ibc::ics24_host::Path::ClientConsensusState as ClientConsensusPath;
use ibc::ics24_host::Path::ClientState as ClientStatePath;
use ibc::ics24_host::{ClientUpgradePath, Path, IBC_QUERY_PATH, SDK_UPGRADE_QUERY_PATH};
use ibc::query::{QueryTxHash, QueryTxRequest};
use ibc::signer::Signer;
use ibc::Height as ICSHeight;
use ibc_proto::cosmos::auth::v1beta1::{BaseAccount, QueryAccountRequest};
use ibc_proto::cosmos::base::v1beta1::Coin;
use ibc_proto::cosmos::tx::v1beta1::mode_info::{Single, Sum};
use ibc_proto::cosmos::tx::v1beta1::{
    AuthInfo, Fee, ModeInfo, SignDoc, SignerInfo, SimulateRequest, SimulateResponse, Tx, TxBody,
    TxRaw,
};
use ibc_proto::cosmos::upgrade::v1beta1::{
    QueryCurrentPlanRequest, QueryUpgradedConsensusStateRequest,
};
use ibc_proto::ibc::core::channel::v1::{
    PacketState, QueryChannelClientStateRequest, QueryChannelsRequest,
    QueryConnectionChannelsRequest, QueryNextSequenceReceiveRequest,
    QueryPacketAcknowledgementsRequest, QueryPacketCommitmentsRequest, QueryUnreceivedAcksRequest,
    QueryUnreceivedPacketsRequest,
};
use ibc_proto::ibc::core::client::v1::{QueryClientStatesRequest, QueryConsensusStatesRequest};
use ibc_proto::ibc::core::commitment::v1::MerkleProof;
use ibc_proto::ibc::core::connection::v1::{
    QueryClientConnectionsRequest, QueryConnectionsRequest,
};

use crate::chain::QueryResponse;
<<<<<<< HEAD
use crate::config::ChainConfig;
use crate::error::{self, Error};
=======
use crate::config::{ChainConfig, GasPrice};
use crate::error::{Error, Kind};
>>>>>>> d41f7fa5
use crate::event::monitor::{EventMonitor, EventReceiver};
use crate::keyring::{KeyEntry, KeyRing, Store};
use crate::light_client::tendermint::LightClient as TmLightClient;
use crate::light_client::LightClient;
use crate::light_client::Verified;

use super::Chain;

const DEFAULT_MAX_GAS: u64 = 300_000;
const DEFAULT_GAS_PRICE_ADJUSTMENT: f64 = 0.1;

const DEFAULT_MAX_MSG_NUM: usize = 30;
const DEFAULT_MAX_TX_SIZE: usize = 2 * 1048576; // 2 MBytes

mod retry_strategy {
    use crate::util::retry::Fixed;
    use std::time::Duration;

    pub fn wait_for_block_commits() -> impl Iterator<Item = Duration> {
        // The total time should be higher than the full node timeout which defaults to 10sec.
        Fixed::from_millis(300).take(40) // 12 seconds
    }
}

pub struct CosmosSdkChain {
    config: ChainConfig,
    rpc_client: HttpClient,
    grpc_addr: Uri,
    rt: Arc<TokioRuntime>,
    keybase: KeyRing,

    /// A cached copy of the account information
    account: Option<BaseAccount>,
}

impl CosmosSdkChain {
    /// The unbonding period of this chain
    pub fn unbonding_period(&self) -> Result<Duration, Error> {
        crate::time!("unbonding_period");

        let mut client = self
            .block_on(
                ibc_proto::cosmos::staking::v1beta1::query_client::QueryClient::connect(
                    self.grpc_addr.clone(),
                ),
            )
            .map_err(error::grpc_transport_error)?;

        let request =
            tonic::Request::new(ibc_proto::cosmos::staking::v1beta1::QueryParamsRequest {});

        let response = self
            .block_on(client.params(request))
            .map_err(error::grpc_status_error)?;

        let res = response
            .into_inner()
            .params
            .ok_or_else(|| error::grpc_response_param_error("none staking params".to_string()))?
            .unbonding_time
            .ok_or_else(|| error::grpc_response_param_error("none unbonding time".to_string()))?;

        Ok(Duration::new(res.seconds as u64, res.nanos as u32))
    }

    fn rpc_client(&self) -> &HttpClient {
        &self.rpc_client
    }

    pub fn config(&self) -> &ChainConfig {
        &self.config
    }

    /// Query the consensus parameters via an RPC query
    /// Specific to the SDK and used only for Tendermint client create
    pub fn query_consensus_params(&self) -> Result<Params, Error> {
        crate::time!("query_consensus_params");

        Ok(self
            .block_on(self.rpc_client().genesis())
            .map_err(|e| error::rpc_error(self.config.rpc_addr.clone(), e))?
            .consensus_params)
    }

    /// Run a future to completion on the Tokio runtime.
    fn block_on<F: Future>(&self, f: F) -> F::Output {
        crate::time!("block_on");
        self.rt.block_on(f)
    }

    fn send_tx(&mut self, proto_msgs: Vec<Any>) -> Result<Response, Error> {
        crate::time!("send_tx");

<<<<<<< HEAD
        let key = self
            .keybase()
            .get_key(&self.config.key_name)
            .map_err(error::key_base_error)?;

        // Create TxBody
        let body = TxBody {
            messages: proto_msgs.to_vec(),
            memo: "".to_string(),
            timeout_height: 0_u64,
            extension_options: Vec::<Any>::new(),
            non_critical_extension_options: Vec::<Any>::new(),
        };

        // A protobuf serialization of a TxBody
        let mut body_buf = Vec::new();
        prost::Message::encode(&body, &mut body_buf).unwrap();

        let mut pk_buf = Vec::new();
        prost::Message::encode(&key.public_key.public_key.to_bytes(), &mut pk_buf).unwrap();

        crate::time!("PK {:?}", hex::encode(key.public_key.public_key.to_bytes()));

        // Create a MsgSend proto Any message
        let pk_any = Any {
            type_url: "/cosmos.crypto.secp256k1.PubKey".to_string(),
            value: pk_buf,
        };

        let acct_response: BaseAccount = self.block_on(query_account(self, key.account))?;
=======
        let account_seq = self.account_sequence()?;

        debug!(
            "send_tx: sending {} messages to {} using nonce {}",
            proto_msgs.len(),
            self.id(),
            account_seq,
        );
>>>>>>> d41f7fa5

        let signer_info = self.signer(account_seq)?;
        let fee = self.default_fee();
        let (body, body_buf) = tx_body_and_bytes(proto_msgs)?;

        let (auth_info, auth_buf) = auth_info_and_bytes(signer_info.clone(), fee.clone())?;
        let signed_doc = self.signed_doc(body_buf.clone(), auth_buf, account_seq)?;

        // Try to simulate the Tx.
        // It is possible that a batch of messages are fragmented by the caller (`send_msgs`) such that
        // they do not individually verify. For example for the following batch
        // [`MsgUpdateClient`, `MsgRecvPacket`, ..., `MsgRecvPacket`]
        // if the batch is split in two TX-es, the second one will fail the simulation in `deliverTx` check
        // In this case we just leave the gas un-adjusted, i.e. use `self.max_gas()`
        let estimated_gas = self
            .send_tx_simulate(SimulateRequest {
                tx: Some(Tx {
                    body: Some(body),
                    auth_info: Some(auth_info),
                    signatures: vec![signed_doc],
                }),
            })
            .map_or(self.max_gas(), |sr| {
                sr.gas_info.map_or(self.max_gas(), |g| g.gas_used)
            });

        if estimated_gas > self.max_gas() {
            return Err(Kind::TxSimulateGasEstimateExceeded {
                chain_id: self.id().clone(),
                estimated_gas,
                max_gas: self.max_gas(),
            }
            .into());
        }

        let adjusted_fee = self.fee_with_gas(estimated_gas);

        trace!(
            "send_tx: {} based on the estimated gas, adjusting fee from {:?} to {:?}",
            self.id(),
            fee,
            adjusted_fee
        );

<<<<<<< HEAD
        // A protobuf serialization of a SignDoc
        let mut signdoc_buf = Vec::new();
        prost::Message::encode(&sign_doc, &mut signdoc_buf).unwrap();

        // Sign doc and broadcast
        let signed = self
            .keybase
            .sign_msg(&self.config.key_name, signdoc_buf)
            .map_err(error::key_base_error)?;
=======
        let (_auth_adjusted, auth_buf_adjusted) = auth_info_and_bytes(signer_info, adjusted_fee)?;
        let account_number = self.account_number()?;
        let signed_doc =
            self.signed_doc(body_buf.clone(), auth_buf_adjusted.clone(), account_number)?;
>>>>>>> d41f7fa5

        let tx_raw = TxRaw {
            body_bytes: body_buf,
            auth_info_bytes: auth_buf_adjusted,
            signatures: vec![signed_doc],
        };

        let mut tx_bytes = Vec::new();
        prost::Message::encode(&tx_raw, &mut tx_bytes).unwrap();

<<<<<<< HEAD
        let response = self.block_on(broadcast_tx_commit(self, txraw_buf))?;
=======
        let response = self
            .block_on(broadcast_tx_sync(self, tx_bytes))
            .map_err(|e| Kind::Rpc(self.config.rpc_addr.clone()).context(e))?;
>>>>>>> d41f7fa5

        debug!(
            "send_tx: broadcast_tx_sync to {}: {:?}",
            self.id(),
            response
        );

        self.incr_account_sequence()?;

        Ok(response)
    }

    /// The maximum amount of gas the relayer is willing to pay for a transaction
    fn max_gas(&self) -> u64 {
        self.config.max_gas.unwrap_or(DEFAULT_MAX_GAS)
    }

    /// The gas price
    fn gas_price(&self) -> &GasPrice {
        &self.config.gas_price
    }

    /// The gas price adjustment
    fn gas_adjustment(&self) -> f64 {
        self.config
            .gas_adjustment
            .unwrap_or(DEFAULT_GAS_PRICE_ADJUSTMENT)
    }

    /// Adjusts the fee based on the configured `gas_adjustment` to prevent out of gas errors.
    /// The actual gas cost, when a transaction is executed, may be slightly higher than the
    /// one returned by the simulation.
    fn apply_adjustment_to_gas(&self, gas_amount: u64) -> u64 {
        min(
            gas_amount + mul_ceil(gas_amount, self.gas_adjustment()),
            self.max_gas(),
        )
    }

    /// The maximum fee the relayer pays for a transaction
    fn max_fee_in_coins(&self) -> Coin {
        calculate_fee(self.max_gas(), self.gas_price())
    }

    /// The fee in coins based on gas amount
    fn fee_from_gas_in_coins(&self, gas: u64) -> Coin {
        calculate_fee(gas, self.gas_price())
    }

    /// The maximum number of messages included in a transaction
    fn max_msg_num(&self) -> usize {
        self.config.max_msg_num.unwrap_or(DEFAULT_MAX_MSG_NUM)
    }

    /// The maximum size of any transaction sent by the relayer to this chain
    fn max_tx_size(&self) -> usize {
        self.config.max_tx_size.unwrap_or(DEFAULT_MAX_TX_SIZE)
    }

    fn query(&self, data: Path, height: ICSHeight, prove: bool) -> Result<QueryResponse, Error> {
        crate::time!("query");

        let path = TendermintABCIPath::from_str(IBC_QUERY_PATH).unwrap();

        let height =
            Height::try_from(height.revision_height).map_err(error::invalid_height_error)?;

        if !data.is_provable() & prove {
            return Err(error::private_store_error());
        }

        let response = self.block_on(abci_query(self, path, data.to_string(), height, prove))?;

        // TODO - Verify response proof, if requested.
        if prove {}

        Ok(response)
    }

    // Perform an ABCI query against the client upgrade sub-store to fetch a proof.
    fn query_client_upgrade_proof(
        &self,
        data: ClientUpgradePath,
        height: Height,
    ) -> Result<(MerkleProof, ICSHeight), Error> {
        let prev_height =
            Height::try_from(height.value() - 1).map_err(error::invalid_height_error)?;

        let path = TendermintABCIPath::from_str(SDK_UPGRADE_QUERY_PATH).unwrap();
        let response: QueryResponse = self.block_on(abci_query(
            self,
            path,
            Path::Upgrade(data).to_string(),
            prev_height,
            true,
        ))?;

        let proof = response
            .proof
            .ok_or_else(error::empty_response_proof_error)?;

        let height = ICSHeight::new(
            self.config.id.version(),
            response.height.increment().value(),
        );

        Ok((proof, height))
    }

    fn send_tx_simulate(&self, request: SimulateRequest) -> Result<SimulateResponse, Error> {
        crate::time!("tx simulate");

        let mut client = self
            .block_on(
                ibc_proto::cosmos::tx::v1beta1::service_client::ServiceClient::connect(
                    self.grpc_addr.clone(),
                ),
            )
            .map_err(|e| Kind::Grpc.context(e))?;

        let request = tonic::Request::new(request);
        let response = self
            .block_on(client.simulate(request))
            .map_err(|e| Kind::Grpc.context(e))?
            .into_inner();

        Ok(response)
    }

    fn key(&self) -> Result<KeyEntry, Error> {
        Ok(self
            .keybase()
            .get_key(&self.config.key_name)
            .map_err(|e| Kind::KeyBase.context(e))?)
    }

    fn key_bytes(&self, key: &KeyEntry) -> Result<Vec<u8>, Error> {
        let mut pk_buf = Vec::new();
        prost::Message::encode(&key.public_key.public_key.to_bytes(), &mut pk_buf).unwrap();
        Ok(pk_buf)
    }

    fn key_and_bytes(&self) -> Result<(KeyEntry, Vec<u8>), Error> {
        let key = self.key()?;
        let key_bytes = self.key_bytes(&key)?;
        Ok((key, key_bytes))
    }

    fn account(&mut self) -> Result<&mut BaseAccount, Error> {
        if self.account == None {
            let account = self
                .block_on(query_account(self, self.key()?.account))
                .map_err(|e| Kind::Grpc.context(e))?;

            debug!(
                sequence = %account.sequence,
                number = %account.account_number,
                "send_tx: retrieved account for {}",
                self.id()
            );

            self.account = Some(account);
        }

        Ok(self
            .account
            .as_mut()
            .expect("account was supposedly just cached"))
    }

    fn account_number(&mut self) -> Result<u64, Error> {
        Ok(self.account()?.account_number)
    }

    fn account_sequence(&mut self) -> Result<u64, Error> {
        Ok(self.account()?.sequence)
    }

    fn incr_account_sequence(&mut self) -> Result<(), Error> {
        self.account()?.sequence += 1;
        Ok(())
    }

    fn signer(&self, sequence: u64) -> Result<SignerInfo, Error> {
        let (_key, pk_buf) = self.key_and_bytes()?;
        // Create a MsgSend proto Any message
        let pk_any = Any {
            type_url: "/cosmos.crypto.secp256k1.PubKey".to_string(),
            value: pk_buf,
        };

        let single = Single { mode: 1 };
        let sum_single = Some(Sum::Single(single));
        let mode = Some(ModeInfo { sum: sum_single });
        let signer_info = SignerInfo {
            public_key: Some(pk_any),
            mode_info: mode,
            sequence,
        };
        Ok(signer_info)
    }

    fn default_fee(&self) -> Fee {
        Fee {
            amount: vec![self.max_fee_in_coins()],
            gas_limit: self.max_gas(),
            payer: "".to_string(),
            granter: "".to_string(),
        }
    }

    fn fee_with_gas(&self, gas_limit: u64) -> Fee {
        let adjusted_gas_limit = self.apply_adjustment_to_gas(gas_limit);
        Fee {
            amount: vec![self.fee_from_gas_in_coins(adjusted_gas_limit)],
            gas_limit: adjusted_gas_limit,
            ..self.default_fee()
        }
    }

    fn signed_doc(
        &self,
        body_bytes: Vec<u8>,
        auth_info_bytes: Vec<u8>,
        account_number: u64,
    ) -> Result<Vec<u8>, Error> {
        let sign_doc = SignDoc {
            body_bytes,
            auth_info_bytes,
            chain_id: self.config.clone().id.to_string(),
            account_number,
        };

        // A protobuf serialization of a SignDoc
        let mut signdoc_buf = Vec::new();
        prost::Message::encode(&sign_doc, &mut signdoc_buf).unwrap();

        // Sign doc
        let signed = self
            .keybase
            .sign_msg(&self.config.key_name, signdoc_buf)
            .map_err(|e| Kind::KeyBase.context(e))?;

        Ok(signed)
    }

    /// Given a vector of `TxSyncResult` elements,
    /// each including a transaction response hash for one or more messages, periodically queries the chain
    /// with the transaction hashes to get the list of IbcEvents included in those transactions.
    pub fn wait_for_block_commits(
        &self,
        mut tx_sync_results: Vec<TxSyncResult>,
    ) -> Result<Vec<TxSyncResult>, Error> {
        use crate::util::retry::{retry_with_index, RetryResult};

        trace!("waiting for commit of block(s)");

        // Wait a little bit initially
        thread::sleep(Duration::from_millis(200));

        let start = Instant::now();

        let result = retry_with_index(retry_strategy::wait_for_block_commits(), |index| {
            if all_tx_results_found(&tx_sync_results) {
                trace!(
                    "wait_for_block_commits: retrieved {} tx results after {} tries ({}ms)",
                    tx_sync_results.len(),
                    index,
                    start.elapsed().as_millis()
                );

                // All transactions confirmed
                return RetryResult::Ok(());
            }

            for TxSyncResult { response, events } in tx_sync_results.iter_mut() {
                // If this transaction was not committed, determine whether it was because it failed
                // or because it hasn't been committed yet.
                if empty_event_present(&events) {
                    // If the transaction failed, replace the events with an error,
                    // so that we don't attempt to resolve the transaction later on.
                    if response.code.value() != 0 {
                        *events = vec![IbcEvent::ChainError(format!(
                            "deliver_tx for Tx hash {} reports error: code={:?}, log={:?}",
                            response.hash, response.code, response.log
                        ))];

                    // Otherwise, try to resolve transaction hash to the corresponding events.
                    } else if let Ok(events_per_tx) =
                        self.query_txs(QueryTxRequest::Transaction(QueryTxHash(response.hash)))
                    {
                        // If we get events back, progress was made, so we replace the events
                        // with the new ones. in both cases we will check in the next iteration
                        // whether or not the transaction was fully committed.
                        if !events_per_tx.is_empty() {
                            *events = events_per_tx;
                        }
                    }
                }
            }
            RetryResult::Retry(index)
        });

        match result {
            // All transactions confirmed
            Ok(()) => Ok(tx_sync_results),
            // Did not find confirmation
            Err(_) => Err(Kind::TxNoConfirmation.into()),
        }
    }
}

fn empty_event_present(events: &[IbcEvent]) -> bool {
    events.iter().any(|ev| matches!(ev, IbcEvent::Empty(_)))
}

fn all_tx_results_found(tx_sync_results: &[TxSyncResult]) -> bool {
    tx_sync_results
        .iter()
        .all(|r| !empty_event_present(&r.events))
}

impl Chain for CosmosSdkChain {
    type LightBlock = TMLightBlock;
    type Header = TmHeader;
    type ConsensusState = TMConsensusState;
    type ClientState = ClientState;

    fn bootstrap(config: ChainConfig, rt: Arc<TokioRuntime>) -> Result<Self, Error> {
        let rpc_client = HttpClient::new(config.rpc_addr.clone())
            .map_err(|e| error::rpc_error(config.rpc_addr.clone(), e))?;

        // Initialize key store and load key
        let keybase = KeyRing::new(Store::Test, &config.account_prefix, &config.id)
            .map_err(error::key_base_error)?;

        let grpc_addr = Uri::from_str(&config.grpc_addr.to_string())
            .map_err(|e| error::invalid_uri_error(config.grpc_addr.to_string(), e))?;

        Ok(Self {
            config,
            rpc_client,
            grpc_addr,
            rt,
            keybase,
            account: None,
        })
    }

    fn init_light_client(&self) -> Result<Box<dyn LightClient<Self>>, Error> {
        use tendermint_light_client::types::PeerId;

        crate::time!("init_light_client");

        let peer_id: PeerId = self
            .rt
            .block_on(self.rpc_client.status())
            .map(|s| s.node_info.id)
            .map_err(|e| error::rpc_error(self.config.rpc_addr.clone(), e))?;

        let light_client = TmLightClient::from_config(&self.config, peer_id)?;

        Ok(Box::new(light_client))
    }

    fn init_event_monitor(
        &self,
        rt: Arc<TokioRuntime>,
    ) -> Result<(EventReceiver, Option<thread::JoinHandle<()>>), Error> {
        crate::time!("init_event_monitor");

        let (mut event_monitor, event_receiver) = EventMonitor::new(
            self.config.id.clone(),
            self.config.websocket_addr.clone(),
            rt,
        )
        .map_err(error::event_monitor_error)?;

        event_monitor
            .subscribe()
            .map_err(error::event_monitor_error)?;

        let monitor_thread = thread::spawn(move || event_monitor.run());

        Ok((event_receiver, Some(monitor_thread)))
    }

    fn id(&self) -> &ChainId {
        &self.config().id
    }

    fn keybase(&self) -> &KeyRing {
        &self.keybase
    }

    fn keybase_mut(&mut self) -> &mut KeyRing {
        &mut self.keybase
    }

    /// Send one or more transactions that include all the specified messages.
    /// The `proto_msgs` are split in transactions such they don't exceed the configured maximum
    /// number of messages per transaction and the maximum transaction size.
    /// Then `send_tx()` is called with each Tx. `send_tx()` determines the fee based on the
    /// on-chain simulation and if this exceeds the maximum gas specified in the configuration file
    /// then it returns error.
    /// TODO - more work is required here for a smarter split maybe iteratively accumulating/ evaluating
    /// msgs in a Tx until any of the max size, max num msgs, max fee are exceeded.
    fn send_msgs(&mut self, proto_msgs: Vec<Any>) -> Result<Vec<IbcEvent>, Error> {
        crate::time!("send_msgs");

        if proto_msgs.is_empty() {
            return Ok(vec![]);
        }
        let mut tx_sync_results = vec![];

        let mut n = 0;
        let mut size = 0;
        let mut msg_batch = vec![];
        for msg in proto_msgs.iter() {
            msg_batch.push(msg.clone());
            let mut buf = Vec::new();
            prost::Message::encode(msg, &mut buf).unwrap();
            n += 1;
            size += buf.len();
            if n >= self.max_msg_num() || size >= self.max_tx_size() {
                let events_per_tx = vec![IbcEvent::Empty("".to_string()); msg_batch.len()];
                let tx_sync_result = self.send_tx(msg_batch)?;
                tx_sync_results.push(TxSyncResult {
                    response: tx_sync_result,
                    events: events_per_tx,
                });
                n = 0;
                size = 0;
                msg_batch = vec![];
            }
        }
        if !msg_batch.is_empty() {
            let events_per_tx = vec![IbcEvent::Empty("".to_string()); msg_batch.len()];
            let tx_sync_result = self.send_tx(msg_batch)?;
            tx_sync_results.push(TxSyncResult {
                response: tx_sync_result,
                events: events_per_tx,
            });
        }

        let tx_sync_results = self.wait_for_block_commits(tx_sync_results)?;

        let events = tx_sync_results
            .into_iter()
            .map(|el| el.events)
            .flatten()
            .collect();

        Ok(events)
    }

    /// Get the account for the signer
    fn get_signer(&mut self) -> Result<Signer, Error> {
        crate::time!("get_signer");

        // Get the key from key seed file
        let key = self
            .keybase()
            .get_key(&self.config.key_name)
            .map_err(error::key_base_error)?;

        let bech32 = encode_to_bech32(&key.address.to_hex(), &self.config.account_prefix)?;
        Ok(Signer::new(bech32))
    }

    /// Get the signing key
    fn get_key(&mut self) -> Result<KeyEntry, Error> {
        crate::time!("get_key");

        // Get the key from key seed file
        let key = self
            .keybase()
            .get_key(&self.config.key_name)
            .map_err(error::key_base_error)?;

        Ok(key)
    }

    fn query_commitment_prefix(&self) -> Result<CommitmentPrefix, Error> {
        crate::time!("query_commitment_prefix");

        // TODO - do a real chain query
        Ok(CommitmentPrefix::from(
            self.config().store_prefix.as_bytes().to_vec(),
        ))
    }

    /// Query the latest height the chain is at via a RPC query
    fn query_latest_height(&self) -> Result<ICSHeight, Error> {
        crate::time!("query_latest_height");

        let status = self
            .block_on(self.rpc_client().status())
            .map_err(|e| error::rpc_error(self.config.rpc_addr.clone(), e))?;

        if status.sync_info.catching_up {
            return Err(error::chain_not_caught_up_error(
                self.config.rpc_addr.to_string(),
                self.config().id.clone(),
            ));
        }

        Ok(ICSHeight {
            revision_number: ChainId::chain_version(status.node_info.network.as_str()),
            revision_height: u64::from(status.sync_info.latest_block_height),
        })
    }

    fn query_clients(
        &self,
        request: QueryClientStatesRequest,
    ) -> Result<Vec<IdentifiedAnyClientState>, Error> {
        crate::time!("query_chain_clients");

        let mut client = self
            .block_on(
                ibc_proto::ibc::core::client::v1::query_client::QueryClient::connect(
                    self.grpc_addr.clone(),
                ),
            )
            .map_err(error::grpc_transport_error)?;

        let request = tonic::Request::new(request);
        let response = self
            .block_on(client.client_states(request))
            .map_err(error::grpc_status_error)?
            .into_inner();

        // Deserialize into domain type
        let mut clients: Vec<IdentifiedAnyClientState> = response
            .client_states
            .into_iter()
            .filter_map(|cs| IdentifiedAnyClientState::try_from(cs).ok())
            .collect();

        // Sort by client identifier counter
        clients.sort_by(|a, b| {
            client_id_suffix(&a.client_id)
                .unwrap_or(0) // Fallback to `0` suffix (no sorting) if client id is malformed
                .cmp(&client_id_suffix(&b.client_id).unwrap_or(0))
        });

        Ok(clients)
    }

    fn query_client_state(
        &self,
        client_id: &ClientId,
        height: ICSHeight,
    ) -> Result<Self::ClientState, Error> {
        crate::time!("query_client_state");

        let client_state = self
            .query(ClientStatePath(client_id.clone()), height, false)
            .and_then(|v| AnyClientState::decode_vec(&v.value).map_err(error::decode_error))?;
        let client_state = downcast!(client_state.clone() => AnyClientState::Tendermint)
            .ok_or_else(|| error::client_state_type_error(format!("{:?}", client_state)))?;
        Ok(client_state)
    }

    fn query_upgraded_client_state(
        &self,
        height: ICSHeight,
    ) -> Result<(Self::ClientState, MerkleProof), Error> {
        crate::time!("query_upgraded_client_state");

        let mut client = self
            .block_on(
                ibc_proto::cosmos::upgrade::v1beta1::query_client::QueryClient::connect(
                    self.grpc_addr.clone(),
                ),
            )
            .map_err(error::grpc_transport_error)?;

        let req = tonic::Request::new(QueryCurrentPlanRequest {});
        let response = self
            .block_on(client.current_plan(req))
            .map_err(error::grpc_status_error)?;

        let upgraded_client_state_raw = response
            .into_inner()
            .plan
            .ok_or_else(error::empty_response_value_error)?
            .upgraded_client_state
            .ok_or_else(error::empty_upgraded_client_state_error)?;
        let client_state =
            AnyClientState::try_from(upgraded_client_state_raw).map_err(error::ics02_error)?;

        // TODO: Better error kinds here.
        let tm_client_state = downcast!(client_state.clone() => AnyClientState::Tendermint)
            .ok_or_else(|| error::client_state_type_error(format!("{:?}", client_state)))?;

        // Query for the proof.
        let tm_height =
            Height::try_from(height.revision_height).map_err(error::invalid_height_error)?;
        let (proof, _proof_height) = self.query_client_upgrade_proof(
            ClientUpgradePath::UpgradedClientState(height.revision_height),
            tm_height,
        )?;

        Ok((tm_client_state, proof))
    }

    fn query_upgraded_consensus_state(
        &self,
        height: ICSHeight,
    ) -> Result<(Self::ConsensusState, MerkleProof), Error> {
        crate::time!("query_upgraded_consensus_state");

        let tm_height =
            Height::try_from(height.revision_height).map_err(error::invalid_height_error)?;

        let mut client = self
            .block_on(
                ibc_proto::cosmos::upgrade::v1beta1::query_client::QueryClient::connect(
                    self.grpc_addr.clone(),
                ),
            )
            .map_err(error::grpc_transport_error)?;

        let req = tonic::Request::new(QueryUpgradedConsensusStateRequest {
            last_height: tm_height.into(),
        });
        let response = self
            .block_on(client.upgraded_consensus_state(req))
            .map_err(error::grpc_status_error)?;

        let upgraded_consensus_state_raw = response
            .into_inner()
            .upgraded_consensus_state
            .ok_or_else(error::empty_response_value_error)?;

        // TODO: More explicit error kinds (should not reuse Grpc all over the place)
        let consensus_state = AnyConsensusState::try_from(upgraded_consensus_state_raw)
            .map_err(error::ics02_error)?;

        let tm_consensus_state =
            downcast!(consensus_state.clone() => AnyConsensusState::Tendermint)
                .ok_or_else(|| error::client_state_type_error(format!("{:?}", consensus_state)))?;

        // Fetch the proof.
        let (proof, _proof_height) = self.query_client_upgrade_proof(
            ClientUpgradePath::UpgradedClientConsensusState(height.revision_height),
            tm_height,
        )?;

        Ok((tm_consensus_state, proof))
    }

    /// Performs a query to retrieve the identifiers of all connections.
    fn query_consensus_states(
        &self,
        request: QueryConsensusStatesRequest,
    ) -> Result<Vec<AnyConsensusStateWithHeight>, Error> {
        crate::time!("query_chain_clients");

        let mut client = self
            .block_on(
                ibc_proto::ibc::core::client::v1::query_client::QueryClient::connect(
                    self.grpc_addr.clone(),
                ),
            )
            .map_err(error::grpc_transport_error)?;

        let request = tonic::Request::new(request);
        let response = self
            .block_on(client.consensus_states(request))
            .map_err(error::grpc_status_error)?
            .into_inner();

        let mut consensus_states: Vec<AnyConsensusStateWithHeight> = response
            .consensus_states
            .into_iter()
            .filter_map(|cs| TryFrom::try_from(cs).ok())
            .collect();
        consensus_states.sort_by(|a, b| a.height.cmp(&b.height));
        consensus_states.reverse();
        Ok(consensus_states)
    }

    fn query_consensus_state(
        &self,
        client_id: ClientId,
        consensus_height: ICSHeight,
        query_height: ICSHeight,
    ) -> Result<AnyConsensusState, Error> {
        crate::time!("query_chain_clients");

        let consensus_state = self
            .proven_client_consensus(&client_id, consensus_height, query_height)?
            .0;
        Ok(AnyConsensusState::Tendermint(consensus_state))
    }

    fn query_client_connections(
        &self,
        request: QueryClientConnectionsRequest,
    ) -> Result<Vec<ConnectionId>, Error> {
        crate::time!("query_connections");

        let mut client = self
            .block_on(
                ibc_proto::ibc::core::connection::v1::query_client::QueryClient::connect(
                    self.grpc_addr.clone(),
                ),
            )
            .map_err(error::grpc_transport_error)?;

        let request = tonic::Request::new(request);

<<<<<<< HEAD
        let response = self
            .block_on(client.client_connections(request))
            .map_err(error::grpc_status_error)?
            .into_inner();
=======
        let response = match self.block_on(client.client_connections(request)) {
            Ok(res) => res.into_inner(),
            Err(e) if e.code() == tonic::Code::NotFound => return Ok(vec![]),
            Err(e) => return Err(Kind::Grpc.context(e).into()),
        };
>>>>>>> d41f7fa5

        // TODO: add warnings for any identifiers that fail to parse (below).
        //      similar to the parsing in `query_connection_channels`.

        let ids = response
            .connection_paths
            .iter()
            .filter_map(|id| ConnectionId::from_str(id).ok())
            .collect();

        Ok(ids)
    }

    fn query_connections(
        &self,
        request: QueryConnectionsRequest,
    ) -> Result<Vec<IdentifiedConnectionEnd>, Error> {
        crate::time!("query_connections");

        let mut client = self
            .block_on(
                ibc_proto::ibc::core::connection::v1::query_client::QueryClient::connect(
                    self.grpc_addr.clone(),
                ),
            )
            .map_err(error::grpc_transport_error)?;

        let request = tonic::Request::new(request);

        let response = self
            .block_on(client.connections(request))
            .map_err(error::grpc_status_error)?
            .into_inner();

        // TODO: add warnings for any identifiers that fail to parse (below).
        //      similar to the parsing in `query_connection_channels`.

        let connections = response
            .connections
            .into_iter()
            .filter_map(|co| IdentifiedConnectionEnd::try_from(co).ok())
            .collect();

        Ok(connections)
    }

    fn query_connection(
        &self,
        connection_id: &ConnectionId,
        height: ICSHeight,
    ) -> Result<ConnectionEnd, Error> {
        async fn do_query_connection(
            chain: &CosmosSdkChain,
            connection_id: &ConnectionId,
            height: ICSHeight,
        ) -> Result<ConnectionEnd, Error> {
            use ibc_proto::ibc::core::connection::v1 as connection;
            use tonic::{metadata::MetadataValue, IntoRequest};

            let mut client =
                connection::query_client::QueryClient::connect(chain.grpc_addr.clone())
                    .await
                    .map_err(error::grpc_transport_error)?;

            let mut request = connection::QueryConnectionRequest {
                connection_id: connection_id.to_string(),
            }
            .into_request();

            let height_param = MetadataValue::from_str(&height.revision_height.to_string())
                .map_err(error::invalid_metadata_error)?;

            request
                .metadata_mut()
                .insert("x-cosmos-block-height", height_param);

            let response = client.connection(request).await.map_err(|e| {
<<<<<<< HEAD
                if e.code() == Code::NotFound {
                    error::connection_not_found_error(connection_id.clone())
=======
                if e.code() == tonic::Code::NotFound {
                    Kind::ConnectionNotFound(connection_id.clone()).into()
>>>>>>> d41f7fa5
                } else {
                    error::grpc_status_error(e)
                }
            })?;

            match response.into_inner().connection {
                Some(raw_connection) => {
                    let connection_end = raw_connection.try_into().map_err(error::ics03_error)?;

                    Ok(connection_end)
                }
                None => {
                    // When no connection is found, the GRPC call itself should return
                    // the NotFound error code. Nevertheless even if the call is successful,
                    // the connection field may not be present, because in protobuf3
                    // everything is optional.
                    Err(error::connection_not_found_error(connection_id.clone()))
                }
            }
        }

        self.block_on(async { do_query_connection(self, connection_id, height).await })
    }

    fn query_connection_channels(
        &self,
        request: QueryConnectionChannelsRequest,
    ) -> Result<Vec<IdentifiedChannelEnd>, Error> {
        crate::time!("query_connection_channels");

        let mut client = self
            .block_on(
                ibc_proto::ibc::core::channel::v1::query_client::QueryClient::connect(
                    self.grpc_addr.clone(),
                ),
            )
            .map_err(error::grpc_transport_error)?;

        let request = tonic::Request::new(request);

        let response = self
            .block_on(client.connection_channels(request))
            .map_err(error::grpc_status_error)?
            .into_inner();

        // TODO: add warnings for any identifiers that fail to parse (below).
        //  https://github.com/informalsystems/ibc-rs/pull/506#discussion_r555945560

        let channels = response
            .channels
            .into_iter()
            .filter_map(|ch| IdentifiedChannelEnd::try_from(ch).ok())
            .collect();
        Ok(channels)
    }

    fn query_channels(
        &self,
        request: QueryChannelsRequest,
    ) -> Result<Vec<IdentifiedChannelEnd>, Error> {
        crate::time!("query_connections");

        let mut client = self
            .block_on(
                ibc_proto::ibc::core::channel::v1::query_client::QueryClient::connect(
                    self.grpc_addr.clone(),
                ),
            )
            .map_err(error::grpc_transport_error)?;

        let request = tonic::Request::new(request);

        let response = self
            .block_on(client.channels(request))
            .map_err(error::grpc_status_error)?
            .into_inner();

        let channels = response
            .channels
            .into_iter()
            .filter_map(|ch| IdentifiedChannelEnd::try_from(ch).ok())
            .collect();
        Ok(channels)
    }

    fn query_channel(
        &self,
        port_id: &PortId,
        channel_id: &ChannelId,
        height: ICSHeight,
    ) -> Result<ChannelEnd, Error> {
        let res = self.query(
            Path::ChannelEnds(port_id.clone(), channel_id.clone()),
            height,
            false,
        )?;
        let channel_end = ChannelEnd::decode_vec(&res.value).map_err(error::decode_error)?;

        Ok(channel_end)
    }

    fn query_channel_client_state(
        &self,
        request: QueryChannelClientStateRequest,
    ) -> Result<Option<IdentifiedAnyClientState>, Error> {
        crate::time!("query_channel_client_state");

        let mut client = self
            .block_on(
                ibc_proto::ibc::core::channel::v1::query_client::QueryClient::connect(
                    self.grpc_addr.clone(),
                ),
            )
            .map_err(error::grpc_transport_error)?;

        let request = tonic::Request::new(request);

        let response = self
            .block_on(client.channel_client_state(request))
            .map_err(error::grpc_status_error)?
            .into_inner();

        let client_state: Option<IdentifiedAnyClientState> = response
            .identified_client_state
            .map_or_else(|| None, |proto_cs| proto_cs.try_into().ok());

        Ok(client_state)
    }

    /// Queries the packet commitment hashes associated with a channel.
    fn query_packet_commitments(
        &self,
        request: QueryPacketCommitmentsRequest,
    ) -> Result<(Vec<PacketState>, ICSHeight), Error> {
        crate::time!("query_packet_commitments");

        let mut client = self
            .block_on(
                ibc_proto::ibc::core::channel::v1::query_client::QueryClient::connect(
                    self.grpc_addr.clone(),
                ),
            )
            .map_err(error::grpc_transport_error)?;

        let request = tonic::Request::new(request);

        let response = self
            .block_on(client.packet_commitments(request))
            .map_err(error::grpc_status_error)?
            .into_inner();

        let pc = response.commitments;

        let height = response
            .height
            .ok_or_else(|| error::grpc_response_param_error("height".to_string()))?
            .into();

        Ok((pc, height))
    }

    /// Queries the unreceived packet sequences associated with a channel.
    fn query_unreceived_packets(
        &self,
        request: QueryUnreceivedPacketsRequest,
    ) -> Result<Vec<u64>, Error> {
        crate::time!("query_unreceived_packets");

        let mut client = self
            .block_on(
                ibc_proto::ibc::core::channel::v1::query_client::QueryClient::connect(
                    self.grpc_addr.clone(),
                ),
            )
            .map_err(error::grpc_transport_error)?;

        let request = tonic::Request::new(request);

        let mut response = self
            .block_on(client.unreceived_packets(request))
            .map_err(error::grpc_status_error)?
            .into_inner();

        response.sequences.sort_unstable();
        Ok(response.sequences)
    }

    /// Queries the packet acknowledgment hashes associated with a channel.
    fn query_packet_acknowledgements(
        &self,
        request: QueryPacketAcknowledgementsRequest,
    ) -> Result<(Vec<PacketState>, ICSHeight), Error> {
        crate::time!("query_packet_acknowledgements");

        let mut client = self
            .block_on(
                ibc_proto::ibc::core::channel::v1::query_client::QueryClient::connect(
                    self.grpc_addr.clone(),
                ),
            )
            .map_err(error::grpc_transport_error)?;

        let request = tonic::Request::new(request);

        let response = self
            .block_on(client.packet_acknowledgements(request))
            .map_err(error::grpc_status_error)?
            .into_inner();

        let pc = response.acknowledgements;

        let height = response
            .height
            .ok_or_else(|| error::grpc_response_param_error("height".to_string()))?
            .into();

        Ok((pc, height))
    }

    /// Queries the unreceived acknowledgements sequences associated with a channel.
    fn query_unreceived_acknowledgements(
        &self,
        request: QueryUnreceivedAcksRequest,
    ) -> Result<Vec<u64>, Error> {
        crate::time!("query_unreceived_acknowledgements");

        let mut client = self
            .block_on(
                ibc_proto::ibc::core::channel::v1::query_client::QueryClient::connect(
                    self.grpc_addr.clone(),
                ),
            )
            .map_err(error::grpc_transport_error)?;

        let request = tonic::Request::new(request);

        let mut response = self
            .block_on(client.unreceived_acks(request))
            .map_err(error::grpc_status_error)?
            .into_inner();

        response.sequences.sort_unstable();
        Ok(response.sequences)
    }

    fn query_next_sequence_receive(
        &self,
        request: QueryNextSequenceReceiveRequest,
    ) -> Result<Sequence, Error> {
        crate::time!("query_next_sequence_receive");

        let mut client = self
            .block_on(
                ibc_proto::ibc::core::channel::v1::query_client::QueryClient::connect(
                    self.grpc_addr.clone(),
                ),
            )
            .map_err(error::grpc_transport_error)?;

        let request = tonic::Request::new(request);

        let response = self
            .block_on(client.next_sequence_receive(request))
            .map_err(error::grpc_status_error)?
            .into_inner();

        Ok(Sequence::from(response.next_sequence_receive))
    }

    /// This function queries transactions for events matching certain criteria.
    /// 1. Client Update request - returns a vector with at most one update client event
    /// 2. Packet event request - returns at most one packet event for each sequence specified
    ///    in the request.
    ///    Note - there is no way to format the packet query such that it asks for Tx-es with either
    ///    sequence (the query conditions can only be AND-ed).
    ///    There is a possibility to include "<=" and ">=" conditions but it doesn't work with
    ///    string attributes (sequence is emmitted as a string).
    ///    Therefore, for packets we perform one tx_search for each sequence.
    ///    Alternatively, a single query for all packets could be performed but it would return all
    ///    packets ever sent.
    fn query_txs(&self, request: QueryTxRequest) -> Result<Vec<IbcEvent>, Error> {
        crate::time!("query_txs");

        match request {
            QueryTxRequest::Packet(request) => {
                crate::time!("query_txs: query packet events");

                let mut result: Vec<IbcEvent> = vec![];

                for seq in &request.sequences {
                    // query first (and only) Tx that includes the event specified in the query request
                    let response = self
                        .block_on(self.rpc_client.tx_search(
                            packet_query(&request, *seq),
                            false,
                            1,
                            1, // get only the first Tx matching the query
                            Order::Ascending,
                        ))
                        .map_err(|e| error::rpc_error(self.config.rpc_addr.clone(), e))?;

                    assert!(
                        response.txs.len() <= 1,
                        "packet_from_tx_search_response: unexpected number of txs"
                    );

                    if response.txs.is_empty() {
                        continue;
                    }

                    if let Some(event) = packet_from_tx_search_response(
                        self.id(),
                        &request,
                        *seq,
                        response.txs[0].clone(),
                    ) {
                        result.push(event);
                    }
                }
                Ok(result)
            }

            QueryTxRequest::Client(request) => {
                crate::time!("query_txs: single client update event");

                // query the first Tx that includes the event matching the client request
                // Note: it is possible to have multiple Tx-es for same client and consensus height.
                // In this case it must be true that the client updates were performed with tha
                // same header as the first one, otherwise a subsequent transaction would have
                // failed on chain. Therefore only one Tx is of interest and current API returns
                // the first one.
                let mut response = self
                    .block_on(self.rpc_client.tx_search(
                        header_query(&request),
                        false,
                        1,
                        1, // get only the first Tx matching the query
                        Order::Ascending,
                    ))
                    .map_err(|e| error::rpc_error(self.config.rpc_addr.clone(), e))?;

                if response.txs.is_empty() {
                    return Ok(vec![]);
                }

                // the response must include a single Tx as specified in the query.
                assert!(
                    response.txs.len() <= 1,
                    "packet_from_tx_search_response: unexpected number of txs"
                );

                let tx = response.txs.remove(0);
                let event = update_client_from_tx_search_response(self.id(), &request, tx);

                Ok(event.into_iter().collect())
            }

            QueryTxRequest::Transaction(tx) => {
                let mut response = self
                    .block_on(self.rpc_client.tx_search(
                        tx_hash_query(&tx),
                        false,
                        1,
                        1, // get only the first Tx matching the query
                        Order::Ascending,
                    ))
                    .map_err(|e| Kind::Grpc.context(e))?;

                if response.txs.is_empty() {
                    Ok(vec![])
                } else {
                    let tx = response.txs.remove(0);
                    Ok(all_ibc_events_from_tx_search_response(self.id(), tx))
                }
            }
        }
    }

    fn proven_client_state(
        &self,
        client_id: &ClientId,
        height: ICSHeight,
    ) -> Result<(Self::ClientState, MerkleProof), Error> {
        crate::time!("proven_client_state");

        let res = self.query(ClientStatePath(client_id.clone()), height, true)?;

        let client_state = AnyClientState::decode_vec(&res.value).map_err(error::decode_error)?;

        let client_state = downcast!(client_state.clone() => AnyClientState::Tendermint)
            .ok_or_else(|| error::client_state_type_error(format!("{:?}", client_state)))?;

        Ok((
            client_state,
            res.proof.ok_or_else(error::empty_response_proof_error)?,
        ))
    }

    fn proven_client_consensus(
        &self,
        client_id: &ClientId,
        consensus_height: ICSHeight,
        height: ICSHeight,
    ) -> Result<(Self::ConsensusState, MerkleProof), Error> {
        crate::time!("proven_client_consensus");

        let res = self.query(
            ClientConsensusPath {
                client_id: client_id.clone(),
                epoch: consensus_height.revision_number,
                height: consensus_height.revision_height,
            },
            height,
            true,
        )?;

        let consensus_state =
            AnyConsensusState::decode_vec(&res.value).map_err(error::decode_error)?;

        let consensus_state =
            downcast!(consensus_state.clone() => AnyConsensusState::Tendermint)
                .ok_or_else(|| error::client_state_type_error(format!("{:?}", consensus_state)))?;

        Ok((
            consensus_state,
            res.proof.ok_or_else(error::empty_response_proof_error)?,
        ))
    }

    fn proven_connection(
        &self,
        connection_id: &ConnectionId,
        height: ICSHeight,
    ) -> Result<(ConnectionEnd, MerkleProof), Error> {
        let res = self.query(Path::Connections(connection_id.clone()), height, true)?;
        let connection_end = ConnectionEnd::decode_vec(&res.value).map_err(error::decode_error)?;

        Ok((
            connection_end,
            res.proof.ok_or_else(error::empty_response_proof_error)?,
        ))
    }

    fn proven_channel(
        &self,
        port_id: &PortId,
        channel_id: &ChannelId,
        height: ICSHeight,
    ) -> Result<(ChannelEnd, MerkleProof), Error> {
        let res = self.query(
            Path::ChannelEnds(port_id.clone(), channel_id.clone()),
            height,
            true,
        )?;

        let channel_end = ChannelEnd::decode_vec(&res.value).map_err(error::decode_error)?;

        Ok((
            channel_end,
            res.proof.ok_or_else(error::empty_response_proof_error)?,
        ))
    }

    fn proven_packet(
        &self,
        packet_type: PacketMsgType,
        port_id: PortId,
        channel_id: ChannelId,
        sequence: Sequence,
        height: ICSHeight,
    ) -> Result<(Vec<u8>, MerkleProof), Error> {
        let data = match packet_type {
            PacketMsgType::Recv => Path::Commitments {
                port_id,
                channel_id,
                sequence,
            },
            PacketMsgType::Ack => Path::Acks {
                port_id,
                channel_id,
                sequence,
            },
            PacketMsgType::TimeoutUnordered => Path::Receipts {
                port_id,
                channel_id,
                sequence,
            },
            PacketMsgType::TimeoutOrdered => Path::SeqRecvs {
                0: port_id,
                1: channel_id,
            },
            PacketMsgType::TimeoutOnClose => Path::Receipts {
                port_id,
                channel_id,
                sequence,
            },
        };

        let res = self.query(data, height, true)?;

        let commitment_proof_bytes = res.proof.ok_or_else(error::empty_response_proof_error)?;

        Ok((res.value, commitment_proof_bytes))
    }

    fn build_client_state(&self, height: ICSHeight) -> Result<Self::ClientState, Error> {
        // Build the client state.
        ClientState::new(
            self.id().clone(),
            self.config.trust_threshold,
            self.config.trusting_period,
            self.unbonding_period()?,
            self.config.clock_drift,
            height,
            ICSHeight::zero(),
            vec!["upgrade".to_string(), "upgradedIBCState".to_string()],
            AllowUpdate {
                after_expiry: true,
                after_misbehaviour: true,
            },
        )
        .map_err(error::ics07_error)
    }

    fn build_consensus_state(
        &self,
        light_block: Self::LightBlock,
    ) -> Result<Self::ConsensusState, Error> {
        crate::time!("build_consensus_state");

        Ok(TMConsensusState::from(light_block.signed_header.header))
    }

    fn build_header(
        &self,
        trusted_height: ICSHeight,
        target_height: ICSHeight,
        client_state: &AnyClientState,
        light_client: &mut dyn LightClient<Self>,
    ) -> Result<(Self::Header, Vec<Self::Header>), Error> {
        crate::time!("build_header");

        // Get the light block at target_height from chain.
        let Verified { target, supporting } =
            light_client.header_and_minimal_set(trusted_height, target_height, client_state)?;

        Ok((target, supporting))
    }
}

fn packet_query(request: &QueryPacketEventDataRequest, seq: Sequence) -> Query {
    tendermint_rpc::query::Query::eq(
        format!("{}.packet_src_channel", request.event_id.as_str()),
        request.source_channel_id.to_string(),
    )
    .and_eq(
        format!("{}.packet_src_port", request.event_id.as_str()),
        request.source_port_id.to_string(),
    )
    .and_eq(
        format!("{}.packet_dst_channel", request.event_id.as_str()),
        request.destination_channel_id.to_string(),
    )
    .and_eq(
        format!("{}.packet_dst_port", request.event_id.as_str()),
        request.destination_port_id.to_string(),
    )
    .and_eq(
        format!("{}.packet_sequence", request.event_id.as_str()),
        seq.to_string(),
    )
}

fn header_query(request: &QueryClientEventRequest) -> Query {
    tendermint_rpc::query::Query::eq(
        format!("{}.client_id", request.event_id.as_str()),
        request.client_id.to_string(),
    )
    .and_eq(
        format!("{}.consensus_height", request.event_id.as_str()),
        format!(
            "{}-{}",
            request.consensus_height.revision_number, request.consensus_height.revision_height
        ),
    )
}

fn tx_hash_query(request: &QueryTxHash) -> Query {
    tendermint_rpc::query::Query::eq("tx.hash", request.0.to_string())
}

// Extract the packet events from the query_txs RPC response. For any given
// packet query, there is at most one Tx matching such query. Moreover, a Tx may
// contain several events, but a single one must match the packet query.
// For example, if we're querying for the packet with sequence 3 and this packet
// was committed in some Tx along with the packet with sequence 4, the response
// will include both packets. For this reason, we iterate all packets in the Tx,
// searching for those that match (which must be a single one).
fn packet_from_tx_search_response(
    chain_id: &ChainId,
    request: &QueryPacketEventDataRequest,
    seq: Sequence,
    response: ResultTx,
) -> Option<IbcEvent> {
    let height = ICSHeight::new(chain_id.version(), u64::from(response.height));
    if request.height != ICSHeight::zero() && height > request.height {
        return None;
    }

    response
        .tx_result
        .events
        .into_iter()
        .filter(|abci_event| abci_event.type_str == request.event_id.as_str())
        .flat_map(|abci_event| ChannelEvents::try_from_tx(&abci_event))
        .find(|event| {
            let packet = match event {
                IbcEvent::SendPacket(send_ev) => Some(&send_ev.packet),
                IbcEvent::WriteAcknowledgement(ack_ev) => Some(&ack_ev.packet),
                _ => None,
            };

            packet.map_or(false, |packet| {
                packet.source_port == request.source_port_id
                    && packet.source_channel == request.source_channel_id
                    && packet.destination_port == request.destination_port_id
                    && packet.destination_channel == request.destination_channel_id
                    && packet.sequence == seq
            })
        })
}

// Extracts from the Tx the update client event for the requested client and height.
// Note: in the Tx, there may have been multiple events, some of them may be
// for update of other clients that are not relevant to the request.
// For example, if we're querying for a transaction that includes the update for client X at
// consensus height H, it is possible that the transaction also includes an update client
// for client Y at consensus height H'. This is the reason the code iterates all event fields in the
// returned Tx to retrieve the relevant ones.
// Returns `None` if no matching event was found.
fn update_client_from_tx_search_response(
    chain_id: &ChainId,
    request: &QueryClientEventRequest,
    response: ResultTx,
) -> Option<IbcEvent> {
    let height = ICSHeight::new(chain_id.version(), u64::from(response.height));
    if request.height != ICSHeight::zero() && height > request.height {
        return None;
    }

    response
        .tx_result
        .events
        .into_iter()
        .filter(|event| event.type_str == request.event_id.as_str())
        .flat_map(|event| ClientEvents::try_from_tx(&event))
        .flat_map(|event| match event {
            IbcEvent::UpdateClient(update) => Some(update),
            _ => None,
        })
        .find(|update| {
            update.common.client_id == request.client_id
                && update.common.consensus_height == request.consensus_height
        })
        .map(IbcEvent::UpdateClient)
}

fn all_ibc_events_from_tx_search_response(chain_id: &ChainId, response: ResultTx) -> Vec<IbcEvent> {
    let height = ICSHeight::new(chain_id.version(), u64::from(response.height));
    let deliver_tx_result = response.tx_result;
    if deliver_tx_result.code.is_err() {
        return vec![IbcEvent::ChainError(format!(
            "deliver_tx for {} reports error: code={:?}, log={:?}",
            response.hash, deliver_tx_result.code, deliver_tx_result.log
        ))];
    }

    let mut result = vec![];
    for event in deliver_tx_result.events {
        if let Some(ibc_ev) = from_tx_response_event(height, &event) {
            result.push(ibc_ev);
        }
    }
    result
}

/// Perform a generic `abci_query`, and return the corresponding deserialized response data.
async fn abci_query(
    chain: &CosmosSdkChain,
    path: TendermintABCIPath,
    data: String,
    height: Height,
    prove: bool,
) -> Result<QueryResponse, Error> {
    let height = if height.value() == 0 {
        None
    } else {
        Some(height)
    };

    // Use the Tendermint-rs RPC client to do the query.
    let response = chain
        .rpc_client()
        .abci_query(Some(path), data.into_bytes(), height, prove)
        .await
        .map_err(|e| error::rpc_error(chain.config.rpc_addr.clone(), e))?;

    if !response.code.is_ok() {
        // Fail with response log.
        return Err(error::abci_query_error(response));
    }

    if prove && response.proof.is_none() {
        // Fail due to empty proof
        return Err(error::empty_response_proof_error());
    }

    let proof = response
        .proof
        .map(|p| convert_tm_to_ics_merkle_proof(&p))
        .transpose()
        .map_err(error::ics23_error)?;

    let response = QueryResponse {
        value: response.value,
        height: response.height,
        proof,
    };

    Ok(response)
}

<<<<<<< HEAD
/// Perform a `broadcast_tx_commit`, and return the corresponding deserialized response data.
async fn broadcast_tx_commit(chain: &CosmosSdkChain, data: Vec<u8>) -> Result<Response, Error> {
=======
/// Perform a `broadcast_tx_sync`, and return the corresponding deserialized response data.
async fn broadcast_tx_sync(
    chain: &CosmosSdkChain,
    data: Vec<u8>,
) -> Result<Response, anomaly::Error<Kind>> {
>>>>>>> d41f7fa5
    let response = chain
        .rpc_client()
        .broadcast_tx_sync(data.into())
        .await
        .map_err(|e| error::rpc_error(chain.config.rpc_addr.clone(), e))?;

    Ok(response)
}

/// Uses the GRPC client to retrieve the account sequence
async fn query_account(chain: &CosmosSdkChain, address: String) -> Result<BaseAccount, Error> {
    let mut client = ibc_proto::cosmos::auth::v1beta1::query_client::QueryClient::connect(
        chain.grpc_addr.clone(),
    )
    .await
    .map_err(error::grpc_transport_error)?;

    let request = tonic::Request::new(QueryAccountRequest { address });

    let response = client.account(request).await;

    let base_account = BaseAccount::decode(
        response
            .map_err(error::grpc_status_error)?
            .into_inner()
            .account
            .unwrap()
            .value
            .as_slice(),
    )
    .map_err(|e| error::protobuf_decode_error("BaseAccount".to_string(), e))?;

    Ok(base_account)
}

<<<<<<< HEAD
pub fn tx_result_to_event(chain_id: &ChainId, response: Response) -> Result<Vec<IbcEvent>, Error> {
    let mut result = vec![];

    // Verify the return codes from check_tx and deliver_tx
    if response.check_tx.code.is_err() {
        return Ok(vec![IbcEvent::ChainError(format!(
            "check_tx reports error: log={:?}",
            response.check_tx.log
        ))]);
    }
    if response.deliver_tx.code.is_err() {
        return Ok(vec![IbcEvent::ChainError(format!(
            "deliver_tx reports error: log={:?}",
            response.deliver_tx.log
        ))]);
    }

    let height = ICSHeight::new(chain_id.version(), u64::from(response.height));
    for event in response.deliver_tx.events {
        if let Some(ibc_ev) = from_tx_response_event(height, &event) {
            result.push(ibc_ev);
        }
    }
    Ok(result)
}

=======
>>>>>>> d41f7fa5
fn encode_to_bech32(address: &str, account_prefix: &str) -> Result<String, Error> {
    let account = AccountId::from_str(address)
        .map_err(|e| error::invalid_key_address_error(address.to_string(), e))?;

    let encoded = bech32::encode(account_prefix, account.to_base32(), Variant::Bech32)
        .map_err(error::bech32_encoding_error)?;

    Ok(encoded)
}

/// Returns the suffix counter for a CosmosSDK client id.
/// Returns `None` if the client identifier is malformed
/// and the suffix could not be parsed.
fn client_id_suffix(client_id: &ClientId) -> Option<u64> {
    client_id
        .as_str()
        .split('-')
        .last()
        .map(|e| e.parse::<u64>().ok())
        .flatten()
}

pub struct TxSyncResult {
    // the broadcast_tx_sync response
    response: Response,
    // the events generated by a Tx once executed
    events: Vec<IbcEvent>,
}

fn auth_info_and_bytes(signer_info: SignerInfo, fee: Fee) -> Result<(AuthInfo, Vec<u8>), Error> {
    let auth_info = AuthInfo {
        signer_infos: vec![signer_info],
        fee: Some(fee),
    };

    // A protobuf serialization of a AuthInfo
    let mut auth_buf = Vec::new();
    prost::Message::encode(&auth_info, &mut auth_buf).unwrap();
    Ok((auth_info, auth_buf))
}

fn tx_body_and_bytes(proto_msgs: Vec<Any>) -> Result<(TxBody, Vec<u8>), Error> {
    // Create TxBody
    let body = TxBody {
        messages: proto_msgs.to_vec(),
        memo: "".to_string(),
        timeout_height: 0_u64,
        extension_options: Vec::<Any>::new(),
        non_critical_extension_options: Vec::<Any>::new(),
    };
    // A protobuf serialization of a TxBody
    let mut body_buf = Vec::new();
    prost::Message::encode(&body, &mut body_buf).unwrap();
    Ok((body, body_buf))
}

fn calculate_fee(adjusted_gas_amount: u64, gas_price: &GasPrice) -> Coin {
    let fee_amount = mul_ceil(adjusted_gas_amount, gas_price.price);

    Coin {
        denom: gas_price.denom.to_string(),
        amount: fee_amount.to_string(),
    }
}

fn mul_ceil(a: u64, f: f64) -> u64 {
    use fraction::Fraction as F;

    // Safe to unwrap below as are multiplying two finite fractions
    // together, and rounding them to the nearest integer.
    let n = (F::from(a) * F::from(f)).ceil();
    n.numer().unwrap() / n.denom().unwrap()
}

#[cfg(test)]
mod tests {
    #[test]
    fn mul_ceil() {
        assert_eq!(super::mul_ceil(300_000, 0.001), 300);
        assert_eq!(super::mul_ceil(300_004, 0.001), 301);
        assert_eq!(super::mul_ceil(300_040, 0.001), 301);
        assert_eq!(super::mul_ceil(300_400, 0.001), 301);
        assert_eq!(super::mul_ceil(304_000, 0.001), 304);
        assert_eq!(super::mul_ceil(340_000, 0.001), 340);
        assert_eq!(super::mul_ceil(340_001, 0.001), 341);
    }
}<|MERGE_RESOLUTION|>--- conflicted
+++ resolved
@@ -71,13 +71,8 @@
 };
 
 use crate::chain::QueryResponse;
-<<<<<<< HEAD
-use crate::config::ChainConfig;
+use crate::config::{ChainConfig, GasPrice};
 use crate::error::{self, Error};
-=======
-use crate::config::{ChainConfig, GasPrice};
-use crate::error::{Error, Kind};
->>>>>>> d41f7fa5
 use crate::event::monitor::{EventMonitor, EventReceiver};
 use crate::keyring::{KeyEntry, KeyRing, Store};
 use crate::light_client::tendermint::LightClient as TmLightClient;
@@ -171,38 +166,6 @@
     fn send_tx(&mut self, proto_msgs: Vec<Any>) -> Result<Response, Error> {
         crate::time!("send_tx");
 
-<<<<<<< HEAD
-        let key = self
-            .keybase()
-            .get_key(&self.config.key_name)
-            .map_err(error::key_base_error)?;
-
-        // Create TxBody
-        let body = TxBody {
-            messages: proto_msgs.to_vec(),
-            memo: "".to_string(),
-            timeout_height: 0_u64,
-            extension_options: Vec::<Any>::new(),
-            non_critical_extension_options: Vec::<Any>::new(),
-        };
-
-        // A protobuf serialization of a TxBody
-        let mut body_buf = Vec::new();
-        prost::Message::encode(&body, &mut body_buf).unwrap();
-
-        let mut pk_buf = Vec::new();
-        prost::Message::encode(&key.public_key.public_key.to_bytes(), &mut pk_buf).unwrap();
-
-        crate::time!("PK {:?}", hex::encode(key.public_key.public_key.to_bytes()));
-
-        // Create a MsgSend proto Any message
-        let pk_any = Any {
-            type_url: "/cosmos.crypto.secp256k1.PubKey".to_string(),
-            value: pk_buf,
-        };
-
-        let acct_response: BaseAccount = self.block_on(query_account(self, key.account))?;
-=======
         let account_seq = self.account_sequence()?;
 
         debug!(
@@ -211,7 +174,6 @@
             self.id(),
             account_seq,
         );
->>>>>>> d41f7fa5
 
         let signer_info = self.signer(account_seq)?;
         let fee = self.default_fee();
@@ -239,12 +201,11 @@
             });
 
         if estimated_gas > self.max_gas() {
-            return Err(Kind::TxSimulateGasEstimateExceeded {
-                chain_id: self.id().clone(),
+            return Err(error::tx_simulate_gas_estimate_exceeded_error(
+                self.id().clone(),
                 estimated_gas,
-                max_gas: self.max_gas(),
-            }
-            .into());
+                self.max_gas(),
+            ));
         }
 
         let adjusted_fee = self.fee_with_gas(estimated_gas);
@@ -256,22 +217,10 @@
             adjusted_fee
         );
 
-<<<<<<< HEAD
-        // A protobuf serialization of a SignDoc
-        let mut signdoc_buf = Vec::new();
-        prost::Message::encode(&sign_doc, &mut signdoc_buf).unwrap();
-
-        // Sign doc and broadcast
-        let signed = self
-            .keybase
-            .sign_msg(&self.config.key_name, signdoc_buf)
-            .map_err(error::key_base_error)?;
-=======
         let (_auth_adjusted, auth_buf_adjusted) = auth_info_and_bytes(signer_info, adjusted_fee)?;
         let account_number = self.account_number()?;
         let signed_doc =
             self.signed_doc(body_buf.clone(), auth_buf_adjusted.clone(), account_number)?;
->>>>>>> d41f7fa5
 
         let tx_raw = TxRaw {
             body_bytes: body_buf,
@@ -282,13 +231,7 @@
         let mut tx_bytes = Vec::new();
         prost::Message::encode(&tx_raw, &mut tx_bytes).unwrap();
 
-<<<<<<< HEAD
-        let response = self.block_on(broadcast_tx_commit(self, txraw_buf))?;
-=======
-        let response = self
-            .block_on(broadcast_tx_sync(self, tx_bytes))
-            .map_err(|e| Kind::Rpc(self.config.rpc_addr.clone()).context(e))?;
->>>>>>> d41f7fa5
+        let response = self.block_on(broadcast_tx_sync(self, tx_bytes))?;
 
         debug!(
             "send_tx: broadcast_tx_sync to {}: {:?}",
@@ -407,22 +350,21 @@
                     self.grpc_addr.clone(),
                 ),
             )
-            .map_err(|e| Kind::Grpc.context(e))?;
+            .map_err(error::grpc_transport_error)?;
 
         let request = tonic::Request::new(request);
         let response = self
             .block_on(client.simulate(request))
-            .map_err(|e| Kind::Grpc.context(e))?
+            .map_err(error::grpc_status_error)?
             .into_inner();
 
         Ok(response)
     }
 
     fn key(&self) -> Result<KeyEntry, Error> {
-        Ok(self
-            .keybase()
+        self.keybase()
             .get_key(&self.config.key_name)
-            .map_err(|e| Kind::KeyBase.context(e))?)
+            .map_err(error::key_base_error)
     }
 
     fn key_bytes(&self, key: &KeyEntry) -> Result<Vec<u8>, Error> {
@@ -439,9 +381,7 @@
 
     fn account(&mut self) -> Result<&mut BaseAccount, Error> {
         if self.account == None {
-            let account = self
-                .block_on(query_account(self, self.key()?.account))
-                .map_err(|e| Kind::Grpc.context(e))?;
+            let account = self.block_on(query_account(self, self.key()?.account))?;
 
             debug!(
                 sequence = %account.sequence,
@@ -530,7 +470,7 @@
         let signed = self
             .keybase
             .sign_msg(&self.config.key_name, signdoc_buf)
-            .map_err(|e| Kind::KeyBase.context(e))?;
+            .map_err(error::key_base_error)?;
 
         Ok(signed)
     }
@@ -596,7 +536,7 @@
             // All transactions confirmed
             Ok(()) => Ok(tx_sync_results),
             // Did not find confirmation
-            Err(_) => Err(Kind::TxNoConfirmation.into()),
+            Err(_) => Err(error::tx_no_confirmation_error()),
         }
     }
 }
@@ -1004,18 +944,11 @@
 
         let request = tonic::Request::new(request);
 
-<<<<<<< HEAD
-        let response = self
-            .block_on(client.client_connections(request))
-            .map_err(error::grpc_status_error)?
-            .into_inner();
-=======
         let response = match self.block_on(client.client_connections(request)) {
             Ok(res) => res.into_inner(),
             Err(e) if e.code() == tonic::Code::NotFound => return Ok(vec![]),
-            Err(e) => return Err(Kind::Grpc.context(e).into()),
+            Err(e) => return Err(error::grpc_status_error(e)),
         };
->>>>>>> d41f7fa5
 
         // TODO: add warnings for any identifiers that fail to parse (below).
         //      similar to the parsing in `query_connection_channels`.
@@ -1093,13 +1026,8 @@
                 .insert("x-cosmos-block-height", height_param);
 
             let response = client.connection(request).await.map_err(|e| {
-<<<<<<< HEAD
-                if e.code() == Code::NotFound {
+                if e.code() == tonic::Code::NotFound {
                     error::connection_not_found_error(connection_id.clone())
-=======
-                if e.code() == tonic::Code::NotFound {
-                    Kind::ConnectionNotFound(connection_id.clone()).into()
->>>>>>> d41f7fa5
                 } else {
                     error::grpc_status_error(e)
                 }
@@ -1466,7 +1394,7 @@
                         1, // get only the first Tx matching the query
                         Order::Ascending,
                     ))
-                    .map_err(|e| Kind::Grpc.context(e))?;
+                    .map_err(|e| error::rpc_error(self.config.rpc_addr.clone(), e))?;
 
                 if response.txs.is_empty() {
                     Ok(vec![])
@@ -1832,16 +1760,8 @@
     Ok(response)
 }
 
-<<<<<<< HEAD
-/// Perform a `broadcast_tx_commit`, and return the corresponding deserialized response data.
-async fn broadcast_tx_commit(chain: &CosmosSdkChain, data: Vec<u8>) -> Result<Response, Error> {
-=======
 /// Perform a `broadcast_tx_sync`, and return the corresponding deserialized response data.
-async fn broadcast_tx_sync(
-    chain: &CosmosSdkChain,
-    data: Vec<u8>,
-) -> Result<Response, anomaly::Error<Kind>> {
->>>>>>> d41f7fa5
+async fn broadcast_tx_sync(chain: &CosmosSdkChain, data: Vec<u8>) -> Result<Response, Error> {
     let response = chain
         .rpc_client()
         .broadcast_tx_sync(data.into())
@@ -1877,35 +1797,6 @@
     Ok(base_account)
 }
 
-<<<<<<< HEAD
-pub fn tx_result_to_event(chain_id: &ChainId, response: Response) -> Result<Vec<IbcEvent>, Error> {
-    let mut result = vec![];
-
-    // Verify the return codes from check_tx and deliver_tx
-    if response.check_tx.code.is_err() {
-        return Ok(vec![IbcEvent::ChainError(format!(
-            "check_tx reports error: log={:?}",
-            response.check_tx.log
-        ))]);
-    }
-    if response.deliver_tx.code.is_err() {
-        return Ok(vec![IbcEvent::ChainError(format!(
-            "deliver_tx reports error: log={:?}",
-            response.deliver_tx.log
-        ))]);
-    }
-
-    let height = ICSHeight::new(chain_id.version(), u64::from(response.height));
-    for event in response.deliver_tx.events {
-        if let Some(ibc_ev) = from_tx_response_event(height, &event) {
-            result.push(ibc_ev);
-        }
-    }
-    Ok(result)
-}
-
-=======
->>>>>>> d41f7fa5
 fn encode_to_bech32(address: &str, account_prefix: &str) -> Result<String, Error> {
     let account = AccountId::from_str(address)
         .map_err(|e| error::invalid_key_address_error(address.to_string(), e))?;
