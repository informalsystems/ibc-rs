--- conflicted
+++ resolved
@@ -127,7 +127,7 @@
             signed_header,
             validator_set,
             next_validator_set,
-            self.config().peer_id,
+            self.config().peers.clone().ok_or_else(|| Kind::Config.context("no peers configured".to_string()))?.primary,
         );
 
         Ok(light_block)
@@ -272,21 +272,11 @@
         self.light_client.as_ref()
     }
 
-    fn trust_threshold(&self) -> TrustThreshold {
-        // TODO - get it from src config when avail
-        // TODO - Should this be part of the Chain trait?
-        TrustThreshold {
-            numerator: 1,
-            denominator: 3,
-        }
-    }
-
     fn unbonding_period(&self) -> Duration {
         // TODO - query chain
         Duration::from_secs(24 * 7 * 3 * 3600)
     }
 
-<<<<<<< HEAD
     /// Query the latest height the chain is at via a RPC query
     fn query_latest_height(&self) -> Result<ICSHeight, Error> {
         let status = block_on(self.rpc_client().status()).map_err(|e| Kind::Rpc.context(e))?;
@@ -299,14 +289,6 @@
                 self.config().id,
             );
         }
-=======
-    fn query_header_at_height(&self, height: Height) -> Result<LightBlock, Error> {
-        let client = self.rpc_client();
-        let primary = self
-            .config()
-            .primary()
-            .ok_or_else(|| Kind::LightClient.context("no primary peer configured"))?;
->>>>>>> 5f314e5f
 
         Ok(ICSHeight {
             version_number: ChainId::chain_version(status.node_info.network.to_string()),
@@ -326,13 +308,12 @@
             .and_then(|v| AnyClientState::decode_vec(&v).map_err(|e| Kind::Query.context(e)))?)
     }
 
-<<<<<<< HEAD
     fn build_client_state(&self, height: ICSHeight) -> Result<AnyClientState, Error> {
         // Build the client state.
         let client_state = ibc::ics07_tendermint::client_state::ClientState::new(
             self.id().to_string(),
-            self.trust_threshold(),
-            self.trusting_period(),
+            self.config.trust_threshold,
+            self.config.trusting_period,
             self.unbonding_period(),
             Duration::from_millis(3000), // TODO - get it from src config when avail
             height,
@@ -347,14 +328,6 @@
 
         Ok(client_state)
     }
-=======
-        let light_block = LightBlock::new(
-            signed_header,
-            validator_set,
-            next_validator_set,
-            primary.peer_id,
-        );
->>>>>>> 5f314e5f
 
     fn build_consensus_state(&self, height: ICSHeight) -> Result<AnyConsensusState, Error> {
         // Build the client state.
