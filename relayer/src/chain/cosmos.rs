use std::{
    convert::TryFrom, convert::TryInto, future::Future, str::FromStr, sync::Arc, thread,
    time::Duration,
};

use anomaly::fail;
use bitcoin::hashes::hex::ToHex;
use crossbeam_channel as channel;
use ibc::ics04_channel::events as ChannelEvents;
use prost::Message;
use prost_types::Any;
use tendermint::abci::Path as TendermintABCIPath;
use tendermint::account::Id as AccountId;
use tendermint::block::Height;
use tendermint::consensus::Params;
use tendermint_light_client::types::LightBlock as TMLightBlock;
use tendermint_proto::Protobuf;
use tendermint_rpc::query::Query;
use tendermint_rpc::{endpoint::broadcast::tx_commit::Response, Client, HttpClient, Order};
use tokio::runtime::Runtime as TokioRuntime;
use tonic::codegen::http::Uri;

use ibc::downcast;
use ibc::events::{from_tx_response_event, IBCEvent};
use ibc::ics02_client::client_def::{AnyClientState, AnyConsensusState};
use ibc::ics03_connection::raw::ConnectionIds;
use ibc::ics04_channel::channel::QueryPacketEventDataRequest;
use ibc::ics04_channel::packet::Sequence;
use ibc::ics07_tendermint::client_state::ClientState;
use ibc::ics07_tendermint::consensus_state::ConsensusState as TMConsensusState;
use ibc::ics07_tendermint::header::Header as TMHeader;
use ibc::ics23_commitment::commitment::CommitmentPrefix;
use ibc::ics23_commitment::merkle::convert_tm_to_ics_merkle_proof;
use ibc::ics24_host::identifier::{ChainId, ChannelId, ClientId, ConnectionId};
use ibc::ics24_host::Path::ClientConsensusState as ClientConsensusPath;
use ibc::ics24_host::Path::ClientState as ClientStatePath;
use ibc::ics24_host::{Path, IBC_QUERY_PATH};
use ibc::Height as ICSHeight;
// Support for GRPC
use ibc_proto::cosmos::auth::v1beta1::{BaseAccount, QueryAccountRequest};
use ibc_proto::cosmos::base::v1beta1::Coin;
use ibc_proto::cosmos::tx::v1beta1::mode_info::{Single, Sum};
use ibc_proto::cosmos::tx::v1beta1::{AuthInfo, Fee, ModeInfo, SignDoc, SignerInfo, TxBody, TxRaw};
use ibc_proto::ibc::core::channel::v1::{
    PacketState, QueryChannelsRequest, QueryConnectionChannelsRequest,
    QueryPacketAcknowledgementsRequest, QueryPacketCommitmentsRequest, QueryUnreceivedAcksRequest,
    QueryUnreceivedPacketsRequest,
};
use ibc_proto::ibc::core::client::v1::QueryClientStatesRequest;
use ibc_proto::ibc::core::commitment::v1::MerkleProof;
use ibc_proto::ibc::core::connection::v1::QueryConnectionsRequest;

use crate::chain::QueryResponse;
use crate::config::ChainConfig;
use crate::error::{Error, Kind};
use crate::event::monitor::{EventBatch, EventMonitor};
use crate::keyring::store::{KeyEntry, KeyRing, KeyRingOperations, StoreBackend};
use crate::light_client::tendermint::LightClient as TMLightClient;
use crate::light_client::LightClient;

use super::Chain;

// TODO size this properly
const DEFAULT_MAX_GAS: u64 = 300000;
const DEFAULT_MAX_MSG_NUM: usize = 30;
const DEFAULT_MAX_TX_SIZE: usize = 2 * 1048576; // 2 MBytes

pub struct CosmosSDKChain {
    config: ChainConfig,
    rpc_client: HttpClient,
    rt: Arc<TokioRuntime>,
    keybase: KeyRing,
}

impl CosmosSDKChain {
    /// The unbonding period of this chain
    pub fn unbonding_period(&self) -> Result<Duration, Error> {
        crate::time!("unbonding_period");

        // TODO - generalize this
        let grpc_addr =
            Uri::from_str(&self.config().grpc_addr).map_err(|e| Kind::Grpc.context(e))?;

        let mut client = self
            .block_on(
                ibc_proto::cosmos::staking::v1beta1::query_client::QueryClient::connect(grpc_addr),
            )
            .map_err(|e| Kind::Grpc.context(e))?;

        let request =
            tonic::Request::new(ibc_proto::cosmos::staking::v1beta1::QueryParamsRequest {});

        let response = self
            .block_on(client.params(request))
            .map_err(|e| Kind::Grpc.context(e))?;

        let res = response
            .into_inner()
            .params
            .ok_or_else(|| Kind::Grpc.context("none staking params".to_string()))?
            .unbonding_time
            .ok_or_else(|| Kind::Grpc.context("none unbonding time".to_string()))?;

        Ok(Duration::from_secs(res.seconds as u64))
    }

    fn rpc_client(&self) -> &HttpClient {
        &self.rpc_client
    }

    pub fn config(&self) -> &ChainConfig {
        &self.config
    }

    /// Query the consensus parameters via an RPC query
    /// Specific to the SDK and used only for Tendermint client create
    pub fn query_consensus_params(&self) -> Result<Params, Error> {
        crate::time!("query_consensus_params");

        Ok(self
            .block_on(self.rpc_client().genesis())
            .map_err(|e| Kind::Rpc(self.config.rpc_addr.clone()).context(e))?
            .consensus_params)
    }

    /// Run a future to completion on the Tokio runtime.
    fn block_on<F: Future>(&self, f: F) -> F::Output {
        crate::time!("block_on");
        self.rt.block_on(f)
    }

    fn send_tx(&self, proto_msgs: Vec<Any>) -> Result<Vec<IBCEvent>, Error> {
        crate::time!("send_tx");

        let key = self
            .keybase()
            .get_key()
            .map_err(|e| Kind::KeyBase.context(e))?;

        // Create TxBody
        let body = TxBody {
            messages: proto_msgs.to_vec(),
            memo: "".to_string(),
            timeout_height: 0_u64,
            extension_options: Vec::<Any>::new(),
            non_critical_extension_options: Vec::<Any>::new(),
        };

        // A protobuf serialization of a TxBody
        let mut body_buf = Vec::new();
        prost::Message::encode(&body, &mut body_buf).unwrap();

        let mut pk_buf = Vec::new();
        prost::Message::encode(&key.public_key.public_key.to_bytes(), &mut pk_buf).unwrap();

        // Create a MsgSend proto Any message
        let pk_any = Any {
            type_url: "/cosmos.crypto.secp256k1.PubKey".to_string(),
            value: pk_buf,
        };

        let acct_response = self
            .block_on(query_account(self, key.account))
            .map_err(|e| Kind::Grpc.context(e))?;

        let single = Single { mode: 1 };
        let sum_single = Some(Sum::Single(single));
        let mode = Some(ModeInfo { sum: sum_single });
        let signer_info = SignerInfo {
            public_key: Some(pk_any),
            mode_info: mode,
            sequence: acct_response.sequence,
        };

        // Gas Fee
        let coin = Coin {
            denom: "stake".to_string(),
            amount: "1000".to_string(),
        };

        let fee = Some(Fee {
            amount: vec![coin],
            gas_limit: self.gas(),
            payer: "".to_string(),
            granter: "".to_string(),
        });

        let auth_info = AuthInfo {
            signer_infos: vec![signer_info],
            fee,
        };

        // A protobuf serialization of a AuthInfo
        let mut auth_buf = Vec::new();
        prost::Message::encode(&auth_info, &mut auth_buf).unwrap();

        let sign_doc = SignDoc {
            body_bytes: body_buf.clone(),
            auth_info_bytes: auth_buf.clone(),
            chain_id: self.config.clone().id.to_string(),
            account_number: 0,
        };

        // A protobuf serialization of a SignDoc
        let mut signdoc_buf = Vec::new();
        prost::Message::encode(&sign_doc, &mut signdoc_buf).unwrap();

        // Sign doc and broadcast
        let signed = self.keybase.sign_msg(signdoc_buf);

        let tx_raw = TxRaw {
            body_bytes: body_buf,
            auth_info_bytes: auth_buf,
            signatures: vec![signed],
        };

        let mut txraw_buf = Vec::new();
        prost::Message::encode(&tx_raw, &mut txraw_buf).unwrap();

        let response = self
            .block_on(broadcast_tx_commit(self, txraw_buf))
            .map_err(|e| Kind::Rpc(self.config.rpc_addr.clone()).context(e))?;

        let res = tx_result_to_event(&self.config.id, response)?;

        Ok(res)
    }

    fn gas(&self) -> u64 {
        self.config.gas.unwrap_or(DEFAULT_MAX_GAS)
    }

    fn max_msg_num(&self) -> usize {
        self.config.max_msg_num.unwrap_or(DEFAULT_MAX_MSG_NUM)
    }

    fn max_tx_size(&self) -> usize {
        self.config.max_tx_size.unwrap_or(DEFAULT_MAX_TX_SIZE)
    }
}

impl Chain for CosmosSDKChain {
    type LightBlock = TMLightBlock;
    type Header = TMHeader;
    type ConsensusState = TMConsensusState;
    type ClientState = ClientState;

    fn bootstrap(config: ChainConfig, rt: Arc<TokioRuntime>) -> Result<Self, Error> {
        let rpc_client = HttpClient::new(config.rpc_addr.clone())
            .map_err(|e| Kind::Rpc(config.rpc_addr.clone()).context(e))?;

        // Initialize key store and load key
        let key_store = KeyRing::init(StoreBackend::Test, config.clone())
            .map_err(|e| Kind::KeyBase.context(e))?;

        Ok(Self {
            rt,
            config,
            keybase: key_store,
            rpc_client,
        })
    }

    // TODO use a simpler approach to create the light client
    #[allow(clippy::type_complexity)]
    fn init_light_client(
        &self,
    ) -> Result<(Box<dyn LightClient<Self>>, Option<thread::JoinHandle<()>>), Error> {
        crate::time!("init_light_client");

        let (lc, supervisor) = TMLightClient::from_config(&self.config, true)?;

        let supervisor_thread = thread::spawn(move || supervisor.run().unwrap());

        Ok((Box::new(lc), Some(supervisor_thread)))
    }

    fn init_event_monitor(
        &self,
        rt: Arc<TokioRuntime>,
    ) -> Result<
        (
            channel::Receiver<EventBatch>,
            Option<thread::JoinHandle<()>>,
        ),
        Error,
    > {
        crate::time!("init_event_monitor");

        let (mut event_monitor, event_receiver) =
            EventMonitor::new(self.config.id.clone(), self.config.rpc_addr.clone(), rt)?;

        event_monitor.subscribe().unwrap();
        let monitor_thread = thread::spawn(move || event_monitor.run());

        Ok((event_receiver, Some(monitor_thread)))
    }

    fn id(&self) -> &ChainId {
        &self.config().id
    }

    fn keybase(&self) -> &KeyRing {
        &self.keybase
    }

    fn query(&self, data: Path, height: ICSHeight, prove: bool) -> Result<QueryResponse, Error> {
        crate::time!("query");

        let path = TendermintABCIPath::from_str(IBC_QUERY_PATH).unwrap();

        let height =
            Height::try_from(height.revision_height).map_err(|e| Kind::InvalidHeight.context(e))?;

        if !data.is_provable() & prove {
            return Err(Kind::Store
                .context("requested proof for a path in the privateStore")
                .into());
        }

        let response = self.block_on(abci_query(&self, path, data.to_string(), height, prove))?;

        // TODO - Verify response proof, if requested.
        if prove {}

        Ok(response)
    }

    /// Send one or more transactions that include all the specified messages
    fn send_msgs(&mut self, proto_msgs: Vec<Any>) -> Result<Vec<IBCEvent>, Error> {
        crate::time!("send_msgs");

        if proto_msgs.is_empty() {
            return Ok(vec![IBCEvent::Empty("No messages to send".to_string())]);
        }
        let mut res = vec![];

        let mut n = 0;
        let mut size = 0;
        let mut msg_batch = vec![];
        for msg in proto_msgs.iter() {
            msg_batch.append(&mut vec![msg.clone()]);
            let mut buf = Vec::new();
            prost::Message::encode(msg, &mut buf).unwrap();
            n += 1;
            size += buf.len();
            if n >= self.max_msg_num() || size >= self.max_tx_size() {
                let mut result = self.send_tx(msg_batch)?;
                res.append(&mut result);
                n = 0;
                size = 0;
                msg_batch = vec![];
            }
        }
        if !msg_batch.is_empty() {
            let mut result = self.send_tx(msg_batch)?;
            res.append(&mut result);
        }

        Ok(res)
    }

    fn build_client_state(&self, height: ICSHeight) -> Result<Self::ClientState, Error> {
        // Build the client state.
        Ok(ibc::ics07_tendermint::client_state::ClientState::new(
            self.id().to_string(),
            self.config.trust_threshold,
            self.config.trusting_period,
            self.unbonding_period()?,
            Duration::from_millis(3000), // TODO - get it from src config when avail
            height,
            ICSHeight::zero(),
            vec!["upgrade".to_string(), "upgradedIBCState".to_string()],
            false,
            false,
        )
        .map_err(|e| Kind::BuildClientStateFailure.context(e))?)
    }

    /// Query the latest height the chain is at via a RPC query
    fn query_latest_height(&self) -> Result<ICSHeight, Error> {
        crate::time!("query_latest_height");

        let status = self
            .block_on(self.rpc_client().status())
            .map_err(|e| Kind::Rpc(self.config.rpc_addr.clone()).context(e))?;

        if status.sync_info.catching_up {
            fail!(
                Kind::LightClientSupervisor(self.config.id.clone()),
                "node at {} running chain {} not caught up",
                self.config().rpc_addr,
                self.config().id,
            );
        }

        Ok(ICSHeight {
            revision_number: ChainId::chain_version(status.node_info.network.as_str()),
            revision_height: u64::from(status.sync_info.latest_block_height),
        })
    }

    fn query_client_state(
        &self,
        client_id: &ClientId,
        height: ICSHeight,
    ) -> Result<Self::ClientState, Error> {
        crate::time!("query_client_state");

        let client_state = self
            .query(ClientStatePath(client_id.clone()), height, false)
            .map_err(|e| Kind::Query("client state".into()).context(e))
            .and_then(|v| {
                AnyClientState::decode_vec(&v.value)
                    .map_err(|e| Kind::Query("client state".into()).context(e))
            })?;
        let client_state =
            downcast!(client_state => AnyClientState::Tendermint).ok_or_else(|| {
                Kind::Query("client state".into()).context("unexpected client state type")
            })?;
        Ok(client_state)
    }

    fn query_commitment_prefix(&self) -> Result<CommitmentPrefix, Error> {
        crate::time!("query_commitment_prefix");

        // TODO - do a real chain query
        Ok(CommitmentPrefix::from(
            self.config().store_prefix.as_bytes().to_vec(),
        ))
    }

    fn proven_client_state(
        &self,
        client_id: &ClientId,
        height: ICSHeight,
    ) -> Result<(Self::ClientState, MerkleProof), Error> {
        crate::time!("proven_client_state");

        let res = self
            .query(ClientStatePath(client_id.clone()), height, true)
            .map_err(|e| Kind::Query("client state".into()).context(e))?;

        let client_state = AnyClientState::decode_vec(&res.value)
            .map_err(|e| Kind::Query("client state".into()).context(e))?;

        let client_state =
            downcast!(client_state => AnyClientState::Tendermint).ok_or_else(|| {
                Kind::Query("client state".into()).context("unexpected client state type")
            })?;

        Ok((
            client_state,
            res.proof.ok_or_else(|| {
                Kind::Query("client state".into()).context("empty proof".to_string())
            })?,
        ))
    }

    fn proven_client_consensus(
        &self,
        client_id: &ClientId,
        consensus_height: ICSHeight,
        height: ICSHeight,
    ) -> Result<(Self::ConsensusState, MerkleProof), Error> {
        crate::time!("proven_client_consensus");

        let res = self
            .query(
                ClientConsensusPath {
                    client_id: client_id.clone(),
                    epoch: consensus_height.revision_number,
                    height: consensus_height.revision_height,
                },
                height,
                true,
            )
            .map_err(|e| Kind::Query("client consensus".into()).context(e))?;

        let consensus_state = AnyConsensusState::decode_vec(&res.value)
            .map_err(|e| Kind::Query("client consensus".into()).context(e))?;

        let consensus_state = downcast!(consensus_state => AnyConsensusState::Tendermint)
            .ok_or_else(|| {
                Kind::Query("client consensus".into()).context("unexpected client consensus type")
            })?;

        Ok((
            consensus_state,
            res.proof.ok_or_else(|| {
                Kind::Query("client consensus".into()).context("empty proof".to_string())
            })?,
        ))
    }

    fn build_consensus_state(
        &self,
        light_block: Self::LightBlock,
    ) -> Result<Self::ConsensusState, Error> {
        crate::time!("build_consensus_state");

        Ok(TMConsensusState::from(light_block.signed_header.header))
    }

    fn build_header(
        &self,
        trusted_light_block: Self::LightBlock,
        target_light_block: Self::LightBlock,
    ) -> Result<Self::Header, Error> {
        crate::time!("build_header");

        let trusted_height =
            ICSHeight::new(self.id().version(), trusted_light_block.height().into());

        Ok(TMHeader {
            trusted_height,
            signed_header: target_light_block.signed_header.clone(),
            validator_set: target_light_block.validators,
            trusted_validator_set: trusted_light_block.validators,
        })
    }

    /// Get the account for the signer
    fn get_signer(&mut self) -> Result<AccountId, Error> {
        crate::time!("get_signer");

        // Get the key from key seed file
        let key = self
            .keybase()
            .get_key()
            .map_err(|e| Kind::KeyBase.context(e))?;

        let signer: AccountId =
            AccountId::from_str(&key.address.to_hex()).map_err(|e| Kind::KeyBase.context(e))?;

        Ok(signer)
    }

    /// Get the signing key
    fn get_key(&mut self) -> Result<KeyEntry, Error> {
        crate::time!("get_key");

        // Get the key from key seed file
        let key = self
            .keybase()
            .get_key()
            .map_err(|e| Kind::KeyBase.context(e))?;

        Ok(key)
    }

    /// Queries the packet commitment hashes associated with a channel.
    fn query_packet_commitments(
        &self,
        request: QueryPacketCommitmentsRequest,
    ) -> Result<(Vec<PacketState>, ICSHeight), Error> {
        crate::time!("query_packet_commitments");

        let grpc_addr =
            Uri::from_str(&self.config().grpc_addr).map_err(|e| Kind::Grpc.context(e))?;
        let mut client = self
            .block_on(
                ibc_proto::ibc::core::channel::v1::query_client::QueryClient::connect(grpc_addr),
            )
            .map_err(|e| Kind::Grpc.context(e))?;

        let request = tonic::Request::new(request);

        let response = self
            .block_on(client.packet_commitments(request))
            .map_err(|e| Kind::Grpc.context(e))?
            .into_inner();

        let pc = response.commitments;

        let height = response
            .height
            .ok_or_else(|| Kind::Grpc.context("missing height in response"))?
            .try_into()
            .map_err(|_| Kind::Grpc.context("invalid height in response"))?;

        Ok((pc, height))
    }

    /// Queries the unreceived packet sequences associated with a channel.
    fn query_unreceived_packets(
        &self,
        request: QueryUnreceivedPacketsRequest,
    ) -> Result<Vec<u64>, Error> {
        crate::time!("query_unreceived_packets");

        let grpc_addr =
            Uri::from_str(&self.config().grpc_addr).map_err(|e| Kind::Grpc.context(e))?;
        let mut client = self
            .block_on(
                ibc_proto::ibc::core::channel::v1::query_client::QueryClient::connect(grpc_addr),
            )
            .map_err(|e| Kind::Grpc.context(e))?;

        let request = tonic::Request::new(request);

        let response = self
            .block_on(client.unreceived_packets(request))
            .map_err(|e| Kind::Grpc.context(e))?
            .into_inner();

        Ok(response.sequences)
    }

    /// Queries the packet acknowledgment hashes associated with a channel.
    fn query_packet_acknowledgements(
        &self,
        request: QueryPacketAcknowledgementsRequest,
    ) -> Result<(Vec<PacketState>, ICSHeight), Error> {
        crate::time!("query_packet_acknowledgements");

        let grpc_addr =
            Uri::from_str(&self.config().grpc_addr).map_err(|e| Kind::Grpc.context(e))?;
        let mut client = self
            .block_on(
                ibc_proto::ibc::core::channel::v1::query_client::QueryClient::connect(grpc_addr),
            )
            .map_err(|e| Kind::Grpc.context(e))?;

        let request = tonic::Request::new(request);

        let response = self
            .block_on(client.packet_acknowledgements(request))
            .map_err(|e| Kind::Grpc.context(e))?
            .into_inner();

        let pc = response.acknowledgements;

        let height = response
            .height
            .ok_or_else(|| Kind::Grpc.context("missing height in response"))?
            .try_into()
            .map_err(|_| Kind::Grpc.context("invalid height in response"))?;

        Ok((pc, height))
    }

    /// Queries the unreceived acknowledgements sequences associated with a channel.
    fn query_unreceived_acknowledgements(
        &self,
        request: QueryUnreceivedAcksRequest,
    ) -> Result<Vec<u64>, Error> {
        crate::time!("query_unreceived_acknowledgements");

        let grpc_addr =
            Uri::from_str(&self.config().grpc_addr).map_err(|e| Kind::Grpc.context(e))?;
        let mut client = self
            .block_on(
                ibc_proto::ibc::core::channel::v1::query_client::QueryClient::connect(grpc_addr),
            )
            .map_err(|e| Kind::Grpc.context(e))?;

        let request = tonic::Request::new(request);

        let response = self
            .block_on(client.unreceived_acks(request))
            .map_err(|e| Kind::Grpc.context(e))?
            .into_inner();

        Ok(response.sequences)
    }

    /// Queries the packet data for all packets with sequences included in the request.
    /// Note - there is no way to format the query such that it asks for Tx-es with either
    /// sequence (the query conditions can only be AND-ed)
    /// There is a possibility to include "<=" and ">=" conditions but it doesn't work with
    /// string attributes (sequence is emmitted as a string).
    /// Therefore, here we perform one tx_search for each query. Alternatively, a single query
    /// for all packets could be performed but it would return all packets ever sent.
    fn query_txs(&self, request: QueryPacketEventDataRequest) -> Result<Vec<IBCEvent>, Error> {
        crate::time!("query_txs");

        let mut result: Vec<IBCEvent> = vec![];

        for seq in request.sequences.iter() {
            // query all Tx-es that include events related to packet with given port, channel and sequence
            let response = self
                .block_on(self.rpc_client.tx_search(
                    packet_query(&request, seq),
                    false,
                    1,
                    1,
                    Order::Ascending,
                ))
                .unwrap(); // todo

<<<<<<< HEAD
            let mut events = packet_from_tx_search_response(self.id(), &request, *seq, &response)?
=======
            let mut events = packet_from_tx_search_response(&request, *seq, response)
>>>>>>> ca338635
                .map_or(vec![], |v| vec![v]);
            result.append(&mut events);
        }
        Ok(result)
    }

    fn query_clients(&self, request: QueryClientStatesRequest) -> Result<Vec<ClientId>, Error> {
        crate::time!("query_chain_clients");

        let grpc_addr =
            Uri::from_str(&self.config().grpc_addr).map_err(|e| Kind::Grpc.context(e))?;

        let mut client = self
            .block_on(
                ibc_proto::ibc::core::client::v1::query_client::QueryClient::connect(grpc_addr),
            )
            .map_err(|e| Kind::Grpc.context(e))?;

        let request = tonic::Request::new(request);
        let response = self
            .block_on(client.client_states(request))
            .map_err(|e| Kind::Grpc.context(e))?
            .into_inner();

        let vec_ids = response
            .client_states
            .iter()
            .filter_map(|ic| ClientId::from_str(ic.client_id.as_str()).ok())
            .collect();

        Ok(vec_ids)
    }

    fn query_connection_channels(
        &self,
        request: QueryConnectionChannelsRequest,
    ) -> Result<Vec<ChannelId>, Error> {
        crate::time!("query_connection_channels");

        let grpc_addr =
            Uri::from_str(&self.config().grpc_addr).map_err(|e| Kind::Grpc.context(e))?;
        let mut client = self
            .block_on(
                ibc_proto::ibc::core::channel::v1::query_client::QueryClient::connect(grpc_addr),
            )
            .map_err(|e| Kind::Grpc.context(e))?;

        let request = tonic::Request::new(request);

        let response = self
            .block_on(client.connection_channels(request))
            .map_err(|e| Kind::Grpc.context(e))?
            .into_inner();

        // TODO: add warnings for any identifiers that fail to parse (below).
        //  https://github.com/informalsystems/ibc-rs/pull/506#discussion_r555945560

        let vec_ids = response
            .channels
            .iter()
            .filter_map(|ic| ChannelId::from_str(ic.channel_id.as_str()).ok())
            .collect();

        Ok(vec_ids)
    }

    fn query_connections(&self, request: QueryConnectionsRequest) -> Result<ConnectionIds, Error> {
        crate::time!("query_connections");

        let grpc_addr =
            Uri::from_str(&self.config().grpc_addr).map_err(|e| Kind::Grpc.context(e))?;
        let mut client = self
            .block_on(
                ibc_proto::ibc::core::connection::v1::query_client::QueryClient::connect(grpc_addr),
            )
            .map_err(|e| Kind::Grpc.context(e))?;

        let request = tonic::Request::new(request);

        let response = self
            .block_on(client.connections(request))
            .map_err(|e| Kind::Grpc.context(e))?
            .into_inner();

        // TODO: add warnings for any identifiers that fail to parse (below).
        //      similar to the parsing in `query_connection_channels`.

        let ids = response
            .connections
            .iter()
            .filter_map(|ic| ConnectionId::from_str(ic.id.as_str()).ok())
            .collect();

        Ok(ids)
    }

    fn query_channels(&self, request: QueryChannelsRequest) -> Result<Vec<ChannelId>, Error> {
        crate::time!("query_connections");

        let grpc_addr =
            Uri::from_str(&self.config().grpc_addr).map_err(|e| Kind::Grpc.context(e))?;
        let mut client = self
            .block_on(
                ibc_proto::ibc::core::channel::v1::query_client::QueryClient::connect(grpc_addr),
            )
            .map_err(|e| Kind::Grpc.context(e))?;

        let request = tonic::Request::new(request);

        let response = self
            .block_on(client.channels(request))
            .map_err(|e| Kind::Grpc.context(e))?
            .into_inner();

        // TODO: add warnings for any identifiers that fail to parse (below).
        //      similar to the parsing in `query_connection_channels`.

        let ids = response
            .channels
            .iter()
            .filter_map(|ch| ChannelId::from_str(ch.channel_id.as_str()).ok())
            .collect();

        Ok(ids)
    }
}

fn packet_query(request: &QueryPacketEventDataRequest, seq: &Sequence) -> Query {
    tendermint_rpc::query::Query::eq(
        format!("{}.packet_src_channel", request.event_id.as_str()),
        request.source_channel_id.to_string(),
    )
    .and_eq(
        format!("{}.packet_src_port", request.event_id.as_str()),
        request.source_port_id.to_string(),
    )
    .and_eq(
        format!("{}.packet_dst_channel", request.event_id.as_str()),
        request.destination_channel_id.to_string(),
    )
    .and_eq(
        format!("{}.packet_dst_port", request.event_id.as_str()),
        request.destination_port_id.to_string(),
    )
    .and_eq(
        format!("{}.packet_sequence", request.event_id.as_str()),
        seq.to_string(),
    )
}

// Extract the packet events from the query_txs RPC response. For any given
// packet query, there is at most one Tx matching such query. Moreover, a Tx may
// contain several events, but a single one must match the packet query.
// For example, if we're querying for the packet with sequence 3 and this packet
// was committed in some Tx along with the packet with sequence 4, the response
// will include both packets. For this reason, we iterate all packets in the Tx,
// searching for those that match (which must be a single one).
fn packet_from_tx_search_response(
    chain_id: &ChainId,
    request: &QueryPacketEventDataRequest,
    seq: Sequence,
<<<<<<< HEAD
    response: &tendermint_rpc::endpoint::tx_search::Response,
) -> Result<Option<IBCEvent>, Error> {
    // TODO: remove loop as `response.txs.len() <= 1`
    for r in response.txs.iter() {
        let height = ICSHeight::new(chain_id.version(), u64::from(r.height));
        if height > request.height {
            continue;
=======
    mut response: tendermint_rpc::endpoint::tx_search::Response,
) -> Option<IBCEvent> {
    assert!(
        response.txs.len() <= 1,
        "packet_from_tx_search_response: unexpected number of txs"
    );
    if let Some(r) = response.txs.pop() {
        let height = r.height;
        if height.value() > request.height.revision_height {
            return None;
>>>>>>> ca338635
        }

        let mut matching = Vec::new();
        for e in r.tx_result.events {
            if e.type_str != request.event_id.as_str() {
                continue;
            }

<<<<<<< HEAD
            let res = from_tx_response_event(height, e);
=======
            let res = ChannelEvents::try_from_tx(&e);
>>>>>>> ca338635
            if res.is_none() {
                continue;
            }
            let event = res.unwrap();
            let packet = match &event {
                IBCEvent::SendPacket(send_ev) => Some(&send_ev.packet),
                IBCEvent::WriteAcknowledgement(ack_ev) => Some(&ack_ev.packet),
                _ => None,
            };

            if packet.is_none() {
                continue;
            }

            let packet = packet.unwrap();
            if packet.source_port != request.source_port_id
                || packet.source_channel != request.source_channel_id
                || packet.destination_port != request.destination_port_id
                || packet.destination_channel != request.destination_channel_id
                || packet.sequence != seq
            {
                continue;
            }

            matching.push(event);
        }

        assert_eq!(
            matching.len(),
            1,
            "packet_from_tx_search_response: unexpected number of matching packets"
        );
        matching.pop()
    } else {
        None
    }
}

/// Perform a generic `abci_query`, and return the corresponding deserialized response data.
async fn abci_query(
    chain: &CosmosSDKChain,
    path: TendermintABCIPath,
    data: String,
    height: Height,
    prove: bool,
) -> Result<QueryResponse, Error> {
    let height = if height.value() == 0 {
        None
    } else {
        Some(height)
    };

    // Use the Tendermint-rs RPC client to do the query.
    let response = chain
        .rpc_client()
        .abci_query(Some(path), data.into_bytes(), height, prove)
        .await
        .map_err(|e| Kind::Rpc(chain.config.rpc_addr.clone()).context(e))?;

    if !response.code.is_ok() {
        // Fail with response log.
        return Err(Kind::Rpc(chain.config.rpc_addr.clone())
            .context(response.log.to_string())
            .into());
    }

    if prove && response.proof.is_none() {
        // Fail due to empty proof
        return Err(Kind::EmptyResponseProof.into());
    }

    let raw_proof_ops = response.proof;

    let response = QueryResponse {
        value: response.value,
        proof: convert_tm_to_ics_merkle_proof(raw_proof_ops).unwrap(),
        height: response.height,
    };

    Ok(response)
}

/// Perform a `broadcast_tx_commit`, and return the corresponding deserialized response data.
async fn broadcast_tx_commit(
    chain: &CosmosSDKChain,
    data: Vec<u8>,
) -> Result<Response, anomaly::Error<Kind>> {
    let response = chain
        .rpc_client()
        .broadcast_tx_commit(data.into())
        .await
        .map_err(|e| Kind::Rpc(chain.config.rpc_addr.clone()).context(e))?;

    Ok(response)
}

/// Uses the GRPC client to retrieve the account sequence
async fn query_account(chain: &CosmosSDKChain, address: String) -> Result<BaseAccount, Error> {
    let grpc_addr = Uri::from_str(&chain.config().grpc_addr).map_err(|e| Kind::Grpc.context(e))?;
    let mut client =
        ibc_proto::cosmos::auth::v1beta1::query_client::QueryClient::connect(grpc_addr)
            .await
            .map_err(|e| Kind::Grpc.context(e))?;

    let request = tonic::Request::new(QueryAccountRequest { address });

    let response = client.account(request).await;

    let base_account = BaseAccount::decode(
        response
            .map_err(|e| Kind::Grpc.context(e))?
            .into_inner()
            .account
            .unwrap()
            .value
            .as_slice(),
    )
    .map_err(|e| Kind::Grpc.context(e))?;

    Ok(base_account)
}

pub fn tx_result_to_event(
    chain_id: &ChainId,
    response: Response,
) -> Result<Vec<IBCEvent>, anomaly::Error<Kind>> {
    let mut result = vec![];

    // Verify the return codes from check_tx and deliver_tx
    if response.check_tx.code.is_err() {
        return Ok(vec![IBCEvent::ChainError(format!(
            "check_tx reports error: log={:?}",
            response.check_tx.log
        ))]);
    }
    if response.deliver_tx.code.is_err() {
        return Ok(vec![IBCEvent::ChainError(format!(
            "deliver_tx reports error: log={:?}",
            response.deliver_tx.log
        ))]);
    }

    let height = ICSHeight::new(chain_id.version(), u64::from(response.height));
    for event in response.deliver_tx.events {
        if let Some(ibc_ev) = from_tx_response_event(height, &event) {
            result.push(ibc_ev);
        }
    }
    Ok(result)
}<|MERGE_RESOLUTION|>--- conflicted
+++ resolved
@@ -689,11 +689,7 @@
                 ))
                 .unwrap(); // todo
 
-<<<<<<< HEAD
-            let mut events = packet_from_tx_search_response(self.id(), &request, *seq, &response)?
-=======
-            let mut events = packet_from_tx_search_response(&request, *seq, response)
->>>>>>> ca338635
+            let mut events = packet_from_tx_search_response(self.id(), &request, *seq, response)
                 .map_or(vec![], |v| vec![v]);
             result.append(&mut events);
         }
@@ -855,15 +851,6 @@
     chain_id: &ChainId,
     request: &QueryPacketEventDataRequest,
     seq: Sequence,
-<<<<<<< HEAD
-    response: &tendermint_rpc::endpoint::tx_search::Response,
-) -> Result<Option<IBCEvent>, Error> {
-    // TODO: remove loop as `response.txs.len() <= 1`
-    for r in response.txs.iter() {
-        let height = ICSHeight::new(chain_id.version(), u64::from(r.height));
-        if height > request.height {
-            continue;
-=======
     mut response: tendermint_rpc::endpoint::tx_search::Response,
 ) -> Option<IBCEvent> {
     assert!(
@@ -871,10 +858,9 @@
         "packet_from_tx_search_response: unexpected number of txs"
     );
     if let Some(r) = response.txs.pop() {
-        let height = r.height;
-        if height.value() > request.height.revision_height {
+        let height = ICSHeight::new(chain_id.version(), u64::from(r.height));
+        if height > request.height {
             return None;
->>>>>>> ca338635
         }
 
         let mut matching = Vec::new();
@@ -883,11 +869,7 @@
                 continue;
             }
 
-<<<<<<< HEAD
-            let res = from_tx_response_event(height, e);
-=======
             let res = ChannelEvents::try_from_tx(&e);
->>>>>>> ca338635
             if res.is_none() {
                 continue;
             }
