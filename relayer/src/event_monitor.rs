use ibc::events::IBCEvent;
use tendermint::{chain, net, Error as TMError};
use tendermint_rpc::{
    query::EventType, query::Query, Subscription, SubscriptionClient, WebSocketClient,
};
use tokio::stream::StreamExt;
use tokio::sync::mpsc::Sender;

use futures::{stream::select_all, Stream};
use tracing::{debug, error, info};

type SubscriptionResult = Result<tendermint_rpc::event::Event, tendermint_rpc::Error>;
type SubscriptionStream = dyn Stream<Item = SubscriptionResult> + Send + Sync + Unpin;

/// Connect to a TM node, receive push events over a websocket and filter them for the
/// event handler.
pub struct EventMonitor {
    chain_id: chain::Id,
    /// Websocket to collect events from
    websocket_client: WebSocketClient,
    /// Channel to handler where the monitor for this chain sends the events
    channel_to_handler: Sender<(chain::Id, Vec<IBCEvent>)>,
    /// Node Address
    node_addr: net::Address,
    /// Queries
    event_queries: Vec<Query>,
    /// All subscriptions combined in a single stream
    subscriptions: Box<SubscriptionStream>,
}

impl EventMonitor {
    /// Create an event monitor, connect to a node and subscribe to queries.
    pub async fn create(
        chain_id: chain::Id,
        rpc_addr: net::Address,
        channel_to_handler: Sender<(chain::Id, Vec<IBCEvent>)>,
    ) -> Result<Self, Box<dyn std::error::Error>> {
        let websocket_client = WebSocketClient::new(rpc_addr.clone()).await?;

        // TODO: move them to config file(?)
        let event_queries = vec![Query::from(EventType::Tx), Query::from(EventType::NewBlock)];

        Ok(EventMonitor {
            chain_id,
            websocket_client,
            channel_to_handler,
            node_addr: rpc_addr.clone(),
            event_queries,
            subscriptions: Box::new(futures::stream::empty()),
        })
    }

    /// Clear the current subscriptions, and subscribe again to all queries.
    pub async fn subscribe(&mut self) -> Result<(), Box<dyn std::error::Error>> {
        let mut subscriptions = vec![];

        for query in &self.event_queries {
            let subscription = self.websocket_client.subscribe(query.clone()).await?;
            subscriptions.push(subscription);
        }

        self.subscriptions = Box::new(select_all(subscriptions));

        Ok(())
    }

    /// Event monitor loop
    pub async fn run(&mut self) {
        info!(chain.id = % self.chain_id, "running listener for");

        loop {
            match self.collect_events().await {
                Ok(..) => continue,
                Err(err) => {
                    debug!("Web socket error: {}", err);

                    // Try to reconnect
                    let mut websocket_client = WebSocketClient::new(self.node_addr.clone())
                        .await
                        .unwrap_or_else(|e| {
                            debug!("Error on reconnection: {}", e);
                            panic!("Abort on failed reconnection");
                        });

                    // Swap the new client with the previous one which failed,
                    // so that we can shut the latter down gracefully.
                    std::mem::swap(&mut self.websocket_client, &mut websocket_client);

                    debug!("Reconnected");

                    // Shut down previous client
                    debug!("Gracefully shutting down previous client");
                    websocket_client.close().await.unwrap_or_else(|e| {
                        error!("Failed to close previous WebSocket client: {}", e);
                    });

                    // Try to resubscribe
                    if let Err(err) = self.subscribe().await {
                        debug!("Error on recreating subscriptions: {}", err);
                        panic!("Abort during reconnection");
                    };
                }
            }
        }
    }

    /// Collect the IBC events from the subscriptions
    pub async fn collect_events(&mut self) -> Result<(), TMError> {
        tokio::select! {
            Some(event) = self.subscriptions.next() => {
                match event {
                    Ok(event) => {
<<<<<<< HEAD
                        match ibc::events::get_all_events(event.clone()) {
                            Ok(ibc_events) => {
                                self.channel_to_handler
                                    .send((self.chain_id, ibc_events))
                                    .await?
                            },
                            Err(err) => {
                               error!("Error {} when extracting IBC events from {:?}: ", err, event);
                            }
=======
                        if let Ok(ibc_events) = ibc::events::get_all_events(event) {
                            // TODO - send_timeout()?
                            self.channel_to_handler
                                .send((self.chain_id.clone(), ibc_events))
                                .await?;
>>>>>>> c3c57049
                        }
                    }
                    Err(err) => {
                        error!("Error on collecting events from subscriptions: {}", err);
                    }
                }
            },
        }

        Ok(())
    }
}<|MERGE_RESOLUTION|>--- conflicted
+++ resolved
@@ -110,23 +110,15 @@
             Some(event) = self.subscriptions.next() => {
                 match event {
                     Ok(event) => {
-<<<<<<< HEAD
                         match ibc::events::get_all_events(event.clone()) {
                             Ok(ibc_events) => {
                                 self.channel_to_handler
-                                    .send((self.chain_id, ibc_events))
+                                    .send((self.chain_id.clone(), ibc_events))
                                     .await?
                             },
                             Err(err) => {
                                error!("Error {} when extracting IBC events from {:?}: ", err, event);
                             }
-=======
-                        if let Ok(ibc_events) = ibc::events::get_all_events(event) {
-                            // TODO - send_timeout()?
-                            self.channel_to_handler
-                                .send((self.chain_id.clone(), ibc_events))
-                                .await?;
->>>>>>> c3c57049
                         }
                     }
                     Err(err) => {
