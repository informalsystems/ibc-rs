use std::convert::{TryFrom, TryInto};
use std::str::FromStr;
use std::thread;
use std::time::Duration;

use prost_types::Any;
use serde_json::Value;

use bitcoin::hashes::hex::ToHex;
<<<<<<< HEAD
use futures::SinkExt;
use ibc::ics03_connection::connection::Counterparty;
=======

use ibc_proto::ibc::core::client::v1::MsgUpdateClient as RawMsgUpdateClient;
use ibc_proto::ibc::core::connection::v1::MsgConnectionOpenInit as RawMsgConnectionOpenInit;
use ibc_proto::ibc::core::connection::v1::MsgConnectionOpenTry as RawMsgConnectionOpenTry;

use ibc::ics03_connection::connection::{ConnectionEnd, Counterparty, State};
>>>>>>> 24db51d4
use ibc::ics03_connection::msgs::conn_open_init::MsgConnectionOpenInit;
use ibc::ics03_connection::msgs::conn_open_try::MsgConnectionOpenTry;
use ibc::ics03_connection::msgs::ConnectionMsgType;
use ibc::ics03_connection::version::get_compatible_versions;
use ibc::ics23_commitment::commitment::CommitmentPrefix;
use ibc::ics24_host::identifier::{ClientId, ConnectionId};
use ibc::tx_msg::Msg;
use ibc::Height as ICSHeight;

use crate::chain::{Chain, CosmosSDKChain};
use crate::config::ChainConfig;
use crate::error::{Error, Kind};
use crate::keyring::store::{KeyEntry, KeyRingOperations};
use crate::tx::client::{build_update_client, build_update_client_and_send, ClientOptions};

#[derive(Clone, Debug)]
pub struct ConnectionOpenInitOptions {
    pub dest_chain_config: ChainConfig,
<<<<<<< HEAD
=======
    pub src_chain_config: ChainConfig,
    pub dest_client_id: ClientId,
    pub src_client_id: ClientId,
    pub dest_connection_id: ConnectionId,
    pub src_connection_id: Option<ConnectionId>,
    pub signer_seed: String,
>>>>>>> 24db51d4
}

pub fn build_conn_init(
    dest_chain: &mut CosmosSDKChain,
    src_chain: &CosmosSDKChain,
    opts: &ConnectionOpenInitOptions,
) -> Result<Vec<Any>, Error> {
    // Check that the destination chain will accept the message, i.e. it does not have the connection
    if dest_chain
        .query_connection(&opts.dest_connection_id, ICSHeight::default())
        .is_ok()
    {
        return Err(Kind::ConnOpenInit(
            opts.dest_connection_id.clone(),
            "connection already exist".into(),
        )
        .into());
    }

    // Get the key and signer from key seed file
    let (key, signer) = dest_chain.key_and_signer(&opts.signer_seed)?;

<<<<<<< HEAD
    // Retrieve the key specified in the config file
    let key_name = dest_chain.config();
    let key = dest_chain
        .keybase
        .get(key_name.key_name.clone())
        .map_err(|e| Kind::KeyBase.context("failed to retrieve the key"))?;

    let signer: AccountId =
        AccountId::from_str(&key.address.to_hex()).map_err(|e| Kind::KeyBase.context(e))?;

    let counterparty = Counterparty::new(
        opts.dest_client_id,
        opts.dest_connection_id,
        CommitmentPrefix::from(dest_chain.config().store_prefix.clone().as_bytes().to_vec()),
=======
    let prefix = src_chain.query_commitment_prefix()?;

    let counterparty = Counterparty::new(
        opts.src_client_id.clone(),
        opts.src_connection_id.clone(),
        prefix,
>>>>>>> 24db51d4
    );

    // Build the domain type message
    let new_msg = MsgConnectionOpenInit {
        client_id: opts.dest_client_id.clone(),
        connection_id: opts.dest_connection_id.clone(),
        counterparty,
        version: dest_chain.query_compatible_versions()?[0].clone(),
        signer,
    };

<<<<<<< HEAD
    let msg_type = "/ibc.core.connection.v1.MsgConnectionOpenInit".to_string();

    // Send message
    let response = dest_chain
        .send(msg_type, msg.get_sign_bytes(), key, "".to_string(), 0)
=======
    Ok(vec![new_msg.to_any::<RawMsgConnectionOpenInit>()])
}

pub fn build_conn_init_and_send(opts: &ConnectionOpenInitOptions) -> Result<String, Error> {
    // Get the source and destination chains.
    let src_chain = &CosmosSDKChain::from_config(opts.clone().src_chain_config)?;
    let dest_chain = &mut CosmosSDKChain::from_config(opts.clone().dest_chain_config)?;

    let new_msgs = build_conn_init(dest_chain, src_chain, opts)?;
    let (key, _) = dest_chain.key_and_signer(&opts.signer_seed)?;

    Ok(dest_chain.send(new_msgs, key, "".to_string(), 0)?)
}

#[derive(Clone, Debug)]
pub struct ConnectionOpenTryOptions {
    pub dest_chain_config: ChainConfig,
    pub src_chain_config: ChainConfig,
    pub dest_client_id: ClientId,
    pub src_client_id: ClientId,
    pub dest_connection_id: ConnectionId,
    pub src_connection_id: ConnectionId,
    pub signer_seed: String,
}

fn check_connection_state_for_try(
    connection_id: ConnectionId,
    existing_connection: ConnectionEnd,
    expected_connection: ConnectionEnd,
) -> Result<(), Error> {
    if existing_connection.client_id() != expected_connection.client_id()
        || existing_connection.counterparty().client_id()
            != expected_connection.counterparty().client_id()
        || existing_connection.counterparty().connection_id().is_some()
            && existing_connection.counterparty().connection_id()
                != expected_connection.counterparty().connection_id()
    {
        Err(Kind::ConnOpenTry(
            connection_id,
            "connection already exist in an incompatible state".into(),
        )
        .into())
    } else {
        Ok(())
    }
}

/// Attempts to send a MsgConnOpenTry to the dest_chain.
pub fn build_conn_try(
    dest_chain: &mut CosmosSDKChain,
    src_chain: &CosmosSDKChain,
    opts: &ConnectionOpenTryOptions,
) -> Result<Vec<Any>, Error> {
    // If there is a connection present on the destination chain it should look like this
    let counterparty = Counterparty::new(
        opts.src_client_id.clone(),
        Some(opts.src_connection_id.clone()),
        src_chain.query_commitment_prefix()?,
    );
    let dest_expected_connection = ConnectionEnd::new(
        State::Init,
        opts.dest_client_id.clone(),
        counterparty.clone(),
        src_chain.query_compatible_versions()?,
    )
    .unwrap();

    // Check that if a connection exists on destination it is consistent with the try options
    if let Ok(dest_connection) =
        dest_chain.query_connection(&opts.dest_connection_id.clone(), ICSHeight::default())
    {
        check_connection_state_for_try(
            opts.dest_connection_id.clone(),
            dest_connection,
            dest_expected_connection,
        )?
    }

    let src_connection = src_chain
        .query_connection(&opts.src_connection_id.clone(), ICSHeight::default())
>>>>>>> 24db51d4
        .map_err(|e| {
            Kind::ConnOpenTry(
                opts.src_connection_id.clone(),
                "missing connection on source chain".to_string(),
            )
        })?;
    // TODO - check that the src connection is consistent with the try options

    // TODO - Build add send the message(s) for updating client on source (when we don't need the key seed anymore)
    // TODO - add check if it is required
    // let (key, signer) = src_chain.key_and_signer(&opts.signer_seed)?;
    // build_update_client_and_send(ClientOptions {
    //     dest_client_id: opts.src_client_id.clone(),
    //     dest_chain_config: src_chain.config().clone(),
    //     src_chain_config: dest_chain.config().clone(),
    //     signer_seed: "".to_string(),
    // })?;

    // Get the key and signer from key seed file
    let (key, signer) = dest_chain.key_and_signer(&opts.signer_seed)?;

    // Build message(s) for updating client on destination
    let ics_target_height = src_chain.query_latest_height()?;

    let mut msgs = build_update_client(
        dest_chain,
        src_chain,
        opts.dest_client_id.clone(),
        ics_target_height,
        &opts.signer_seed,
    )?;

    let client_state = src_chain.query_client_state(&opts.src_client_id, ics_target_height)?;

    let proofs = src_chain.build_connection_proofs(
        ConnectionMsgType::OpenTry,
        &opts.src_connection_id.clone(),
        &opts.src_client_id,
        ics_target_height,
    )?;

    let counterparty_versions = if src_connection.versions().is_empty() {
        src_chain.query_compatible_versions()?
    } else {
        src_connection.versions()
    };

    let new_msg = MsgConnectionOpenTry {
        connection_id: opts.dest_connection_id.clone(),
        client_id: opts.dest_client_id.clone(),
        client_state: Some(client_state),
        counterparty_chosen_connection_id: src_connection.counterparty().connection_id().cloned(),
        counterparty,
        counterparty_versions,
        proofs,
        signer,
    };

    let mut new_msgs = vec![new_msg.to_any::<RawMsgConnectionOpenTry>()];

    msgs.append(&mut new_msgs);

    Ok(msgs)
}

pub fn build_conn_try_and_send(opts: ConnectionOpenTryOptions) -> Result<String, Error> {
    // Get the source and destination chains.
    let src_chain = &CosmosSDKChain::from_config(opts.src_chain_config.clone())?;
    let dest_chain = &mut CosmosSDKChain::from_config(opts.clone().dest_chain_config)?;

    let dest_msgs = build_conn_try(dest_chain, src_chain, &opts)?;
    let (key, _) = dest_chain.key_and_signer(&opts.signer_seed)?;

    Ok(dest_chain.send(dest_msgs, key, "".to_string(), 0)?)
}<|MERGE_RESOLUTION|>--- conflicted
+++ resolved
@@ -7,17 +7,12 @@
 use serde_json::Value;
 
 use bitcoin::hashes::hex::ToHex;
-<<<<<<< HEAD
-use futures::SinkExt;
-use ibc::ics03_connection::connection::Counterparty;
-=======
 
 use ibc_proto::ibc::core::client::v1::MsgUpdateClient as RawMsgUpdateClient;
 use ibc_proto::ibc::core::connection::v1::MsgConnectionOpenInit as RawMsgConnectionOpenInit;
 use ibc_proto::ibc::core::connection::v1::MsgConnectionOpenTry as RawMsgConnectionOpenTry;
 
 use ibc::ics03_connection::connection::{ConnectionEnd, Counterparty, State};
->>>>>>> 24db51d4
 use ibc::ics03_connection::msgs::conn_open_init::MsgConnectionOpenInit;
 use ibc::ics03_connection::msgs::conn_open_try::MsgConnectionOpenTry;
 use ibc::ics03_connection::msgs::ConnectionMsgType;
@@ -36,15 +31,12 @@
 #[derive(Clone, Debug)]
 pub struct ConnectionOpenInitOptions {
     pub dest_chain_config: ChainConfig,
-<<<<<<< HEAD
-=======
     pub src_chain_config: ChainConfig,
     pub dest_client_id: ClientId,
     pub src_client_id: ClientId,
     pub dest_connection_id: ConnectionId,
     pub src_connection_id: Option<ConnectionId>,
     pub signer_seed: String,
->>>>>>> 24db51d4
 }
 
 pub fn build_conn_init(
@@ -67,29 +59,12 @@
     // Get the key and signer from key seed file
     let (key, signer) = dest_chain.key_and_signer(&opts.signer_seed)?;
 
-<<<<<<< HEAD
-    // Retrieve the key specified in the config file
-    let key_name = dest_chain.config();
-    let key = dest_chain
-        .keybase
-        .get(key_name.key_name.clone())
-        .map_err(|e| Kind::KeyBase.context("failed to retrieve the key"))?;
-
-    let signer: AccountId =
-        AccountId::from_str(&key.address.to_hex()).map_err(|e| Kind::KeyBase.context(e))?;
-
-    let counterparty = Counterparty::new(
-        opts.dest_client_id,
-        opts.dest_connection_id,
-        CommitmentPrefix::from(dest_chain.config().store_prefix.clone().as_bytes().to_vec()),
-=======
     let prefix = src_chain.query_commitment_prefix()?;
 
     let counterparty = Counterparty::new(
         opts.src_client_id.clone(),
         opts.src_connection_id.clone(),
         prefix,
->>>>>>> 24db51d4
     );
 
     // Build the domain type message
@@ -101,13 +76,6 @@
         signer,
     };
 
-<<<<<<< HEAD
-    let msg_type = "/ibc.core.connection.v1.MsgConnectionOpenInit".to_string();
-
-    // Send message
-    let response = dest_chain
-        .send(msg_type, msg.get_sign_bytes(), key, "".to_string(), 0)
-=======
     Ok(vec![new_msg.to_any::<RawMsgConnectionOpenInit>()])
 }
 
@@ -188,7 +156,6 @@
 
     let src_connection = src_chain
         .query_connection(&opts.src_connection_id.clone(), ICSHeight::default())
->>>>>>> 24db51d4
         .map_err(|e| {
             Kind::ConnOpenTry(
                 opts.src_connection_id.clone(),
