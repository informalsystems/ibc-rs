--- conflicted
+++ resolved
@@ -66,15 +66,10 @@
         .into());
     }
 
-<<<<<<< HEAD
     // Get signer
     let signer = dest_chain
         .get_signer()
         .map_err(|e| Kind::KeyBase.context(e))?;
-=======
-    // Get the signer from key seed file
-    let (_, signer) = dest_chain.key_and_signer(&opts.signer_seed)?;
->>>>>>> 7c40b881
 
     let prefix = src_chain.query_commitment_prefix()?;
 
@@ -241,23 +236,19 @@
 
     // TODO - Build add send the message(s) for updating client on source (when we don't need the key seed anymore)
     // TODO - add check if it is required
-    // let (key, signer) = src_chain.key_and_signer(&opts.signer_seed)?;
+    // let signer = dest_chain
+    //     .get_signer()
+    //     .map_err(|e| Kind::KeyBase.context(e))?;
     // build_update_client_and_send(ClientOptions {
     //     dest_client_id: opts.src_client_id.clone(),
     //     dest_chain_config: src_chain.config().clone(),
     //     src_chain_config: dest_chain.config().clone(),
-    //     signer_seed: "".to_string(),
     // })?;
 
-<<<<<<< HEAD
     // Get signer
     let signer = dest_chain
         .get_signer()
         .map_err(|e| Kind::KeyBase.context(e))?;
-=======
-    // Get the signer from key seed file
-    let (_, signer) = dest_chain.key_and_signer(&opts.signer_seed)?;
->>>>>>> 7c40b881
 
     // Build message(s) for updating client on destination
     let ics_target_height = src_chain.query_latest_height()?;
@@ -345,16 +336,19 @@
 
     // TODO - Build add **send** the message(s) for updating client on source (when we don't need the key seed anymore)
     // TODO - add check if it is required
-    // let (key, signer) = src_chain.key_and_signer(&opts.src_signer_seed)?;
+    // let signer = dest_chain
+    //     .get_signer()
+    //     .map_err(|e| Kind::KeyBase.context(e))?;
     // build_update_client_and_send(ClientOptions {
     //     dest_client_id: opts.src_client_id.clone(),
     //     dest_chain_config: src_chain.config().clone(),
     //     src_chain_config: dest_chain.config().clone(),
-    //     signer_seed: "".to_string(),
     // })?;
 
-    // Get the signer from key seed file
-    let (_, signer) = dest_chain.key_and_signer(&opts.signer_seed)?;
+    // Get signer
+    let signer = dest_chain
+        .get_signer()
+        .map_err(|e| Kind::KeyBase.context(e))?;
 
     // Build message(s) for updating client on destination
     let ics_target_height = src_chain.query_latest_height()?;
@@ -364,7 +358,6 @@
         src_chain,
         opts.dest_client_id.clone(),
         ics_target_height,
-        &opts.signer_seed,
     )?;
 
     let (client_state, proofs) = src_chain.build_connection_proofs_and_client_state(
@@ -396,7 +389,10 @@
     let dest_chain = &mut CosmosSDKChain::from_config(opts.clone().dest_chain_config)?;
 
     let dest_msgs = build_conn_ack(dest_chain, src_chain, &opts)?;
-    let (key, _) = dest_chain.key_and_signer(&opts.signer_seed)?;
+    let key = dest_chain
+        .keybase()
+        .get_key()
+        .map_err(|e| Kind::KeyBase.context(e))?;
 
     Ok(dest_chain.send(dest_msgs, key, "".to_string(), 0)?)
 }
@@ -430,8 +426,10 @@
 
     // TODO - check that the src connection is consistent with the confirm options
 
-    // Get the signer from key seed file
-    let (_, signer) = dest_chain.key_and_signer(&opts.signer_seed)?;
+    // Get signer
+    let signer = dest_chain
+        .get_signer()
+        .map_err(|e| Kind::KeyBase.context(e))?;
 
     // Build message(s) for updating client on destination
     let ics_target_height = src_chain.query_latest_height()?;
@@ -441,7 +439,6 @@
         src_chain,
         opts.dest_client_id.clone(),
         ics_target_height,
-        &opts.signer_seed,
     )?;
 
     let (_, proofs) = src_chain.build_connection_proofs_and_client_state(
@@ -470,7 +467,10 @@
     let dest_chain = &mut CosmosSDKChain::from_config(opts.clone().dest_chain_config)?;
 
     let dest_msgs = build_conn_confirm(dest_chain, src_chain, &opts)?;
-    let (key, _) = dest_chain.key_and_signer(&opts.signer_seed)?;
+    let key = dest_chain
+        .keybase()
+        .get_key()
+        .map_err(|e| Kind::KeyBase.context(e))?;
 
     Ok(dest_chain.send(dest_msgs, key, "".to_string(), 0)?)
 }