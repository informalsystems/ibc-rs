use prost_types::Any;

use ibc_proto::ibc::core::client::v1::MsgCreateClient as RawMsgCreateClient;
use ibc_proto::ibc::core::client::v1::MsgUpdateClient as RawMsgUpdateClient;

use ibc::ics02_client::header::Header;
use ibc::ics02_client::msgs::create_client::MsgCreateAnyClient;
use ibc::ics02_client::msgs::update_client::MsgUpdateAnyClient;
use ibc::ics02_client::state::ClientState;
use ibc::ics02_client::state::ConsensusState;

use ibc::ics24_host::identifier::ClientId;

use ibc::tx_msg::Msg;
use ibc::Height;

use crate::chain::{handle::ChainHandle, runtime::ChainRuntime};
use crate::config::ChainConfig;
use crate::error::{Error, Kind};

#[derive(Clone, Debug)]
pub struct ClientOptions {
    pub dst_client_id: ClientId,
    pub dst_chain_config: ChainConfig,
    pub src_chain_config: ChainConfig,
}

pub fn build_create_client(
<<<<<<< HEAD
    dest_chain: &mut CosmosSDKChain,
    src_chain: &CosmosSDKChain,
    dest_client_id: ClientId,
=======
    dst_chain: impl ChainHandle,
    src_chain: impl ChainHandle,
    dst_client_id: ClientId,
    signer_seed: &str,
>>>>>>> 5f714139
) -> Result<MsgCreateAnyClient, Error> {
    // Verify that the client has not been created already, i.e the destination chain does not
    // have a state for this client.
    let client_state = dst_chain.query_client_state(&dst_client_id, Height::default());
    if client_state.is_ok() {
        return Err(Into::<Error>::into(Kind::CreateClient(
            dst_client_id,
            "client already exists".into(),
        )));
    }

<<<<<<< HEAD
    // Get signer
    let signer = dest_chain
        .get_signer()
        .map_err(|e| Kind::KeyBase.context(e))?;
=======
    // Get the signer from key seed file
    let (_, signer) = dst_chain.key_and_signer(signer_seed)?;
>>>>>>> 5f714139

    // Build client create message with the data from source chain at latest height.
    let latest_height = src_chain.query_latest_height()?;
    Ok(MsgCreateAnyClient::new(
        dst_client_id,
        src_chain.build_client_state(latest_height)?.wrap_any(),
        src_chain.build_consensus_state(latest_height)?.wrap_any(),
        signer,
    )
    .map_err(|e| {
        Kind::MessageTransaction("failed to build the create client message".into()).context(e)
    })?)
}

pub fn build_create_client_and_send(opts: ClientOptions) -> Result<String, Error> {
    // Initialize the source and destination runtimes and light clients
    let (src_chain, _) = ChainRuntime::spawn(opts.src_chain_config.clone())?;
    let (dst_chain, _) = ChainRuntime::spawn(opts.dst_chain_config.clone())?;

<<<<<<< HEAD
    let new_msg = build_create_client(dest_chain, src_chain, opts.dest_client_id)?;
    let key = dest_chain
        .keybase()
        .get_key()
        .map_err(|e| Kind::KeyBase.context(e))?;
=======
    let new_msg = build_create_client(
        dst_chain.clone(),
        src_chain,
        opts.dst_client_id,
        &opts.signer_seed,
    )?;
>>>>>>> 5f714139

    let (key, _) = dst_chain.key_and_signer(&opts.signer_seed)?;

    Ok(dst_chain.send_tx(
        vec![new_msg.to_any::<RawMsgCreateClient>()],
        key,
        "".to_string(),
        0,
    )?)
}

pub fn build_update_client(
    dst_chain: impl ChainHandle,
    src_chain: impl ChainHandle,
    dst_client_id: ClientId,
    target_height: Height,
) -> Result<Vec<Any>, Error> {
    // Get the latest trusted height from the client state on destination.
    let trusted_height = dst_chain
        .query_client_state(&dst_client_id, Height::default())?
        .latest_height();

<<<<<<< HEAD
    // Get the key and signer from key seed file.
    let signer = dest_chain.get_signer()?;
=======
    // Get the signer from key seed file.
    let (_, signer) = dst_chain.key_and_signer(signer_seed)?;

    let header = src_chain
        .build_header(trusted_height, target_height)?
        .wrap_any();
>>>>>>> 5f714139

    let new_msg = MsgUpdateAnyClient {
        client_id: dst_client_id,
        header,
        signer,
    };

    Ok(vec![new_msg.to_any::<RawMsgUpdateClient>()])
}

pub fn build_update_client_and_send(opts: ClientOptions) -> Result<String, Error> {
    // Initialize the source and destination runtimes and light clients
    let (src_chain, _) = ChainRuntime::spawn(opts.src_chain_config.clone())?;
    let (dst_chain, _) = ChainRuntime::spawn(opts.dst_chain_config.clone())?;

    let target_height = src_chain.query_latest_height()?;
<<<<<<< HEAD
    let new_msgs = build_update_client(dest_chain, src_chain, opts.dest_client_id, target_height)?;
    let key = dest_chain
        .keybase()
        .get_key()
        .map_err(|e| Kind::KeyBase.context(e))?;
=======
    let new_msgs = build_update_client(
        dst_chain.clone(),
        src_chain,
        opts.dst_client_id,
        target_height,
        &opts.signer_seed,
    )?;
>>>>>>> 5f714139

    let (key, _) = dst_chain.key_and_signer(&opts.signer_seed)?;

    Ok(dst_chain.send_tx(new_msgs, key, "".to_string(), 0)?)
}<|MERGE_RESOLUTION|>--- conflicted
+++ resolved
@@ -26,16 +26,9 @@
 }
 
 pub fn build_create_client(
-<<<<<<< HEAD
-    dest_chain: &mut CosmosSDKChain,
-    src_chain: &CosmosSDKChain,
-    dest_client_id: ClientId,
-=======
     dst_chain: impl ChainHandle,
     src_chain: impl ChainHandle,
     dst_client_id: ClientId,
-    signer_seed: &str,
->>>>>>> 5f714139
 ) -> Result<MsgCreateAnyClient, Error> {
     // Verify that the client has not been created already, i.e the destination chain does not
     // have a state for this client.
@@ -47,15 +40,10 @@
         )));
     }
 
-<<<<<<< HEAD
     // Get signer
-    let signer = dest_chain
+    let signer = dst_chain
         .get_signer()
         .map_err(|e| Kind::KeyBase.context(e))?;
-=======
-    // Get the signer from key seed file
-    let (_, signer) = dst_chain.key_and_signer(signer_seed)?;
->>>>>>> 5f714139
 
     // Build client create message with the data from source chain at latest height.
     let latest_height = src_chain.query_latest_height()?;
@@ -75,22 +63,9 @@
     let (src_chain, _) = ChainRuntime::spawn(opts.src_chain_config.clone())?;
     let (dst_chain, _) = ChainRuntime::spawn(opts.dst_chain_config.clone())?;
 
-<<<<<<< HEAD
-    let new_msg = build_create_client(dest_chain, src_chain, opts.dest_client_id)?;
-    let key = dest_chain
-        .keybase()
-        .get_key()
-        .map_err(|e| Kind::KeyBase.context(e))?;
-=======
-    let new_msg = build_create_client(
-        dst_chain.clone(),
-        src_chain,
-        opts.dst_client_id,
-        &opts.signer_seed,
-    )?;
->>>>>>> 5f714139
+    let new_msg = build_create_client(dst_chain.clone(), src_chain, opts.dst_client_id)?;
 
-    let (key, _) = dst_chain.key_and_signer(&opts.signer_seed)?;
+    let key = dst_chain.get_key().map_err(|e| Kind::KeyBase.context(e))?;
 
     Ok(dst_chain.send_tx(
         vec![new_msg.to_any::<RawMsgCreateClient>()],
@@ -111,18 +86,11 @@
         .query_client_state(&dst_client_id, Height::default())?
         .latest_height();
 
-<<<<<<< HEAD
-    // Get the key and signer from key seed file.
-    let signer = dest_chain.get_signer()?;
-=======
-    // Get the signer from key seed file.
-    let (_, signer) = dst_chain.key_and_signer(signer_seed)?;
-
     let header = src_chain
         .build_header(trusted_height, target_height)?
         .wrap_any();
->>>>>>> 5f714139
 
+    let signer = dst_chain.get_signer()?;
     let new_msg = MsgUpdateAnyClient {
         client_id: dst_client_id,
         header,
@@ -138,23 +106,14 @@
     let (dst_chain, _) = ChainRuntime::spawn(opts.dst_chain_config.clone())?;
 
     let target_height = src_chain.query_latest_height()?;
-<<<<<<< HEAD
-    let new_msgs = build_update_client(dest_chain, src_chain, opts.dest_client_id, target_height)?;
-    let key = dest_chain
-        .keybase()
-        .get_key()
-        .map_err(|e| Kind::KeyBase.context(e))?;
-=======
     let new_msgs = build_update_client(
         dst_chain.clone(),
         src_chain,
         opts.dst_client_id,
         target_height,
-        &opts.signer_seed,
     )?;
->>>>>>> 5f714139
 
-    let (key, _) = dst_chain.key_and_signer(&opts.signer_seed)?;
+    let key = dst_chain.get_key().map_err(|e| Kind::KeyBase.context(e))?;
 
     Ok(dst_chain.send_tx(new_msgs, key, "".to_string(), 0)?)
 }