--- conflicted
+++ resolved
@@ -36,29 +36,6 @@
     pub signer_seed: String,
 }
 
-<<<<<<< HEAD
-pub fn create_client(opts: CreateClientOptions) -> Result<Vec<u8>, Error> {
-    // Get the destination chain
-    let mut dest_chain = CosmosSDKChain::from_config(opts.clone().dest_chain_config)?;
-
-    // Get the key from key seed file
-    let key = dest_chain
-        .keybase
-        .key_from_seed_file(&opts.signer_key)
-        .map_err(|e| Kind::KeyBase.context(e))?;
-
-    let signer: AccountId =
-        AccountId::from_str(&key.address.to_hex()).map_err(|e| Kind::KeyBase.context(e))?;
-
-    // Query the client state on destination chain.
-    let response = dest_chain.query(
-        ClientStatePath(opts.clone().dest_client_id),
-        ibc::Height::new(dest_chain.id().version(), 0),
-        false,
-    );
-
-    if response.is_ok() {
-=======
 pub fn build_create_client(
     dest_chain: &mut CosmosSDKChain,
     src_chain: &CosmosSDKChain,
@@ -69,64 +46,12 @@
     // have a state for this client.
     let client_state = dest_chain.query_client_state(&dest_client_id, Height::default());
     if client_state.is_ok() {
->>>>>>> 166352db
         return Err(Into::<Error>::into(Kind::CreateClient(
             dest_client_id,
             "client already exists".into(),
         )));
     }
 
-<<<<<<< HEAD
-    // Get the latest header from the source chain and build the consensus state.
-    let src_chain = CosmosSDKChain::from_config(opts.clone().src_chain_config)?;
-    let tm_latest_header = src_chain.query_latest_header().map_err(|e| {
-        Kind::CreateClient(
-            opts.dest_client_id.clone(),
-            "failed to get the latest header".into(),
-        )
-        .context(e)
-    })?;
-
-    let height = u64::from(tm_latest_header.header.height);
-    let chain_id = tm_latest_header.header.chain_id.to_string();
-    let chain_version = ChainId::chain_version(&chain_id);
-
-    let tm_consensus_state =
-        ibc::ics07_tendermint::consensus_state::ConsensusState::from(tm_latest_header);
-
-    let any_consensus_state = AnyConsensusState::Tendermint(tm_consensus_state);
-
-    // Build the client state.
-    let any_client_state = ibc::ics07_tendermint::client_state::ClientState::new(
-        src_chain.id().to_string(),
-        src_chain.config().trusting_period,
-        src_chain.unbonding_period(),
-        Duration::from_millis(3000),
-        Height::new(chain_version, height),
-        Height::new(chain_version, 0),
-        "".to_string(),
-        false,
-        false,
-    )
-    .map_err(|e| {
-        Kind::CreateClient(
-            opts.dest_client_id.clone(),
-            "failed to build the client state".into(),
-        )
-        .context(e)
-    })
-    .map(AnyClientState::Tendermint)?;
-
-    let signer = dest_chain.config().account_prefix.parse().map_err(|e| {
-        Kind::CreateClient(opts.dest_client_id.clone(), "bad signer".into()).context(e)
-    })?;
-
-    // Build the domain type message
-    let new_msg = MsgCreateAnyClient::new(
-        opts.dest_client_id,
-        any_client_state,
-        any_consensus_state,
-=======
     // Get the key and signer from key seed file.
     let (key, signer) = dest_chain.key_and_signer(signer_seed)?;
 
@@ -136,7 +61,6 @@
         dest_client_id,
         src_chain.build_client_state(latest_height)?,
         src_chain.build_consensus_state(latest_height)?,
->>>>>>> 166352db
         signer,
     )
     .map_err(|e| {
