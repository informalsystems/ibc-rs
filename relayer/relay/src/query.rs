use crate::chain::Chain;
use bytes::Bytes;
use prost::Message;
use relayer_modules::error;
use std::convert::TryFrom;
use tendermint::abci::Path as TendermintPath;
use tendermint::block;

pub mod client;

/// Query the ABCI application for information
pub struct Request {
    /// Path to the data
    pub path: Option<TendermintPath>,

    /// Data to query
    pub data: String,

    /// Block height
    pub height: Option<u64>,

    /// Include proof in response
    pub prove: bool,
}

/// Whether or not this path requires proof verification.
///
/// is_query_store_with_proofxpects a format like /<queryType>/<storeName>/<subpath>,
/// where queryType must be "store" and subpath must be "key" to require a proof.
fn is_query_store_with_proof(_path: &TendermintPath) -> bool {
    false
}

/// Perform a generic `abci_query` on the given `chain`, and return the corresponding deserialized response data.
<<<<<<< HEAD
pub async fn query<C, P, T, O>(chain: &C, request: O) -> Result<T, error::Error>
where
    C: Chain,             // Chain configuration
    P: Message + Default, // Proto Struct type
    T: TryFrom<P>,        // Internal Struct type
    O: Into<Request>,     // Query Command configuration
=======
pub async fn query<C, R, T>(chain: &C, request: Request) -> Result<T, error::Error>
where
    C: Chain,
    R: Message + Default,
    T: TryFrom<R>,
>>>>>>> b584b883
{
    // RPC Request

    let request: Request = request.into();
    let path = request.path.clone().unwrap(); // for the is_query_store_with_proof function

    // Use the Tendermint-rs RPC client to do the query
    let abci_response = chain
        .rpc_client()
        .abci_query(
            request.path,
            request.data.to_string().into_bytes(),
            request.height.map(|h| block::Height::from(h)),
            request.prove,
        )
        .await
        .map_err(|e| error::Kind::Rpc.context(e))?;

    if !abci_response.code.is_ok() {
        // Fail with response log
        return Err(error::Kind::Rpc
            .context(abci_response.log.to_string())
            .into());
    }
    if abci_response.value.is_empty() {
        // Fail due to empty response value (nothing to decode).
        return Err(error::Kind::EmptyResponseValue.into());
    }

    // Verify response proof

    // Data that is not from trusted node or subspace query needs verification
    if is_query_store_with_proof(&path) {
        todo!() // TODO: Verify proof
    }

    // Deserialize response data

    // Poor man's serde(from='P') - this can be simplified if we use a serde-compatible protobuf implementation
    let proto_type = R::decode(Bytes::from(abci_response.value))
        .map_err(|e| error::Kind::ResponseParsing.context(e))?;
    T::try_from(proto_type).map_err(|_e| error::Kind::ResponseParsing.into()) // Todo: Add context to error
}<|MERGE_RESOLUTION|>--- conflicted
+++ resolved
@@ -32,20 +32,12 @@
 }
 
 /// Perform a generic `abci_query` on the given `chain`, and return the corresponding deserialized response data.
-<<<<<<< HEAD
-pub async fn query<C, P, T, O>(chain: &C, request: O) -> Result<T, error::Error>
+pub async fn query<C, R, T>(chain: &C, request: Request) -> Result<T, error::Error>
 where
     C: Chain,             // Chain configuration
-    P: Message + Default, // Proto Struct type
-    T: TryFrom<P>,        // Internal Struct type
-    O: Into<Request>,     // Query Command configuration
-=======
-pub async fn query<C, R, T>(chain: &C, request: Request) -> Result<T, error::Error>
-where
-    C: Chain,
-    R: Message + Default,
-    T: TryFrom<R>,
->>>>>>> b584b883
+    R: Message + Default, // Raw Struct type
+    T: TryFrom<R>,        // Internal Struct type
+    O: Into<Request>,     // Query Command configuration (opts)
 {
     // RPC Request
 
