--- conflicted
+++ resolved
@@ -36,24 +36,6 @@
     #[prost(uint64, tag = "5")]
     pub sig_verify_cost_secp256k1: u64,
 }
-<<<<<<< HEAD
-/// QueryAccountsRequest is the request type for the Query/Accounts RPC method.
-#[derive(Clone, PartialEq, ::prost::Message)]
-pub struct QueryAccountsRequest {
-    /// pagination defines an optional pagination for the request.
-    #[prost(message, optional, tag="1")]
-    pub pagination: ::core::option::Option<super::super::base::query::v1beta1::PageRequest>,
-}
-/// QueryAccountsResponse is the response type for the Query/Accounts RPC method.
-#[derive(Clone, PartialEq, ::prost::Message)]
-pub struct QueryAccountsResponse {
-    /// accounts are the existing accounts
-    #[prost(message, repeated, tag="1")]
-    pub accounts: ::prost::alloc::vec::Vec<::prost_types::Any>,
-    /// pagination defines the pagination in the response.
-    #[prost(message, optional, tag="2")]
-    pub pagination: ::core::option::Option<super::super::base::query::v1beta1::PageResponse>,
-=======
 /// GenesisState defines the auth module's genesis state.
 #[derive(Clone, PartialEq, ::prost::Message)]
 pub struct GenesisState {
@@ -63,7 +45,6 @@
     /// accounts are the accounts present at genesis.
     #[prost(message, repeated, tag = "2")]
     pub accounts: ::prost::alloc::vec::Vec<::prost_types::Any>,
->>>>>>> ff84aa7a
 }
 /// QueryAccountRequest is the request type for the Query/Account RPC method.
 #[derive(Clone, PartialEq, ::prost::Message)]
@@ -89,17 +70,6 @@
     #[prost(message, optional, tag = "1")]
     pub params: ::core::option::Option<Params>,
 }
-<<<<<<< HEAD
-# [doc = r" Generated client implementations."] pub mod query_client { # ! [allow (unused_variables , dead_code , missing_docs)] use tonic :: codegen :: * ; # [doc = " Query defines the gRPC querier service."] pub struct QueryClient < T > { inner : tonic :: client :: Grpc < T > , } impl QueryClient < tonic :: transport :: Channel > { # [doc = r" Attempt to create a new client by connecting to a given endpoint."] pub async fn connect < D > (dst : D) -> Result < Self , tonic :: transport :: Error > where D : std :: convert :: TryInto < tonic :: transport :: Endpoint > , D :: Error : Into < StdError > , { let conn = tonic :: transport :: Endpoint :: new (dst) ? . connect () . await ? ; Ok (Self :: new (conn)) } } impl < T > QueryClient < T > where T : tonic :: client :: GrpcService < tonic :: body :: BoxBody > , T :: ResponseBody : Body + HttpBody + Send + 'static , T :: Error : Into < StdError > , < T :: ResponseBody as HttpBody > :: Error : Into < StdError > + Send , { pub fn new (inner : T) -> Self { let inner = tonic :: client :: Grpc :: new (inner) ; Self { inner } } pub fn with_interceptor (inner : T , interceptor : impl Into < tonic :: Interceptor >) -> Self { let inner = tonic :: client :: Grpc :: with_interceptor (inner , interceptor) ; Self { inner } } # [doc = " Accounts returns all the existing accounts"] pub async fn accounts (& mut self , request : impl tonic :: IntoRequest < super :: QueryAccountsRequest > ,) -> Result < tonic :: Response < super :: QueryAccountsResponse > , tonic :: Status > { self . inner . ready () . await . map_err (| e | { tonic :: Status :: new (tonic :: Code :: Unknown , format ! ("Service was not ready: {}" , e . into ())) }) ? ; let codec = tonic :: codec :: ProstCodec :: default () ; let path = http :: uri :: PathAndQuery :: from_static ("/cosmos.auth.v1beta1.Query/Accounts") ; self . inner . unary (request . into_request () , path , codec) . await } # [doc = " Account returns account details based on address."] pub async fn account (& mut self , request : impl tonic :: IntoRequest < super :: QueryAccountRequest > ,) -> Result < tonic :: Response < super :: QueryAccountResponse > , tonic :: Status > { self . inner . ready () . await . map_err (| e | { tonic :: Status :: new (tonic :: Code :: Unknown , format ! ("Service was not ready: {}" , e . into ())) }) ? ; let codec = tonic :: codec :: ProstCodec :: default () ; let path = http :: uri :: PathAndQuery :: from_static ("/cosmos.auth.v1beta1.Query/Account") ; self . inner . unary (request . into_request () , path , codec) . await } # [doc = " Params queries all parameters."] pub async fn params (& mut self , request : impl tonic :: IntoRequest < super :: QueryParamsRequest > ,) -> Result < tonic :: Response < super :: QueryParamsResponse > , tonic :: Status > { self . inner . ready () . await . map_err (| e | { tonic :: Status :: new (tonic :: Code :: Unknown , format ! ("Service was not ready: {}" , e . into ())) }) ? ; let codec = tonic :: codec :: ProstCodec :: default () ; let path = http :: uri :: PathAndQuery :: from_static ("/cosmos.auth.v1beta1.Query/Params") ; self . inner . unary (request . into_request () , path , codec) . await } } impl < T : Clone > Clone for QueryClient < T > { fn clone (& self) -> Self { Self { inner : self . inner . clone () , } } } impl < T > std :: fmt :: Debug for QueryClient < T > { fn fmt (& self , f : & mut std :: fmt :: Formatter < '_ >) -> std :: fmt :: Result { write ! (f , "QueryClient {{ ... }}") } } }/// GenesisState defines the auth module's genesis state.
-#[derive(Clone, PartialEq, ::prost::Message)]
-pub struct GenesisState {
-    /// params defines all the paramaters of the module.
-    #[prost(message, optional, tag="1")]
-    pub params: ::core::option::Option<Params>,
-    /// accounts are the accounts present at genesis.
-    #[prost(message, repeated, tag="2")]
-    pub accounts: ::prost::alloc::vec::Vec<::prost_types::Any>,
-=======
 #[doc = r" Generated client implementations."]
 pub mod query_client {
     #![allow(unused_variables, dead_code, missing_docs)]
@@ -177,5 +147,4 @@
             write!(f, "QueryClient {{ ... }}")
         }
     }
->>>>>>> ff84aa7a
 }