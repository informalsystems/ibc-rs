--- conflicted
+++ resolved
@@ -67,15 +67,8 @@
     /// transaction.
     #[prost(message, repeated, tag = "1")]
     pub messages: ::prost::alloc::vec::Vec<::prost_types::Any>,
-<<<<<<< HEAD
-    /// memo is any arbitrary note/comment to be added to the transaction.
-    /// WARNING: in clients, any publicly exposed text should not be called memo,
-    /// but should be called `note` instead (see https://github.com/cosmos/cosmos-sdk/issues/9122).
-    #[prost(string, tag="2")]
-=======
     /// memo is any arbitrary memo to be added to the transaction
     #[prost(string, tag = "2")]
->>>>>>> ff84aa7a
     pub memo: ::prost::alloc::string::String,
     /// timeout is the block height after which this transaction will not
     /// be processed by the chain
@@ -244,13 +237,7 @@
 #[derive(Clone, PartialEq, ::prost::Message)]
 pub struct SimulateRequest {
     /// tx is the transaction to simulate.
-<<<<<<< HEAD
-    /// Deprecated. Send raw tx bytes instead.
-    #[deprecated]
-    #[prost(message, optional, tag="1")]
-=======
-    #[prost(message, optional, tag = "1")]
->>>>>>> ff84aa7a
+    #[prost(message, optional, tag = "1")]
     pub tx: ::core::option::Option<Tx>,
     /// tx_bytes is the raw transaction.
     #[prost(bytes="vec", tag="2")]
