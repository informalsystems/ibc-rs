--- conflicted
+++ resolved
@@ -4,26 +4,11 @@
 use cmd::clone::CloneCmd;
 use cmd::compile::CompileCmd;
 
-<<<<<<< HEAD
-fn main() {
-    let root = PathBuf::from(env!("CARGO_MANIFEST_DIR"));
-    let target_dir = root.join("../proto/src/prost");
-    let out_dir = var("OUT_DIR")
-        .map(PathBuf::from)
-        .or_else(|_| TempDir::new("ibc_proto_out").map(|d| d.into_path()))
-        .unwrap();
-
-    let sdk_dir = clone_cosmos_sdk();
-    compile_protos(&sdk_dir, &out_dir);
-    compile_proto_services(&sdk_dir, &out_dir);
-    copy_generated_files(&out_dir, &target_dir);
-=======
 #[derive(Debug, FromArgs)]
 /// App
 struct App {
     #[argh(subcommand)]
     cmd: Command,
->>>>>>> 24db51d4
 }
 
 #[derive(Debug, FromArgs)]
@@ -33,75 +18,8 @@
     Compile(CompileCmd),
 }
 
-<<<<<<< HEAD
-fn compile_proto_services(sdk_dir: impl AsRef<Path>, out_dir: impl AsRef<Path>) {
-
-    let root = PathBuf::from(env!("CARGO_MANIFEST_DIR"));
-    let sdk_dir = sdk_dir.as_ref().to_owned();
-
-    let proto_includes_paths = [
-        root.join("../proto"),
-        sdk_dir.join("proto"),
-        sdk_dir.join("third_party/proto"),
-    ];
-
-    // List available paths for dependencies
-    let includes = proto_includes_paths.iter().map(|p| p.as_os_str().to_os_string()).collect::<Vec<_>>();
-
-    let proto_services_path = [
-        sdk_dir.join("proto/cosmos/auth/v1beta1/query.proto")
-    ];
-
-    // List available paths for dependencies
-    let services = proto_services_path.iter().map(|p| p.as_os_str().to_os_string()).collect::<Vec<_>>();
-
-    // Compile all proto client for GRPC services
-    println!("[info ] Compiling proto clients for GRPC services!");
-    tonic_build::configure()
-        .build_client(true)
-        .build_server(false)
-        .out_dir(out_dir)
-        .compile(&services, &includes).unwrap();
-
-    println!("[info ] => Done!");
-}
-
-fn copy_generated_files(from_dir: impl AsRef<Path>, to_dir: impl AsRef<Path>) {
-    println!(
-        "[info ] Copying generated Rust sources into '{}'...",
-        to_dir.as_ref().display()
-    );
-
-    // Remove old compiled files
-    remove_dir_all(&to_dir).unwrap_or_default();
-    create_dir_all(&to_dir).unwrap();
-
-    // Copy new compiled files (prost does not use folder structures)
-    let errors = WalkDir::new(from_dir)
-        .into_iter()
-        .filter_map(|e| e.ok())
-        .filter(|e| e.file_type().is_file())
-        .map(|e| {
-            copy(
-                e.path(),
-                format!(
-                    "{}/{}",
-                    to_dir.as_ref().display(),
-                    &e.file_name().to_os_string().to_str().unwrap()
-                ),
-            )
-        })
-        .filter_map(|e| e.err())
-        .collect::<Vec<_>>();
-
-    if !errors.is_empty() {
-        for e in errors {
-            println!("[error] Error while copying compiled file: {}", e);
-        }
-=======
 fn main() {
     let app: App = argh::from_env();
->>>>>>> 24db51d4
 
     match app.cmd {
         Command::Clone(clone) => clone.run(),
